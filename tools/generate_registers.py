#!/usr/bin/env python3
"""Generate registers.py from modbus_registers.csv."""
import csv
import pathlib
import re
from typing import Dict, Tuple

ROOT = pathlib.Path(__file__).resolve().parents[1]
CSV_PATH = ROOT / "custom_components" / "thessla_green_modbus" / "modbus_registers.csv"
OUTPUT_PATH = ROOT / "custom_components" / "thessla_green_modbus" / "registers.py"

# Legacy names mapped to their canonical versions
ALIASES = {
    "required_temp": "required_temperature",
}


def to_snake_case(name: str) -> str:
    """Convert register name from CSV to snake_case."""
    replacements = {"flowrate": "flow_rate"}
    for old, new in replacements.items():
        name = name.replace(old, new)
    name = re.sub(r"[\s\-/]", "_", name)
    name = re.sub(r"(.)([A-Z][a-z]+)", r"\1_\2", name)
    name = re.sub(r"([a-z0-9])([A-Z])", r"\1_\2", name)
    name = re.sub(r"(?<=\D)(\d)", r"_\1", name)
    name = re.sub(r"__+", "_", name)
    name = name.lower()
    token_map = {"temp": "temperature"}
    tokens = [token_map.get(token, token) for token in name.split("_")]
    return "_".join(tokens)


<<<<<<< HEAD
def _build_register_map(rows: list[tuple[str, int]]) -> Dict[str, int]:
    """Create a register map with unique names.

    When the same register name appears multiple times in the CSV, append a
    numeric suffix to make the identifier unique. The suffix starts at 1 to
    match existing expectations in the integration (e.g. ``device_name_1``).
    """

    rows.sort(key=lambda r: r[1])
    name_counts: Dict[str, int] = {}
    for name, _ in rows:
        name_counts[name] = name_counts.get(name, 0) + 1

    seen: Dict[str, int] = {}
    result: Dict[str, int] = {}
    for name, addr in rows:
        if name_counts[name] > 1:
            index = seen.get(name, 0) + 1
            seen[name] = index
            unique = f"{name}_{index}"
        else:
            unique = name
        result[unique] = addr
    return result


def load_registers() -> Tuple[Dict[str, int], Dict[str, int]]:
    input_rows: list[tuple[str, int]] = []
    holding_rows: list[tuple[str, int]] = []
    with CSV_PATH.open(newline='') as f:
=======
def load_registers() -> Tuple[Dict[str, int], Dict[str, int], Dict[str, int], Dict[str, int]]:
    coils: Dict[str, int] = {}
    discrete_inputs: Dict[str, int] = {}
    input_regs: Dict[str, int] = {}
    holding_regs: Dict[str, int] = {}
    with CSV_PATH.open(newline="") as f:
>>>>>>> beca7466
        reader = csv.DictReader(f)
        for row in reader:
            code = row["Function_Code"]
            if not code or code.startswith("#"):
                continue
<<<<<<< HEAD
            name = to_snake_case(row['Register_Name'])
            addr = int(row['Address_DEC'])
            if code == '04':
                input_rows.append((name, addr))
            elif code == '03':
                holding_rows.append((name, addr))
    input_regs = _build_register_map(input_rows)
    holding_regs = _build_register_map(holding_rows)
    return input_regs, holding_regs
=======
            name = to_snake_case(row["Register_Name"])
            addr = int(row["Address_DEC"])
            if code == "01":
                coils[name] = addr
            elif code == "02":
                discrete_inputs[name] = addr
            elif code == "04":
                input_regs[name] = addr
            elif code == "03":
                holding_regs[name] = addr
    for alias, canonical in ALIASES.items():
        for mapping in (coils, discrete_inputs, input_regs, holding_regs):
            if canonical in mapping:
                mapping[alias] = mapping[canonical]
    coils = dict(sorted(coils.items(), key=lambda kv: kv[1]))
    discrete_inputs = dict(sorted(discrete_inputs.items(), key=lambda kv: kv[1]))
    input_regs = dict(sorted(input_regs.items(), key=lambda kv: kv[1]))
    holding_regs = dict(sorted(holding_regs.items(), key=lambda kv: kv[1]))
    return coils, discrete_inputs, input_regs, holding_regs
>>>>>>> beca7466


def write_file(
    coils: Dict[str, int],
    discrete_inputs: Dict[str, int],
    input_regs: Dict[str, int],
    holding_regs: Dict[str, int],
) -> None:
    with OUTPUT_PATH.open("w", newline="\n") as f:
        f.write('"""Register definitions for the ThesslaGreen Modbus integration."""\n')
        f.write("from typing import Dict\n\n")
        f.write("# Generated from modbus_registers.csv\n")
        f.write("COIL_REGISTERS: Dict[str, int] = {\n")
        for name, addr in coils.items():
            f.write(f"    '{name}': {addr},\n")
        f.write("}\n\n")
        f.write("DISCRETE_INPUT_REGISTERS: Dict[str, int] = {\n")
        for name, addr in discrete_inputs.items():
            f.write(f"    '{name}': {addr},\n")
        f.write("}\n\n")
        f.write("INPUT_REGISTERS: Dict[str, int] = {\n")
        for name, addr in input_regs.items():
            f.write(f"    '{name}': {addr},\n")
        f.write("}\n\n")
        f.write("HOLDING_REGISTERS: Dict[str, int] = {\n")
        for name, addr in holding_regs.items():
            f.write(f"    '{name}': {addr},\n")
        f.write("}\n")


def main() -> None:
    coils, discrete_inputs, input_regs, holding_regs = load_registers()
    write_file(coils, discrete_inputs, input_regs, holding_regs)


if __name__ == "__main__":
    main()<|MERGE_RESOLUTION|>--- conflicted
+++ resolved
@@ -30,8 +30,6 @@
     tokens = [token_map.get(token, token) for token in name.split("_")]
     return "_".join(tokens)
 
-
-<<<<<<< HEAD
 def _build_register_map(rows: list[tuple[str, int]]) -> Dict[str, int]:
     """Create a register map with unique names.
 
@@ -62,20 +60,17 @@
     input_rows: list[tuple[str, int]] = []
     holding_rows: list[tuple[str, int]] = []
     with CSV_PATH.open(newline='') as f:
-=======
 def load_registers() -> Tuple[Dict[str, int], Dict[str, int], Dict[str, int], Dict[str, int]]:
     coils: Dict[str, int] = {}
     discrete_inputs: Dict[str, int] = {}
     input_regs: Dict[str, int] = {}
     holding_regs: Dict[str, int] = {}
     with CSV_PATH.open(newline="") as f:
->>>>>>> beca7466
         reader = csv.DictReader(f)
         for row in reader:
             code = row["Function_Code"]
             if not code or code.startswith("#"):
                 continue
-<<<<<<< HEAD
             name = to_snake_case(row['Register_Name'])
             addr = int(row['Address_DEC'])
             if code == '04':
@@ -85,7 +80,6 @@
     input_regs = _build_register_map(input_rows)
     holding_regs = _build_register_map(holding_rows)
     return input_regs, holding_regs
-=======
             name = to_snake_case(row["Register_Name"])
             addr = int(row["Address_DEC"])
             if code == "01":
@@ -105,7 +99,6 @@
     input_regs = dict(sorted(input_regs.items(), key=lambda kv: kv[1]))
     holding_regs = dict(sorted(holding_regs.items(), key=lambda kv: kv[1]))
     return coils, discrete_inputs, input_regs, holding_regs
->>>>>>> beca7466
 
 
 def write_file(
