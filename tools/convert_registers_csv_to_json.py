"""Convert legacy CSV register definitions to JSON."""

from __future__ import annotations

import csv
import json
from pathlib import Path
import re

ROOT = Path(__file__).resolve().parents[1]
CSV_PATH = ROOT / "tools" / "modbus_registers.csv"
JSON_PATH = (
    ROOT
    / "custom_components"
    / "thessla_green_modbus"
    / "registers"
    / "thessla_green_registers_full.json"
)
<<<<<<< HEAD
=======

_SNAKE_RE = re.compile(r"[^0-9a-zA-Z]+")


def _snake_case(name: str) -> str:
    name = _SNAKE_RE.sub("_", name)
    name = re.sub("(.)([A-Z][a-z]+)", r"\1_\2", name)
    name = re.sub("([a-z0-9])([A-Z])", r"\1_\2", name)
    return name.strip("_").lower()
>>>>>>> 9306c2ed


def convert(csv_path: Path = CSV_PATH, json_path: Path = JSON_PATH) -> None:
    """Convert *csv_path* to *json_path* using a simple schema."""
    rows: list[dict[str, object]] = []
    with csv_path.open("r", encoding="utf-8") as fh:
        reader = csv.DictReader(fh)
        for row in reader:
            name = row.get("Register_Name")
            if not name:
                continue
            try:
                addr = int(row.get("Address_DEC", 0))
            except (TypeError, ValueError):
                continue
            entry: dict[str, object] = {
                "function": row.get("Function_Code"),
                "address_dec": addr,
                "name": _snake_case(name),
                "access": row.get("Access"),
                "description": row.get("Description"),
                "unit": row.get("Unit"),
                "multiplier": float(row["Multiplier"]) if row.get("Multiplier") else None,
                "resolution": float(row["Resolution"]) if row.get("Resolution") else None,
                "min": float(row["Min"]) if row.get("Min") else None,
                "max": float(row["Max"]) if row.get("Max") else None,
                "default": float(row["Default"]) if row.get("Default") else None,
                "information": row.get("Information"),
            }
            rows.append(entry)
    rows.sort(key=lambda r: (int(r["address_dec"]), str(r["name"])))
    json_path.write_text(json.dumps({"registers": rows}, indent=2), encoding="utf-8")


if __name__ == "__main__":
    convert()<|MERGE_RESOLUTION|>--- conflicted
+++ resolved
@@ -16,8 +16,6 @@
     / "registers"
     / "thessla_green_registers_full.json"
 )
-<<<<<<< HEAD
-=======
 
 _SNAKE_RE = re.compile(r"[^0-9a-zA-Z]+")
 
@@ -27,7 +25,6 @@
     name = re.sub("(.)([A-Z][a-z]+)", r"\1_\2", name)
     name = re.sub("([a-z0-9])([A-Z])", r"\1_\2", name)
     return name.strip("_").lower()
->>>>>>> 9306c2ed
 
 
 def convert(csv_path: Path = CSV_PATH, json_path: Path = JSON_PATH) -> None:
