# mypy: ignore-errors
"""Test configuration for ThesslaGreen Modbus integration."""

import os
import sys
import types
from datetime import datetime
from unittest.mock import AsyncMock, MagicMock

import pytest

try:
    import homeassistant.util  # ensure util submodule is loaded for plugins
    import homeassistant.util.dt  # noqa: F401
    from homeassistant.config_entries import ConfigEntry
    from homeassistant.core import HomeAssistant
    from homeassistant.exceptions import ConfigEntryNotReady
    from homeassistant.helpers.update_coordinator import DataUpdateCoordinator, UpdateFailed
except ModuleNotFoundError:  # pragma: no cover - simplify test environment
    ha = types.ModuleType("homeassistant")
    core = types.ModuleType("homeassistant.core")
    config_entries = types.ModuleType("homeassistant.config_entries")
    helpers_pkg = types.ModuleType("homeassistant.helpers")
    helpers = types.ModuleType("homeassistant.helpers.update_coordinator")
    device_registry = types.ModuleType("homeassistant.helpers.device_registry")
    service_helper = types.ModuleType("homeassistant.helpers.service")
    entity_registry = types.ModuleType("homeassistant.helpers.entity_registry")
    def _async_entries_for_config_entry(*args, **kwargs):
        return []
    entity_registry.async_entries_for_config_entry = _async_entries_for_config_entry
    script_helper = types.ModuleType("homeassistant.helpers.script")
    script_helper._schedule_stop_scripts_after_shutdown = lambda *args, **kwargs: None
    exceptions = types.ModuleType("homeassistant.exceptions")
    const = types.ModuleType("homeassistant.const")
    data_entry_flow = types.ModuleType("homeassistant.data_entry_flow")
    cv = types.ModuleType("homeassistant.helpers.config_validation")
    selector = types.ModuleType("homeassistant.helpers.selector")
    translation = types.ModuleType("homeassistant.helpers.translation")
    entity_platform = types.ModuleType("homeassistant.helpers.entity_platform")

    class AddEntitiesCallback:  # pragma: no cover - simple stub
        pass

    entity_platform.AddEntitiesCallback = AddEntitiesCallback

    const.PERCENTAGE = "%"

    class UnitOfTemperature:  # pragma: no cover - enum stub
        CELSIUS = "°C"

    class UnitOfTime:  # pragma: no cover - enum stub
        HOURS = "h"
        DAYS = "d"
        SECONDS = "s"

    class UnitOfVolumeFlowRate:  # pragma: no cover - enum stub
        CUBIC_METERS_PER_HOUR = "m³/h"

    class UnitOfElectricPotential:  # pragma: no cover - enum stub
        VOLT = "V"

    const.UnitOfTemperature = UnitOfTemperature
    const.UnitOfTime = UnitOfTime
    const.UnitOfVolumeFlowRate = UnitOfVolumeFlowRate
    const.UnitOfElectricPotential = UnitOfElectricPotential

    async def async_get_translations(*args, **kwargs):  # pragma: no cover - stub
        return {}

    translation.async_get_translations = async_get_translations
    pymodbus = types.ModuleType("pymodbus")
    pymodbus_client = types.ModuleType("pymodbus.client")
    pymodbus_client_tcp = types.ModuleType("pymodbus.client.tcp")
    pymodbus_exceptions = types.ModuleType("pymodbus.exceptions")
    pymodbus_pdu = types.ModuleType("pymodbus.pdu")
    hacc_common = types.ModuleType("pytest_homeassistant_custom_component.common")

    components_pkg = types.ModuleType("homeassistant.components")
    sensor_comp = types.ModuleType("homeassistant.components.sensor")
    binary_sensor_comp = types.ModuleType("homeassistant.components.binary_sensor")

    class SensorDeviceClass:  # pragma: no cover - enum stub
        TEMPERATURE = "temperature"
        VOLTAGE = "voltage"

    class SensorStateClass:  # pragma: no cover - enum stub
        MEASUREMENT = "measurement"

    class SensorEntity:  # pragma: no cover - simple stub
<<<<<<< HEAD
        pass

=======
        @property
        def native_unit_of_measurement(self):
            return getattr(self, "_attr_native_unit_of_measurement", None)
>>>>>>> aa5b84a0
    sensor_comp.SensorDeviceClass = SensorDeviceClass
    sensor_comp.SensorStateClass = SensorStateClass
    sensor_comp.SensorEntity = SensorEntity

    class _BinaryMeta(type):  # pragma: no cover - generic fallback
        def __getattr__(cls, item):
            return item.lower()

    class BinarySensorDeviceClass(metaclass=_BinaryMeta):  # pragma: no cover - enum stub
        PROBLEM = "problem"
        RUNNING = "running"
        OPENING = "opening"
        CLOSING = "closing"

    binary_sensor_comp.BinarySensorDeviceClass = BinarySensorDeviceClass
    components_pkg.sensor = sensor_comp
    components_pkg.binary_sensor = binary_sensor_comp
    sys.modules["homeassistant.components"] = components_pkg
    sys.modules["homeassistant.components.sensor"] = sensor_comp
    sys.modules["homeassistant.components.binary_sensor"] = binary_sensor_comp
    ha.const = const

    class MockConfigEntry:  # pragma: no cover - simplified stub
        def __init__(self, *, domain, data, options=None):
            self.domain = domain
            self.data = data
            self.options = options or {}
            self.entry_id = "mock_entry"
            self.title = data.get("name", "")

        def add_to_hass(self, _hass):
            return None

        def add_update_listener(self, listener):
             return listener

        def async_on_unload(self, func):
            return func

    hacc_common.MockConfigEntry = MockConfigEntry

    class HomeAssistant:  # type: ignore[override]
        async def async_add_executor_job(self, func, *args):  # minimal stub
            return func(*args)

    class ServiceCall:  # type: ignore[override]
        pass

    def callback(func):  # type: ignore[override]
        return func

    class ConfigEntry:  # type: ignore[override]
        pass

    class ConfigFlow:  # type: ignore[override]
        def __init_subclass__(cls, **kwargs):
            return

        async def async_set_unique_id(self, *args, **kwargs):
            return None

        def _abort_if_unique_id_configured(self):
            return None

        def async_show_form(self, **kwargs):  # type: ignore[override]
            return {"type": "form", **kwargs}

        def async_create_entry(self, **kwargs):  # type: ignore[override]
            return {"type": "create_entry", **kwargs}

    class DataUpdateCoordinator:  # type: ignore[override]
        def __init__(self, hass, logger, name=None, update_interval=None):
            self.hass = hass
            self.logger = logger
            self.name = name
            self.update_interval = update_interval

        async def async_shutdown(self) -> None:  # pragma: no cover - stub
            return None

        @classmethod
        def __class_getitem__(cls, item):  # pragma: no cover - allow subscripting
            return cls

    class UpdateFailed(Exception):
        pass

    class ConfigEntryNotReady(Exception):
        pass

    class HomeAssistantError(Exception):
        pass

    core.HomeAssistant = HomeAssistant
    core.ServiceCall = ServiceCall
    core.callback = callback
    config_entries.ConfigEntry = ConfigEntry
    config_entries.ConfigFlow = ConfigFlow
    config_entries.CONN_CLASS_LOCAL_POLL = "local_poll"

    class OptionsFlow:  # type: ignore[override]
        def __init_subclass__(cls, **kwargs):
            return

    config_entries.OptionsFlow = OptionsFlow
    helpers.DataUpdateCoordinator = DataUpdateCoordinator
    helpers.UpdateFailed = UpdateFailed

    class CoordinatorEntity:  # type: ignore[override]
        def __init__(self, coordinator=None):
            self.coordinator = coordinator

        @classmethod
        def __class_getitem__(cls, item):  # pragma: no cover - allow subscripting
            return cls

    helpers.CoordinatorEntity = CoordinatorEntity

    class DeviceInfo:  # type: ignore[override]
        pass

    device_registry.DeviceInfo = DeviceInfo
    exceptions.ConfigEntryNotReady = ConfigEntryNotReady
    exceptions.HomeAssistantError = HomeAssistantError
    const.CONF_HOST = "host"
    const.CONF_PORT = "port"
    const.CONF_SCAN_INTERVAL = "scan_interval"
    const.CONF_NAME = "name"
    data_entry_flow.FlowResult = dict

    # Minimal config validation helpers
    cv.string = str
    cv.port = int
    cv.boolean = bool
    cv.entity_ids = list
    cv.time = str

    # Minimal selector stubs
    class SelectSelectorConfig:  # type: ignore[override]
        def __init__(self, options=None, mode=None):
            self.options = options
            self.mode = mode

    class SelectSelector:  # type: ignore[override]
        def __init__(self, config):
            self.config = config

    class SelectSelectorMode:  # type: ignore[override]
        DROPDOWN = "dropdown"

    selector.SelectSelector = SelectSelector
    selector.SelectSelectorConfig = SelectSelectorConfig
    selector.SelectSelectorMode = SelectSelectorMode

    async def async_extract_entity_ids(hass, service_call):
        return set()

    service_helper.async_extract_entity_ids = async_extract_entity_ids

    def er_async_get(hass):
        return getattr(hass, "entity_registry", None)

    entity_registry.async_get = er_async_get
    helpers_pkg.update_coordinator = helpers
    helpers_pkg.device_registry = device_registry
    helpers_pkg.config_validation = cv
    helpers_pkg.selector = selector
    helpers_pkg.service = service_helper
    helpers_pkg.entity_registry = entity_registry
    helpers_pkg.script = script_helper

    # Minimal pymodbus stubs
    class ModbusTcpClient:  # type: ignore[override]
        pass

    class ModbusException(Exception):
        pass

    class ConnectionException(Exception):
        pass

    class ExceptionResponse:  # type: ignore[override]
        pass

    class AsyncModbusTcpClient:  # type: ignore[override]
        pass

    pymodbus_client_tcp.ModbusTcpClient = ModbusTcpClient
    pymodbus_client_tcp.AsyncModbusTcpClient = AsyncModbusTcpClient
    pymodbus_client.AsyncModbusTcpClient = AsyncModbusTcpClient
    pymodbus_client.tcp = pymodbus_client_tcp
    pymodbus.client = pymodbus_client
    pymodbus_exceptions.ModbusException = ModbusException
    pymodbus_exceptions.ConnectionException = ConnectionException
    pymodbus_pdu.ExceptionResponse = ExceptionResponse

    class Platform:
        SENSOR = "sensor"
        BINARY_SENSOR = "binary_sensor"
        SELECT = "select"
        NUMBER = "number"
        SWITCH = "switch"
        CLIMATE = "climate"
        FAN = "fan"

    const.Platform = Platform

    # Minimal util.logging stub for pytest plugin compatibility
    util = types.ModuleType("homeassistant.util")
    util_logging = types.ModuleType("homeassistant.util.logging")
    util_dt = types.ModuleType("homeassistant.util.dt")

    def log_exception(*args, **kwargs):  # pragma: no cover - simple no-op
        return None

    def utcnow():  # pragma: no cover - simple stub
        return datetime.utcnow()

    util_logging.log_exception = log_exception
    util.dt = util_dt
    util_dt.utcnow = utcnow
    util_dt.now = utcnow
    util.logging = util_logging
    ha.util = util

    sys.modules["homeassistant"] = ha
    sys.modules["homeassistant.core"] = core
    sys.modules["homeassistant.config_entries"] = config_entries
    sys.modules["homeassistant.helpers"] = helpers_pkg
    sys.modules["homeassistant.helpers.update_coordinator"] = helpers
    sys.modules["homeassistant.helpers.device_registry"] = device_registry
    sys.modules["homeassistant.helpers.service"] = service_helper
    sys.modules["homeassistant.helpers.entity_registry"] = entity_registry
    sys.modules["homeassistant.helpers.script"] = script_helper
    sys.modules["homeassistant.exceptions"] = exceptions
    sys.modules["homeassistant.const"] = const
    sys.modules["homeassistant.util"] = util
    sys.modules["homeassistant.util.dt"] = util_dt
    sys.modules["homeassistant.util.logging"] = util_logging
    sys.modules["homeassistant.data_entry_flow"] = data_entry_flow
    sys.modules["homeassistant.helpers.config_validation"] = cv
    sys.modules["homeassistant.helpers.selector"] = selector
    sys.modules["homeassistant.helpers.translation"] = translation
    sys.modules["homeassistant.helpers.entity_platform"] = entity_platform
    helpers_pkg.translation = translation
    sys.modules["pymodbus"] = pymodbus
    sys.modules["pymodbus.client"] = pymodbus_client
    sys.modules["pymodbus.client.tcp"] = pymodbus_client_tcp
    sys.modules["pymodbus.exceptions"] = pymodbus_exceptions
    sys.modules["pymodbus.pdu"] = pymodbus_pdu
    sys.modules["pytest_homeassistant_custom_component.common"] = hacc_common

sys.path.insert(0, os.path.abspath(os.path.join(os.path.dirname(__file__), "..")))

DOMAIN = "thessla_green_modbus"


class CoordinatorMock(MagicMock):
    """MagicMock subclass with device_scan_result property."""

    @property
    def device_scan_result(self):  # type: ignore[override]
        return {
            "device_info": getattr(self, "device_info", {}),
            "capabilities": getattr(self, "capabilities", {}),
        }

    @device_scan_result.setter
    def device_scan_result(self, value):  # type: ignore[override]
        self.device_info = value.get("device_info", {})
        self.capabilities = value.get("capabilities", {})


@pytest.fixture
def hass():
    """Return a mock Home Assistant instance."""
    return MagicMock(spec=HomeAssistant)


@pytest.fixture
def mock_config_entry():
    """Return a mock config entry."""
    config_entry = MagicMock(spec=ConfigEntry)
    config_entry.domain = DOMAIN
    config_entry.entry_id = "test_entry_id"
    config_entry.data = {
        "host": "192.168.1.100",
        "port": 502,
        "slave_id": 10,
    }
    config_entry.options = {
        "scan_interval": 30,
        "timeout": 10,
        "retry": 3,
        "scan_uart_settings": False,
    }
    return config_entry


@pytest.fixture
def mock_coordinator():
    """Return a mock coordinator."""
    coordinator = CoordinatorMock()
    coordinator.host = "192.168.1.100"
    coordinator.port = 502
    coordinator.slave_id = 10
    coordinator.last_update_success = True
    coordinator.data = {
        "outside_temperature": 15.5,
        "supply_temperature": 20.0,
        "exhaust_temperature": 18.0,
        "mode": 0,
        "on_off_panel_mode": 1,
        "supply_percentage": 50,
    }
    coordinator.device_scan_result = {
        "device_info": {
            "device_name": "ThesslaGreen AirPack",
            "firmware": "4.85.0",
            "serial_number": "S/N: 1234 5678 9abc",
        },
        "capabilities": {
            "constant_flow": True,
            "gwc_system": True,
            "bypass_system": True,
        },
    }
    coordinator.available_registers = {
        "input_registers": {"outside_temperature", "supply_temperature", "exhaust_temperature"},
        "holding_registers": {"mode", "on_off_panel_mode", "air_flow_rate_manual"},
        "coil_registers": {"power_supply_fans", "bypass"},
        "discrete_inputs": {"expansion", "contamination_sensor"},
    }
    coordinator.async_write_register = AsyncMock(return_value=True)
    coordinator.async_request_refresh = AsyncMock()
    return coordinator


@pytest.fixture(autouse=True)
def fail_on_log_exception():
    """Disable log exception check from HA test plugin."""
    yield<|MERGE_RESOLUTION|>--- conflicted
+++ resolved
@@ -87,14 +87,11 @@
         MEASUREMENT = "measurement"
 
     class SensorEntity:  # pragma: no cover - simple stub
-<<<<<<< HEAD
-        pass
-
-=======
+        pass
+
         @property
         def native_unit_of_measurement(self):
             return getattr(self, "_attr_native_unit_of_measurement", None)
->>>>>>> aa5b84a0
     sensor_comp.SensorDeviceClass = SensorDeviceClass
     sensor_comp.SensorStateClass = SensorStateClass
     sensor_comp.SensorEntity = SensorEntity
