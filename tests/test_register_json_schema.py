import json
from importlib import resources


def test_register_json_schema() -> None:
    """Validate basic structure of the JSON register file."""

    json_file = (
        resources.files("custom_components.thessla_green_modbus.registers")
        .joinpath("thessla_green_registers_full.json")
    )
    data = json.loads(json_file.read_text(encoding="utf-8"))
    registers = data.get("registers", data) if isinstance(data, dict) else data
    assert isinstance(registers, list) and registers
    required = {"function", "address_dec", "name", "access"}
    for reg in registers:
        assert required <= reg.keys()
        assert isinstance(reg["function"], str)
        assert isinstance(reg["address_dec"], int)
        assert isinstance(reg["name"], str)
        assert reg["access"] in {"R", "RW", "W"}
        if reg["function"] in {"01", "02"}:
            assert reg["access"] == "R"
        if reg.get("enum") is not None:
            enum = reg["enum"]
<<<<<<< HEAD
            assert enum is None or isinstance(enum, dict)
            if enum:
                for key, val in enum.items():
                    assert isinstance(key, str)
                    assert isinstance(val, (int, str))
        if "multiplier" in reg:
            mult = reg["multiplier"]
            assert mult is None or isinstance(mult, (int, float))
            if mult is not None:
                assert mult > 0
        if "resolution" in reg:
            res = reg["resolution"]
            assert res is None or isinstance(res, (int, float))
            if res is not None:
                assert res > 0
        if "access" in reg:
            assert reg["access"] in {"R", "RW", "W"}
=======
            assert isinstance(enum, dict) and enum
            for key, val in enum.items():
                assert isinstance(key, str)
                assert isinstance(val, (int, str))
        if reg.get("multiplier") is not None:
            assert isinstance(reg["multiplier"], (int, float))
            assert reg["multiplier"] > 0
        if reg.get("resolution") is not None:
            assert isinstance(reg["resolution"], (int, float))
            assert reg["resolution"] > 0
>>>>>>> 6b82a606
        if "notes" in reg:
            assert isinstance(reg["notes"], str)
        if "extra" in reg:
            assert isinstance(reg["extra"], dict)<|MERGE_RESOLUTION|>--- conflicted
+++ resolved
@@ -23,7 +23,6 @@
             assert reg["access"] == "R"
         if reg.get("enum") is not None:
             enum = reg["enum"]
-<<<<<<< HEAD
             assert enum is None or isinstance(enum, dict)
             if enum:
                 for key, val in enum.items():
@@ -41,7 +40,6 @@
                 assert res > 0
         if "access" in reg:
             assert reg["access"] in {"R", "RW", "W"}
-=======
             assert isinstance(enum, dict) and enum
             for key, val in enum.items():
                 assert isinstance(key, str)
@@ -52,7 +50,6 @@
         if reg.get("resolution") is not None:
             assert isinstance(reg["resolution"], (int, float))
             assert reg["resolution"] > 0
->>>>>>> 6b82a606
         if "notes" in reg:
             assert isinstance(reg["notes"], str)
         if "extra" in reg:
