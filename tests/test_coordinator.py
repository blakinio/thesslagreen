"""Tests for ThesslaGreenModbusCoordinator - HA 2025.7.1+ & pymodbus 3.5+ Compatible."""

<<<<<<< HEAD
=======
import asyncio
>>>>>>> 09f5e7c3
import logging
import os
import sys
import types
from unittest.mock import AsyncMock, MagicMock, patch

import pytest

from custom_components.thessla_green_modbus.const import (
    SENSOR_UNAVAILABLE,
    SENSOR_UNAVAILABLE_REGISTERS,
)
from custom_components.thessla_green_modbus.modbus_exceptions import (
    ConnectionException,
    ModbusException,
)
from custom_components.thessla_green_modbus.multipliers import REGISTER_MULTIPLIERS
from custom_components.thessla_green_modbus.registers import HOLDING_REGISTERS

# Stub minimal Home Assistant and pymodbus modules before importing the coordinator
ha = types.ModuleType("homeassistant")
const = types.ModuleType("homeassistant.const")
core = types.ModuleType("homeassistant.core")
helpers_pkg = types.ModuleType("homeassistant.helpers")
helpers = types.ModuleType("homeassistant.helpers.update_coordinator")
helpers_cv = types.ModuleType("homeassistant.helpers.config_validation")
helpers_dr = types.ModuleType("homeassistant.helpers.device_registry")
helpers_pkg.update_coordinator = helpers
helpers_pkg.config_validation = helpers_cv
helpers_pkg.device_registry = helpers_dr
exceptions = types.ModuleType("homeassistant.exceptions")
config_entries = types.ModuleType("homeassistant.config_entries")
pymodbus = types.ModuleType("pymodbus")
pymodbus_client = types.ModuleType("pymodbus.client")
pymodbus_exceptions = types.ModuleType("pymodbus.exceptions")

const.CONF_HOST = "host"
const.CONF_PORT = "port"
const.CONF_SCAN_INTERVAL = "scan_interval"
const.CONF_NAME = "name"


class Platform:
    SENSOR = "sensor"
    BINARY_SENSOR = "binary_sensor"
    SELECT = "select"
    NUMBER = "number"
    SWITCH = "switch"
    CLIMATE = "climate"
    FAN = "fan"


const.Platform = Platform


class HomeAssistant:
    pass


core.HomeAssistant = HomeAssistant


class ServiceCall:
    pass


core.ServiceCall = ServiceCall


class ConfigEntry:
    def __init__(self, data):
        self.data = data


config_entries.ConfigEntry = ConfigEntry


class DataUpdateCoordinator:
    def __init__(self, hass, logger, name=None, update_interval=None):
        self.hass = hass
        self.logger = logger
        self.name = name
        self.update_interval = update_interval

    async def async_request_refresh(self):
        pass

    async def async_shutdown(self):  # pragma: no cover - stub
        pass

    @classmethod
    def __class_getitem__(cls, item):
        return cls


helpers.DataUpdateCoordinator = DataUpdateCoordinator


class UpdateFailed(Exception):
    pass


helpers.UpdateFailed = UpdateFailed


class ConfigEntryNotReady(Exception):
    pass


exceptions.ConfigEntryNotReady = ConfigEntryNotReady


class ModbusTcpClient:
    pass


pymodbus_client.ModbusTcpClient = ModbusTcpClient


pymodbus_exceptions.ModbusException = ModbusException

pymodbus_exceptions.ConnectionException = ConnectionException

modules = {
    "homeassistant": ha,
    "homeassistant.const": const,
    "homeassistant.core": core,
    "homeassistant.helpers": helpers_pkg,
    "homeassistant.helpers.update_coordinator": helpers,
    "homeassistant.helpers.config_validation": helpers_cv,
    "homeassistant.helpers.device_registry": helpers_dr,
    "homeassistant.exceptions": exceptions,
    "homeassistant.config_entries": config_entries,
    "pymodbus": pymodbus,
    "pymodbus.client": pymodbus_client,
    "pymodbus.exceptions": pymodbus_exceptions,
}
for name, module in modules.items():
    sys.modules[name] = module

# Ensure repository root is on path
sys.path.insert(0, os.path.abspath(os.path.join(os.path.dirname(__file__), "..")))

# ✅ FIXED: Import correct coordinator class name
from custom_components.thessla_green_modbus.coordinator import (  # noqa: E402
    ThesslaGreenModbusCoordinator,
)


@pytest.fixture
def coordinator():
    """Create a test coordinator."""
    hass = MagicMock()
    available_registers = {
        "holding_registers": {"mode", "air_flow_rate_manual", "special_mode"},
        "input_registers": {"outside_temperature", "supply_temperature"},
        "coil_registers": {"system_on_off"},
        "discrete_inputs": set(),
    }
    coordinator = ThesslaGreenModbusCoordinator(
        hass=hass,
        host="localhost",
        port=502,
        slave_id=1,
        name="test",
        scan_interval=30,
        timeout=10,
        retry=3,
    )
    coordinator.available_registers = available_registers
    return coordinator


@pytest.mark.asyncio
async def test_async_write_invalid_register(coordinator):
    """Return False and do not refresh on unknown register."""
    coordinator._ensure_connection = AsyncMock()
    result = await coordinator.async_write_register("invalid", 1)
    assert result is False


@pytest.mark.asyncio
async def test_async_write_valid_register(coordinator):
    """Test successful register write and refresh outside lock."""
    coordinator._ensure_connection = AsyncMock()
    client = MagicMock()
    response = MagicMock()
    response.isError.return_value = False
    client.write_register = AsyncMock(return_value=response)
    coordinator.client = client

    lock_state_during_refresh = None

    async def refresh_side_effect():
        nonlocal lock_state_during_refresh
        lock_state_during_refresh = coordinator._connection_lock.locked()

    coordinator.async_request_refresh = AsyncMock(side_effect=refresh_side_effect)

    result = await coordinator.async_write_register("mode", 1)

    assert result is True
    coordinator.async_request_refresh.assert_called_once()
    assert lock_state_during_refresh is False


@pytest.mark.asyncio
async def test_read_holding_registers_none_client(coordinator, caplog):
    """Return empty data when no Modbus client is present."""
    coordinator.client = None
    coordinator._register_groups = {"holding_registers": [(0x0000, 1)]}

    with caplog.at_level(logging.DEBUG):
        result = await coordinator._read_holding_registers_optimized()

    assert result == {}
    assert "Modbus client is not connected" in caplog.text


@pytest.mark.asyncio
async def test_read_holding_registers_cancelled_error(coordinator, caplog):
    """Propagate cancellation without logging noise."""
    coordinator.client = MagicMock()
    coordinator._register_groups = {"holding_registers": [(0x0000, 1)]}
    coordinator._call_modbus = AsyncMock(side_effect=asyncio.CancelledError)

    with caplog.at_level(logging.ERROR):
        with pytest.raises(asyncio.CancelledError):
            await coordinator._read_holding_registers_optimized()
    assert caplog.text == ""


@pytest.mark.asyncio
async def test_async_write_multi_register_start(coordinator):
    """Writing multi-register from start address succeeds."""
    coordinator.async_request_refresh = AsyncMock()
    coordinator._ensure_connection = AsyncMock()
    client = MagicMock()
    response = MagicMock()
    response.isError.return_value = False
    client.write_registers = AsyncMock(return_value=response)
    coordinator.client = client

    result = await coordinator.async_write_register("date_time_1", [1, 2, 3, 4])

    assert result is True
    client.write_registers.assert_awaited_once_with(
        address=HOLDING_REGISTERS["date_time_1"], values=[1, 2, 3, 4], slave=1
    )
    coordinator.async_request_refresh.assert_called_once()


@pytest.mark.asyncio
async def test_async_write_multi_register_non_start(coordinator):
    """Multi-register writes from non-start addresses are rejected."""
    coordinator.async_request_refresh = AsyncMock()
    coordinator._ensure_connection = AsyncMock()
    client = MagicMock()
    client.write_registers = AsyncMock()
    client.write_register = AsyncMock()
    coordinator.client = client

    result = await coordinator.async_write_register("date_time_2", [1, 2, 3])

    assert result is False
    client.write_registers.assert_not_awaited()
    client.write_register.assert_not_awaited()
    coordinator.async_request_refresh.assert_not_called()


@pytest.mark.asyncio
async def test_async_write_multi_register_wrong_length(coordinator):
    """Reject writes with incorrect number of values."""
    coordinator.async_request_refresh = AsyncMock()
    coordinator._ensure_connection = AsyncMock()
    client = MagicMock()
    client.write_registers = AsyncMock()
    coordinator.client = client

    result = await coordinator.async_write_register("date_time_1", [1, 2, 3])

    assert result is False
    client.write_registers.assert_not_awaited()
    coordinator.async_request_refresh.assert_not_called()


def test_performance_stats(coordinator):
    """Test performance statistics."""
    stats = coordinator.performance_stats
    assert "status" in stats or "total_reads" in stats


def test_device_info(coordinator):
    """Test device info property."""
    coordinator.device_info = {"model": "AirPack Home"}
    device_info = coordinator.get_device_info()
    assert device_info["manufacturer"] == "ThesslaGreen"
    assert device_info["model"] == "AirPack Home"


def test_device_info_dict_fallback(monkeypatch):
    """device_info_dict should work without HA DeviceInfo."""
    import importlib
    import sys

    # Simulate missing device_registry module
    monkeypatch.delitem(sys.modules, "homeassistant.helpers.device_registry", raising=False)
    monkeypatch.delattr(helpers_pkg, "device_registry", raising=False)
    monkeypatch.delitem(
        sys.modules, "custom_components.thessla_green_modbus.coordinator", raising=False
    )
    coordinator_module = importlib.import_module(
        "custom_components.thessla_green_modbus.coordinator"
    )
    hass = MagicMock()
    coord = coordinator_module.ThesslaGreenModbusCoordinator(
        hass=hass,
        host="localhost",
        port=502,
        slave_id=1,
        name="test",
        scan_interval=30,
        timeout=10,
        retry=3,
    )
    coord.device_info = {"model": "AirPack Home"}
    device_info = coord.device_info_dict
    assert device_info["manufacturer"] == "ThesslaGreen"
    assert device_info["model"] == "AirPack Home"


def test_reverse_lookup_maps(coordinator):
    """Ensure reverse register maps resolve addresses to names."""
    from custom_components.thessla_green_modbus.registers import HOLDING_REGISTERS, INPUT_REGISTERS

    addr = INPUT_REGISTERS["outside_temperature"]
    assert coordinator._input_registers_rev[addr] == "outside_temperature"

    h_addr = HOLDING_REGISTERS["mode"]
    assert coordinator._holding_registers_rev[h_addr] == "mode"


def test_reverse_lookup_performance(coordinator):
    """Dictionary lookups should outperform linear search."""
    import time

    from custom_components.thessla_green_modbus.registers import INPUT_REGISTERS

    addresses = list(INPUT_REGISTERS.values())

    start = time.perf_counter()
    for addr in addresses:
        coordinator._input_registers_rev.get(addr)
    dict_time = time.perf_counter() - start

    def linear_search(register_map, address):
        for name, addr in register_map.items():
            if addr == address:
                return name
        return None

    start = time.perf_counter()
    for addr in addresses:
        linear_search(INPUT_REGISTERS, addr)
    linear_time = time.perf_counter() - start

    assert dict_time < linear_time


def test_coordinator_initialization():
    """Test coordinator initialization."""
    hass = MagicMock()
    available_registers = {"holding_registers": set(), "input_registers": set()}

    coordinator = ThesslaGreenModbusCoordinator(
        hass=hass,
        host="192.168.1.100",
        port=502,
        slave_id=10,
        name="init",
        scan_interval=30,
        timeout=10,
        retry=3,
    )
    coordinator.available_registers = available_registers

    assert coordinator.host == "192.168.1.100"
    assert coordinator.port == 502
    assert coordinator.slave_id == 10
    assert coordinator.timeout == 10


def test_register_value_processing(coordinator):
    """Test register value processing."""
    temp_result = coordinator._process_register_value("outside_temperature", 250)
    assert temp_result == 25.0

    heating_result = coordinator._process_register_value("heating_temperature", 250)
    assert heating_result == 25.0

    invalid_temp = coordinator._process_register_value("outside_temperature", 0x8000)
    assert invalid_temp is None

    percentage_result = coordinator._process_register_value("supply_percentage", 75)
    assert percentage_result == 75

    mode_result = coordinator._process_register_value("mode", 1)
    assert mode_result == 1


def test_dac_value_processing(coordinator, caplog):
    """Test DAC register value processing and validation."""
    # Valid mid-range value converts to approximately 5V
    result = coordinator._process_register_value("dac_supply", 2048)
    assert result == pytest.approx(5.0, abs=0.01)

    # Zero value stays zero
    result = coordinator._process_register_value("dac_supply", 0)
    assert result == 0

    # Invalid values outside 0-4095 are rejected
    with caplog.at_level(logging.WARNING):
        assert coordinator._process_register_value("dac_supply", 5000) is None
        assert coordinator._process_register_value("dac_supply", -1) is None
        assert "out of range" in caplog.text


@pytest.mark.parametrize(
    "register_name",
    sorted(SENSOR_UNAVAILABLE_REGISTERS),
    ids=sorted(SENSOR_UNAVAILABLE_REGISTERS),
)
def test_process_register_value_sensor_unavailable(coordinator, register_name):
    """Return None when sensors report unavailable for known sensor registers."""
    assert coordinator._process_register_value(register_name, SENSOR_UNAVAILABLE) is None


@pytest.mark.parametrize(
    ("register_name", "value", "expected"),
    [
        ("supply_flow_rate", 0xFFFB, -5),
        ("outside_temperature", 0x8000, None),
    ],
)
def test_process_register_value_extremes(coordinator, register_name, value, expected):
    """Handle extreme raw register values correctly."""
    result = coordinator._process_register_value(register_name, value)
    if expected is None:
        assert result is None
    else:
        assert result == expected


@pytest.mark.parametrize(
    "register_name",
    ["dac_supply", "dac_exhaust", "dac_heater", "dac_cooler"],
    ids=["supply", "exhaust", "heater", "cooler"],
)
@pytest.mark.parametrize(
    "value",
    [0, 4095, -1, 5000],
    ids=["min", "max", "below_min", "above_max"],
)
def test_process_register_value_dac_boundaries(coordinator, register_name, value):
    """Process DAC registers across boundary and out-of-range values."""
    expected = value * REGISTER_MULTIPLIERS[register_name]
    result = coordinator._process_register_value(register_name, value)
    assert result == pytest.approx(expected)


def test_register_value_logging(coordinator, caplog):
    """Test debug and warning logging for register processing."""

    with caplog.at_level(logging.DEBUG):
        caplog.clear()
        coordinator._process_register_value("outside_temperature", 250)
        assert "raw=250" in caplog.text
        assert "value=25.0" in caplog.text

    with caplog.at_level(logging.WARNING):
        caplog.clear()
        coordinator._process_register_value("outside_temperature", SENSOR_UNAVAILABLE)
        assert "SENSOR_UNAVAILABLE" in caplog.text

        caplog.clear()
        coordinator._process_register_value("supply_percentage", 150)
        assert "Out-of-range value for supply_percentage" in caplog.text


def test_post_process_data(coordinator):
    """Test data post-processing."""
    raw_data = {
        "outside_temperature": 100,  # 10.0°C
        "supply_temperature": 200,  # 20.0°C
        "exhaust_temperature": 250,  # 25.0°C
        "supply_flow_rate": 150,
        "exhaust_flow_rate": 140,
    }

    processed_data = coordinator._post_process_data(raw_data)

    # Check calculated efficiency
    assert "calculated_efficiency" in processed_data
    efficiency = processed_data["calculated_efficiency"]
    assert isinstance(efficiency, (int, float))
    assert 0 <= efficiency <= 100

    # Check flow balance
    assert "flow_balance" in processed_data
    assert processed_data["flow_balance"] == 10  # 150 - 140

    # Check flow balance status
    assert "flow_balance_status" in processed_data
    assert processed_data["flow_balance_status"] == "supply_dominant"


@pytest.mark.asyncio
async def test_reconfigure_does_not_leak_connections(coordinator):
    """Ensure repeated reconnections do not increase open connections."""

    class FakeClient:
        """Simple Modbus client tracking open connections."""

        open_connections = 0

        def __init__(self, *args, **kwargs):
            type(self).open_connections += 1
            self.connected = False

        async def connect(self):
            self.connected = True
            return True

        async def close(self):
            type(self).open_connections -= 1
            self.connected = False

    with patch("pymodbus.client.AsyncModbusTcpClient", FakeClient, create=True):
        for _ in range(3):
            await coordinator._ensure_connection()
            assert FakeClient.open_connections == 1
            coordinator.client.connected = False

        await coordinator._disconnect()
        assert FakeClient.open_connections == 0


@pytest.mark.asyncio
async def test_missing_client_raises_connection_exception(coordinator):
    """Missing client should raise ConnectionException instead of AttributeError."""
    coordinator.client = None
    coordinator._ensure_connection = AsyncMock(side_effect=ConnectionException("fail"))
    coordinator._register_groups = {
        "input_registers": [(0x0000, 1)],
        "holding_registers": [(0x0000, 1)],
        "coil_registers": [(0x0000, 1)],
        "discrete_inputs": [(0x0000, 1)],
    }

    with pytest.raises(ConnectionException):
        await coordinator._read_input_registers_optimized()
    with pytest.raises(ConnectionException):
        await coordinator._read_holding_registers_optimized()
    with pytest.raises(ConnectionException):
        await coordinator._read_coil_registers_optimized()
    with pytest.raises(ConnectionException):
        await coordinator._read_discrete_inputs_optimized()


@pytest.mark.asyncio
async def test_async_update_data_missing_client(coordinator):
    """_async_update_data should raise UpdateFailed when client cannot be established."""
    coordinator.client = None
    coordinator._ensure_connection = AsyncMock()

    with pytest.raises(UpdateFailed):
        await coordinator._async_update_data()


def cleanup_modules():
    """Clean up injected modules."""
    for name in modules:
        sys.modules.pop(name, None)


# Register cleanup
import atexit  # noqa: E402

atexit.register(cleanup_modules)<|MERGE_RESOLUTION|>--- conflicted
+++ resolved
@@ -1,9 +1,9 @@
 """Tests for ThesslaGreenModbusCoordinator - HA 2025.7.1+ & pymodbus 3.5+ Compatible."""
 
-<<<<<<< HEAD
-=======
+
+
 import asyncio
->>>>>>> 09f5e7c3
+
 import logging
 import os
 import sys
