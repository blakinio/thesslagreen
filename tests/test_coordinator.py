--- conflicted
+++ resolved
@@ -379,7 +379,7 @@
     assert mode_result == 1
 
 
-<<<<<<< HEAD
+
 @pytest.mark.parametrize(
     "register_name,value,expected",
     [
@@ -417,7 +417,7 @@
     expected = value * REGISTER_MULTIPLIERS[register_name]
     result = coordinator._process_register_value(register_name, value)
     assert result == pytest.approx(expected)
-=======
+
 def test_register_value_logging(coordinator, caplog):
     """Test debug and warning logging for register processing."""
 
@@ -436,7 +436,6 @@
         coordinator._process_register_value("supply_percentage", 150)
         assert "Out-of-range value for supply_percentage" in caplog.text
 
->>>>>>> 44af879d
 
 def test_post_process_data(coordinator):
     """Test data post-processing."""
