--- conflicted
+++ resolved
@@ -379,7 +379,7 @@
     assert mode_result == 1
 
 
-<<<<<<< HEAD
+
 def test_dac_value_processing(coordinator, caplog):
     """Test DAC register value processing and validation."""
     # Valid mid-range value converts to approximately 5V
@@ -395,7 +395,7 @@
         assert coordinator._process_register_value("dac_supply", 5000) is None
         assert coordinator._process_register_value("dac_supply", -1) is None
         assert "out of range" in caplog.text
-=======
+
 
 @pytest.mark.parametrize(
     "register_name,value,expected",
@@ -452,8 +452,6 @@
         caplog.clear()
         coordinator._process_register_value("supply_percentage", 150)
         assert "Out-of-range value for supply_percentage" in caplog.text
->>>>>>> 5e1406f6
-
 
 def test_post_process_data(coordinator):
     """Test data post-processing."""
