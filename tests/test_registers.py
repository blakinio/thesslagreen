import csv
import importlib.util
import pathlib
import re
from tools.generate_registers import load_registers
def to_snake_case(name: str) -> str:
    replacements = {"flowrate": "flow_rate"}
    for old, new in replacements.items():
        name = name.replace(old, new)
    name = re.sub(r"[\s\-/]", "_", name)
    name = re.sub(r"([a-z0-9])([A-Z])", r"\1_\2", name)
    name = re.sub(r"(?<=\D)(\d)", r"_\1", name)
    name = re.sub(r"__+", "_", name)
    name = name.lower()
    token_map = {"temp": "temperature"}
    tokens = [token_map.get(token, token) for token in name.split("_")]
    return "_".join(tokens)


<<<<<<< HEAD
def load_csv_registers() -> tuple[dict[str, int], dict[str, int]]:
    input_regs: dict[str, int] = {}
    holding_regs: dict[str, int] = {}
    csv_path = pathlib.Path("custom_components/thessla_green_modbus/data/modbus_registers.csv")
=======
def _build_register_map(rows: list[tuple[str, int]]) -> dict[str, int]:
    rows.sort(key=lambda r: r[1])
    counts: dict[str, int] = {}
    for name, _ in rows:
        counts[name] = counts.get(name, 0) + 1
    seen: dict[str, int] = {}
    result: dict[str, int] = {}
    for name, addr in rows:
        if counts[name] > 1:
            seen[name] = seen.get(name, 0) + 1
            name = f"{name}_{seen[name]}"
        result[name] = addr
    return result


def load_csv_registers() -> tuple[dict[str, int], dict[str, int], dict[str, int], dict[str, int]]:
    coil_rows: list[tuple[str, int]] = []
    discrete_rows: list[tuple[str, int]] = []
    input_rows: list[tuple[str, int]] = []
    holding_rows: list[tuple[str, int]] = []
    csv_path = pathlib.Path("custom_components/thessla_green_modbus/modbus_registers.csv")
>>>>>>> 0957093f
    with csv_path.open(newline="") as f:
    coil_regs: dict[str, int] = {}
    discrete_regs: dict[str, int] = {}
    input_regs: dict[str, int] = {}
    holding_regs: dict[str, int] = {}
    csv_path = pathlib.Path("custom_components/thessla_green_modbus/data/modbus_registers.csv")
    with csv_path.open(encoding="utf-8", newline="") as f:
        reader = csv.DictReader(f)
        for row in reader:
            code = row["Function_Code"]
            if not code or code.startswith("#"):
                continue
            name = to_snake_case(row["Register_Name"])
            addr = int(row["Address_DEC"])
            if code == "01":
                coil_rows.append((name, addr))
            elif code == "02":
                discrete_rows.append((name, addr))
            elif code == "04":
                input_rows.append((name, addr))
            elif code == "03":
                holding_rows.append((name, addr))
    return (
        _build_register_map(coil_rows),
        _build_register_map(discrete_rows),
        _build_register_map(input_rows),
        _build_register_map(holding_rows),
    )


def load_module_registers() -> (
    tuple[dict[str, int], dict[str, int], dict[str, int], dict[str, int]]
):
    module_path = pathlib.Path("custom_components/thessla_green_modbus/registers.py")
    spec = importlib.util.spec_from_file_location("registers", module_path)
    if spec is None or spec.loader is None:
        raise ImportError("Cannot load registers module")
    module = importlib.util.module_from_spec(spec)
    spec.loader.exec_module(module)
    return (
        module.COIL_REGISTERS,
        module.DISCRETE_INPUT_REGISTERS,
        module.INPUT_REGISTERS,
        module.HOLDING_REGISTERS,
    )


def test_register_definitions_match_csv() -> None:
    csv_coil, csv_discrete, csv_input, csv_holding = load_csv_registers()
    mod_coil, mod_discrete, mod_input, mod_holding = load_module_registers()
    assert csv_coil == mod_coil  # nosec B101
    assert csv_discrete == mod_discrete  # nosec B101
    assert csv_input == mod_input  # nosec B101
    assert csv_holding == mod_holding  # nosec B101
    assert len(mod_input) == 28  # nosec B101
    assert len(mod_holding) == 282  # nosec B101<|MERGE_RESOLUTION|>--- conflicted
+++ resolved
@@ -17,12 +17,12 @@
     return "_".join(tokens)
 
 
-<<<<<<< HEAD
+
 def load_csv_registers() -> tuple[dict[str, int], dict[str, int]]:
     input_regs: dict[str, int] = {}
     holding_regs: dict[str, int] = {}
     csv_path = pathlib.Path("custom_components/thessla_green_modbus/data/modbus_registers.csv")
-=======
+
 def _build_register_map(rows: list[tuple[str, int]]) -> dict[str, int]:
     rows.sort(key=lambda r: r[1])
     counts: dict[str, int] = {}
@@ -44,7 +44,6 @@
     input_rows: list[tuple[str, int]] = []
     holding_rows: list[tuple[str, int]] = []
     csv_path = pathlib.Path("custom_components/thessla_green_modbus/modbus_registers.csv")
->>>>>>> 0957093f
     with csv_path.open(newline="") as f:
     coil_regs: dict[str, int] = {}
     discrete_regs: dict[str, int] = {}
