--- conflicted
+++ resolved
@@ -2,12 +2,7 @@
 import importlib.util
 import pathlib
 import re
-
-<<<<<<< HEAD
 from tools.generate_registers import load_registers
-=======
-
->>>>>>> fec3881c
 def to_snake_case(name: str) -> str:
     replacements = {"flowrate": "flow_rate"}
     for old, new in replacements.items():
@@ -38,21 +33,18 @@
 
 
 def load_csv_registers() -> tuple[dict[str, int], dict[str, int], dict[str, int], dict[str, int]]:
-<<<<<<< HEAD
     coil_rows: list[tuple[str, int]] = []
     discrete_rows: list[tuple[str, int]] = []
     input_rows: list[tuple[str, int]] = []
     holding_rows: list[tuple[str, int]] = []
     csv_path = pathlib.Path("custom_components/thessla_green_modbus/modbus_registers.csv")
     with csv_path.open(newline="") as f:
-=======
     coil_regs: dict[str, int] = {}
     discrete_regs: dict[str, int] = {}
     input_regs: dict[str, int] = {}
     holding_regs: dict[str, int] = {}
     csv_path = pathlib.Path("custom_components/thessla_green_modbus/data/modbus_registers.csv")
     with csv_path.open(encoding="utf-8", newline="") as f:
->>>>>>> fec3881c
         reader = csv.DictReader(f)
         for row in reader:
             code = row["Function_Code"]
