--- conflicted
+++ resolved
@@ -768,18 +768,15 @@
     assert any("non-numeric Max" in record.message for record in caplog.records)
 
 
-<<<<<<< HEAD
 async def test_load_registers_hex_range(tmp_path, caplog):
     """Parse hexadecimal Min/Max values without warnings."""
     csv_content = "Function_Code,Address_DEC,Register_Name,Min,Max\n" "04,1,reg_a,0x0,0x423f\n"
-=======
 @pytest.mark.parametrize("min_raw,max_raw", [("1", "10"), ("0x1", "0xA")])
 async def test_load_registers_parses_range_formats(tmp_path, min_raw, max_raw):
     """Support decimal and hexadecimal ranges."""
     csv_content = (
         "Function_Code,Address_DEC,Register_Name,Min,Max\n" f"04,1,reg_a,{min_raw},{max_raw}\n"
     )
->>>>>>> 304b7e26
     data_dir = tmp_path / "data"
     data_dir.mkdir()
     (data_dir / "modbus_registers.csv").write_text(csv_content)
@@ -796,19 +793,16 @@
             "custom_components.thessla_green_modbus.device_scanner.DISCRETE_INPUT_REGISTERS",
             {},
         ),
-<<<<<<< HEAD
         caplog.at_level(logging.WARNING),
     ):
         scanner = await ThesslaGreenDeviceScanner.create("host", 502, 10)
 
     assert scanner._register_ranges["reg_a"] == (0x0, 0x423F)
     assert not caplog.records
-=======
     ):
         scanner = await ThesslaGreenDeviceScanner.create("host", 502, 10)
 
     assert scanner._register_ranges["reg_a"] == (1, 10)
->>>>>>> 304b7e26
 
 
 async def test_load_registers_invalid_range_logs(tmp_path, caplog):
