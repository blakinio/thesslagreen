"""Test device scanner for ThesslaGreen Modbus integration."""

import logging
from unittest.mock import AsyncMock, MagicMock, patch

import pytest

from custom_components.thessla_green_modbus.const import (
    COIL_REGISTERS,
    DISCRETE_INPUT_REGISTERS,
    SENSOR_UNAVAILABLE,
)
from custom_components.thessla_green_modbus.device_scanner import (
    ThesslaGreenDeviceScanner,
<<<<<<< HEAD
    _decode_register_time,
=======
    _decode_bcd_time,
    _decode_setting_value,
    _format_register_value,
)
from custom_components.thessla_green_modbus.modbus_exceptions import (
    ModbusException,
    ModbusIOException,
>>>>>>> 7a971bd8
)
from custom_components.thessla_green_modbus.registers import HOLDING_REGISTERS, INPUT_REGISTERS

pytestmark = pytest.mark.asyncio


async def test_device_scanner_initialization():
    """Test device scanner initialization."""
    scanner = await ThesslaGreenDeviceScanner.create("192.168.3.17", 8899, 10)

    assert scanner.host == "192.168.3.17"
    assert scanner.port == 8899
    assert scanner.slave_id == 10
    assert scanner.retry == 3
    assert scanner.backoff == 0


async def test_read_holding_skips_after_failure():
    """Holding registers are cached after a failed read."""
    scanner = await ThesslaGreenDeviceScanner.create("192.168.3.17", 8899, 10, retry=2)
    mock_client = AsyncMock()

    # Initial failing scan
<<<<<<< HEAD
=======
    with patch(
        "custom_components.thessla_green_modbus.device_scanner._call_modbus",
        AsyncMock(side_effect=ModbusIOException("boom")),
    ) as call_mock1, patch("asyncio.sleep", AsyncMock()):
>>>>>>> 7a971bd8
    with (
        patch(
            "custom_components.thessla_green_modbus.device_scanner._call_modbus",
            AsyncMock(side_effect=ModbusException("boom")),
        ) as call_mock1,
        patch("asyncio.sleep", AsyncMock()),
    ):
        result = await scanner._read_holding(mock_client, 0x00A8, 1)
        assert result is None
        assert call_mock1.await_count == scanner.retry

    # Subsequent call should be skipped
    with patch(
        "custom_components.thessla_green_modbus.device_scanner._call_modbus",
        AsyncMock(),
    ) as call_mock2:
        result = await scanner._read_holding(mock_client, 0x00A8, 1)
        assert result is None
        call_mock2.assert_not_called()

    assert 0x00A8 in scanner._failed_holding


async def test_read_input_backoff():
    """Ensure exponential backoff delays between retries."""
    scanner = await ThesslaGreenDeviceScanner.create(
        "192.168.3.17", 8899, 10, retry=3, backoff=0.1
    )
    mock_client = AsyncMock()

    sleep_mock = AsyncMock()
    with (
        patch(
            "custom_components.thessla_green_modbus.device_scanner._call_modbus",
            AsyncMock(side_effect=ModbusIOException("boom")),
        ) as call_mock,
        patch("asyncio.sleep", sleep_mock),
    ):
        result = await scanner._read_input(mock_client, 0x0001, 1)
        assert result is None
        assert call_mock.await_count == scanner.retry

    assert [call.args[0] for call in sleep_mock.await_args_list] == [0.1, 0.2]


async def test_read_input_logs_warning_on_failure(caplog):
    """Warn when input registers cannot be read after retries."""
    scanner = await ThesslaGreenDeviceScanner.create(
        "192.168.3.17", 8899, 10, retry=2
    )
    mock_client = AsyncMock()

    caplog.set_level(logging.WARNING)
    with (
        patch(
            "custom_components.thessla_green_modbus.device_scanner._call_modbus",
            AsyncMock(side_effect=ModbusIOException("boom")),
        ) as call_mock,
        patch("asyncio.sleep", AsyncMock()),
    ):
        result = await scanner._read_input(mock_client, 0x0001, 1)
        assert result is None
        assert call_mock.await_count == scanner.retry

    assert "Device does not expose register 0x0001" in caplog.text


async def test_read_input_skips_cached_failures():
    """Input registers are cached after repeated failures."""
    scanner = await ThesslaGreenDeviceScanner.create(
        "192.168.3.17", 8899, 10, retry=2
    )
    mock_client = AsyncMock()

    with (
        patch(
            "custom_components.thessla_green_modbus.device_scanner._call_modbus",
            AsyncMock(side_effect=ModbusIOException("boom")),
        ) as call_mock,
        patch("asyncio.sleep", AsyncMock()),
    ):
        result = await scanner._read_input(mock_client, 0x0001, 1)
        assert result is None
        assert call_mock.await_count == scanner.retry

    assert {0x0001} <= scanner._failed_input

    # Subsequent call should be skipped
    with patch(
        "custom_components.thessla_green_modbus.device_scanner._call_modbus",
        AsyncMock(),
    ) as call_mock2:
        result = await scanner._read_input(mock_client, 0x0001, 1)
        assert result is None
        call_mock2.assert_not_called()


async def test_scan_device_success_dynamic():
    """Test successful device scan with dynamic register scanning."""
    scanner = await ThesslaGreenDeviceScanner.create("192.168.1.1", 502, 10)

    async def fake_read_input(client, address, count):
        if address == 0:
            data = [4, 85, 0, 0, 0]
            return data[:count]
        if address == 0x0018:
            return [0x001A, 0x002B, 0x003C, 0x004D, 0x005E, 0x006F][:count]
        return [1] * count

    async def fake_read_holding(client, address, count):
        return [10] * count

    async def fake_read_coil(client, address, count):
        return [False] * count

    async def fake_read_discrete(client, address, count):
        return [False] * count

    with patch("pymodbus.client.AsyncModbusTcpClient") as mock_client_class:
        mock_client = AsyncMock()
        mock_client.connect.return_value = True
        mock_client_class.return_value = mock_client

        with (
            patch.object(scanner, "_read_input", AsyncMock(side_effect=fake_read_input)),
            patch.object(scanner, "_read_holding", AsyncMock(side_effect=fake_read_holding)),
            patch.object(scanner, "_read_coil", AsyncMock(side_effect=fake_read_coil)),
            patch.object(scanner, "_read_discrete", AsyncMock(side_effect=fake_read_discrete)),
            patch.object(scanner, "_is_valid_register_value", return_value=True),
        ):
            result = await scanner.scan_device()
    assert "outside_temperature" in result["available_registers"]["input_registers"]
    assert "access_level" in result["available_registers"]["holding_registers"]
    assert "power_supply_fans" in result["available_registers"]["coil_registers"]
    assert "expansion" in result["available_registers"]["discrete_inputs"]
    assert set(result["available_registers"]["input_registers"]) == set(INPUT_REGISTERS.keys())
    assert set(result["available_registers"]["holding_registers"]) == set(HOLDING_REGISTERS.keys())
    assert set(result["available_registers"]["coil_registers"]) == set(COIL_REGISTERS.keys())
    assert set(result["available_registers"]["discrete_inputs"]) == set(
        DISCRETE_INPUT_REGISTERS.keys()
    )
    assert result["device_info"]["firmware"] == "4.85.0"


@pytest.fixture
def mock_modbus_response():
    response = MagicMock()
    response.isError.return_value = False
    response.registers = [4, 85, 0, 0, 0, 0]
    response.bits = [False]
    return response


async def test_read_coil_retries_on_failure(caplog):
    """Coil reads should retry on failure."""
    scanner = await ThesslaGreenDeviceScanner.create("192.168.1.1", 502, 10)
    mock_client = AsyncMock()

    with (
        patch(
            "custom_components.thessla_green_modbus.device_scanner._call_modbus",
            AsyncMock(side_effect=ModbusException("boom")),
        ) as call_mock,
        caplog.at_level(logging.DEBUG),
        patch("asyncio.sleep", AsyncMock()),
    ):
        result = await scanner._read_coil(mock_client, 0x0000, 1)
        assert result is None
        assert call_mock.await_count == scanner.retry


async def test_read_discrete_retries_on_failure(caplog):
    """Discrete input reads should retry on failure."""
    scanner = await ThesslaGreenDeviceScanner.create("192.168.1.1", 502, 10)
    mock_client = AsyncMock()

    with (
        patch(
            "custom_components.thessla_green_modbus.device_scanner._call_modbus",
            AsyncMock(side_effect=ModbusException("boom")),
        ) as call_mock,
        caplog.at_level(logging.DEBUG),
        patch("asyncio.sleep", AsyncMock()),
    ):
        result = await scanner._read_discrete(mock_client, 0x0000, 1)
        assert result is None
        assert call_mock.await_count == scanner.retry


async def test_scan_device_success_static(mock_modbus_response):
    """Test successful device scan with predefined registers."""
    regs = {
        "04": {16: "outside_temperature"},
        "03": {0: "mode"},
        "01": {0: "power_supply_fans"},
        "02": {0: "expansion"},
    }
    with patch.object(
        ThesslaGreenDeviceScanner,
        "_load_registers",
        AsyncMock(return_value=(regs, {})),
    ):
        scanner = await ThesslaGreenDeviceScanner.create("192.168.1.100", 502, 10)

        with patch("pymodbus.client.AsyncModbusTcpClient") as mock_client_class:
            mock_client = AsyncMock()
            mock_client.connect.return_value = True
            mock_client.read_input_registers.return_value = mock_modbus_response
            mock_holding_response = MagicMock()
            mock_holding_response.isError.return_value = False
            mock_holding_response.registers = [1]
            mock_client.read_holding_registers.return_value = mock_holding_response
            holding_response = MagicMock()
            holding_response.isError.return_value = False
            holding_response.registers = [1]
            mock_client.read_holding_registers.return_value = holding_response
            mock_client.read_coils.return_value = mock_modbus_response
            mock_client.read_discrete_inputs.return_value = mock_modbus_response
            mock_client_class.return_value = mock_client

            with patch.object(scanner, "_is_valid_register_value", return_value=True):
                result = await scanner.scan_device()

                assert "available_registers" in result
                assert "device_info" in result
                assert "capabilities" in result
                assert result["device_info"]["firmware"] == "4.85.0"
                assert "outside_temperature" in result["available_registers"]["input_registers"]
                assert "mode" in result["available_registers"]["holding_registers"]
                assert "power_supply_fans" in result["available_registers"]["coil_registers"]
                assert "expansion" in result["available_registers"]["discrete_inputs"]


async def test_scan_device_connection_failure():
    """Test device scan with connection failure."""
    scanner = await ThesslaGreenDeviceScanner.create("192.168.1.100", 502, 10)

    with patch("pymodbus.client.AsyncModbusTcpClient") as mock_client_class:
        mock_client = AsyncMock()
        mock_client.connect.return_value = False
        mock_client_class.return_value = mock_client

        with pytest.raises(Exception, match="Failed to connect"):
            await scanner.scan_device()
        await scanner.close()


async def test_scan_device_firmware_unavailable(caplog):
    """Missing firmware registers should log info and report unknown firmware."""
    empty_regs = {"04": {}, "03": {}, "01": {}, "02": {}}
    with patch.object(
        ThesslaGreenDeviceScanner, "_load_registers", AsyncMock(return_value=(empty_regs, {}))
    ):
        scanner = await ThesslaGreenDeviceScanner.create("192.168.1.1", 502, 10)

    async def fake_read_input(client, address, count):
        if address == 0x0000:
            return None
        return [1] * count

    async def fake_read_holding(client, address, count):
        return [1] * count

    async def fake_read_coil(client, address, count):
        return [False] * count

    async def fake_read_discrete(client, address, count):
        return [False] * count

    with patch("pymodbus.client.AsyncModbusTcpClient") as mock_client_class:
        mock_client = AsyncMock()
        mock_client.connect.return_value = True
        mock_client_class.return_value = mock_client

        with (
            patch.object(scanner, "_read_input", AsyncMock(side_effect=fake_read_input)),
            patch.object(scanner, "_read_holding", AsyncMock(side_effect=fake_read_holding)),
            patch.object(scanner, "_read_coil", AsyncMock(side_effect=fake_read_coil)),
            patch.object(scanner, "_read_discrete", AsyncMock(side_effect=fake_read_discrete)),
        ):
            caplog.set_level(logging.INFO)
            result = await scanner.scan_device()

    assert result["device_info"]["firmware"] == "Unknown"
    assert "Firmware registers unavailable" in caplog.text


async def test_scan_blocks_propagated():
    """Ensure scan_device returns discovered register blocks."""
    # Avoid scanning extra registers from CSV for test speed
    empty_regs = {"04": {}, "03": {}, "01": {}, "02": {}}
    with patch.object(
        ThesslaGreenDeviceScanner,
        "_load_registers",
        AsyncMock(return_value=(empty_regs, {})),
    ):
        scanner = await ThesslaGreenDeviceScanner.create("192.168.1.1", 502, 10)

        async def fake_read_input(client, address, count):
            return [1] * count

        async def fake_read_holding(client, address, count):
            return [1] * count

        async def fake_read_coil(client, address, count):
            return [False] * count

        async def fake_read_discrete(client, address, count):
            return [False] * count

        with patch("pymodbus.client.AsyncModbusTcpClient") as mock_client_class:
            mock_client = AsyncMock()
            mock_client.connect.return_value = True
            mock_client_class.return_value = mock_client

            with (
                patch.object(scanner, "_read_input", AsyncMock(side_effect=fake_read_input)),
                patch.object(scanner, "_read_holding", AsyncMock(side_effect=fake_read_holding)),
                patch.object(scanner, "_read_coil", AsyncMock(side_effect=fake_read_coil)),
                patch.object(scanner, "_read_discrete", AsyncMock(side_effect=fake_read_discrete)),
            ):
                result = await scanner.scan_device()

    expected_blocks = {
        "input_registers": (
            min(INPUT_REGISTERS.values()),
            max(INPUT_REGISTERS.values()),
        ),
        "holding_registers": (
            min(HOLDING_REGISTERS.values()),
            max(HOLDING_REGISTERS.values()),
        ),
        "coil_registers": (
            min(COIL_REGISTERS.values()),
            max(COIL_REGISTERS.values()),
        ),
        "discrete_inputs": (
            min(DISCRETE_INPUT_REGISTERS.values()),
            max(DISCRETE_INPUT_REGISTERS.values()),
        ),
    }

    assert result["scan_blocks"] == expected_blocks


async def test_scan_device_batch_fallback():
    """Batch read failures should fall back to single-register reads."""
    empty_regs = {"04": {}, "03": {}, "01": {}, "02": {}}
    with (
        patch.object(
            ThesslaGreenDeviceScanner, "_load_registers", AsyncMock(return_value=(empty_regs, {}))
        ),
        patch(
            "custom_components.thessla_green_modbus.device_scanner.INPUT_REGISTERS",
            {"ir1": 0x10, "ir2": 0x11},
        ),
        patch(
            "custom_components.thessla_green_modbus.device_scanner.HOLDING_REGISTERS",
            {"hr1": 0x20, "hr2": 0x21},
        ),
        patch(
            "custom_components.thessla_green_modbus.device_scanner.COIL_REGISTERS",
            {"cr1": 0x00, "cr2": 0x01},
        ),
        patch(
            "custom_components.thessla_green_modbus.device_scanner.DISCRETE_INPUT_REGISTERS",
            {"dr1": 0x00, "dr2": 0x01},
        ),
    ):
        scanner = await ThesslaGreenDeviceScanner.create("192.168.1.1", 502, 10)

        async def fake_read_input(client, address, count):
            if address == 0 and count == 5:
                return [4, 85, 0, 0, 0]
            if count > 1:
                return None
            return [0]

        async def fake_read_holding(client, address, count):
            if count > 1:
                return None
            return [0]

        async def fake_read_coil(client, address, count):
            if count > 1:
                return None
            return [False]

        async def fake_read_discrete(client, address, count):
            if count > 1:
                return None
            return [False]

        with patch("pymodbus.client.AsyncModbusTcpClient") as mock_client_class:
            mock_client = AsyncMock()
            mock_client.connect.return_value = True
            mock_client_class.return_value = mock_client

            with (
                patch.object(scanner, "_read_input", AsyncMock(side_effect=fake_read_input)) as ri,
                patch.object(scanner, "_read_holding", AsyncMock(side_effect=fake_read_holding)),
                patch.object(scanner, "_read_coil", AsyncMock(side_effect=fake_read_coil)),
                patch.object(scanner, "_read_discrete", AsyncMock(side_effect=fake_read_discrete)),
            ):
                result = await scanner.scan_device()

    assert set(result["available_registers"]["input_registers"]) == {"ir1", "ir2"}
    assert set(result["available_registers"]["holding_registers"]) == {"hr1", "hr2"}
    assert set(result["available_registers"]["coil_registers"]) == {"cr1", "cr2"}
    assert set(result["available_registers"]["discrete_inputs"]) == {"dr1", "dr2"}

    # Ensure batch read was attempted and individual fallback reads occurred
    batch_calls = [call for call in ri.await_args_list if call.args[1] == 0x10]
    assert any(call.args[2] == 2 for call in batch_calls)
    assert any(call.args[2] == 1 for call in batch_calls)


async def test_temperature_register_unavailable_skipped():
    """Temperature registers with SENSOR_UNAVAILABLE should be skipped."""


async def test_temperature_register_unavailable_kept():
    """Temperature registers with SENSOR_UNAVAILABLE should remain available."""
    scanner = await ThesslaGreenDeviceScanner.create("192.168.1.1", 502, 10)

    async def fake_read_input(client, address, count):
        data = [1] * count
        outside_addr = INPUT_REGISTERS["outside_temperature"]
        if address <= outside_addr < address + count:
            data[outside_addr - address] = SENSOR_UNAVAILABLE
        return data

    async def fake_read_holding(client, address, count):
        return [1] * count

    async def fake_read_coil(client, address, count):
        return [False] * count

    async def fake_read_discrete(client, address, count):
        return [False] * count

    with patch("pymodbus.client.AsyncModbusTcpClient") as mock_client_class:
        mock_client = AsyncMock()
        mock_client.connect.return_value = True
        mock_client_class.return_value = mock_client

        with (
            patch.object(scanner, "_read_input", AsyncMock(side_effect=fake_read_input)),
            patch.object(scanner, "_read_holding", AsyncMock(side_effect=fake_read_holding)),
            patch.object(scanner, "_read_coil", AsyncMock(side_effect=fake_read_coil)),
            patch.object(scanner, "_read_discrete", AsyncMock(side_effect=fake_read_discrete)),
        ):
            result = await scanner.scan_device()

    assert "outside_temperature" not in result["available_registers"]["input_registers"]


async def test_is_valid_register_value():
    """Test register value validation."""
    scanner = await ThesslaGreenDeviceScanner.create("192.168.1.100", 502, 10)

    # Valid values
    assert scanner._is_valid_register_value("test_register", 100) is True
    assert scanner._is_valid_register_value("test_register", 0) is True

    # SENSOR_UNAVAILABLE should be treated as unavailable for temperature sensors
    assert scanner._is_valid_register_value("outside_temperature", SENSOR_UNAVAILABLE) is False

    # SENSOR_UNAVAILABLE should still be considered valid for temperature sensors
    assert scanner._is_valid_register_value("outside_temperature", SENSOR_UNAVAILABLE) is True

    # Temperature sensor unavailable value should be considered valid
    assert scanner._is_valid_register_value("outside_temperature", SENSOR_UNAVAILABLE) is True

    # Invalid air flow value
    assert scanner._is_valid_register_value("supply_air_flow", 65535) is False

    # Mode values respect allowed set
    assert scanner._is_valid_register_value("mode", 1) is True
    assert scanner._is_valid_register_value("mode", 3) is False

    # Range from CSV
    assert scanner._is_valid_register_value("supply_percentage", 100) is True
    assert scanner._is_valid_register_value("supply_percentage", 200) is False

    # Dynamic percentage limits should accept device-provided values
    assert scanner._is_valid_register_value("min_percentage", 20) is True
    assert scanner._is_valid_register_value("max_percentage", 120) is True
    assert scanner._is_valid_register_value("min_percentage", -1) is False
    assert scanner._is_valid_register_value("max_percentage", 200) is False
    # HH:MM time registers
    scanner._register_ranges["schedule_start_time"] = (0, 2359)
    assert scanner._is_valid_register_value("schedule_start_time", 0x081E) is True
    assert scanner._is_valid_register_value("schedule_start_time", 0x0800) is True
    assert scanner._is_valid_register_value("schedule_start_time", 0x2460) is False
    assert scanner._is_valid_register_value("schedule_start_time", 0x0960) is False


<<<<<<< HEAD
async def test_decode_register_time():
    """Verify time decoding for HH:MM byte-encoded values."""
    assert _decode_register_time(0x081E) == 830
    assert _decode_register_time(0x1234) == 1852
    assert _decode_register_time(0x2460) is None
    assert _decode_register_time(0x0960) is None
=======
async def test_decode_bcd_time():
    """Verify time decoding for both BCD and decimal values."""
    assert _decode_bcd_time(0x1234) == 1234
    assert _decode_bcd_time(0x0800) == 800
    assert _decode_bcd_time(0x2460) is None
    assert _decode_bcd_time(2400) is None
>>>>>>> 7a971bd8


async def test_decode_setting_value():
    """Verify decoding of combined airflow and temperature settings."""
    assert _decode_setting_value(0x3C28) == (60, 20.0)
    assert _decode_setting_value(-1) is None
    assert _decode_setting_value(0xFF28) is None


async def test_format_register_value_schedule():
    """Formatted schedule registers should render as HH:MM."""
    assert _format_register_value("schedule_summer_mon_1", 0x0615) == "06:15"


async def test_format_register_value_setting():
    """Formatted setting registers should show percent and temperature."""
    assert _format_register_value("setting_winter_mon_1", 0x3C28) == "60% @ 20°C"


async def test_scan_excludes_unavailable_temperature():
    """Temperature register with SENSOR_UNAVAILABLE should be excluded."""
    scanner = await ThesslaGreenDeviceScanner.create("192.168.1.1", 502, 10)

    async def fake_read_input(client, address, count):
        data = [1] * count
        if address == 0:
            data[0:3] = [4, 85, 0]
        temp_addr = INPUT_REGISTERS["outside_temperature"]
        if address <= temp_addr < address + count:
            data[temp_addr - address] = SENSOR_UNAVAILABLE
        return data

    async def fake_read_holding(client, address, count):
        return [1] * count

    async def fake_read_coil(client, address, count):
        return [False] * count

    async def fake_read_discrete(client, address, count):
        return [False] * count

    with patch("pymodbus.client.AsyncModbusTcpClient") as mock_client_class:
        mock_client = AsyncMock()
        mock_client.connect.return_value = True
        mock_client_class.return_value = mock_client

        with (
            patch.object(scanner, "_read_input", AsyncMock(side_effect=fake_read_input)),
            patch.object(scanner, "_read_holding", AsyncMock(side_effect=fake_read_holding)),
            patch.object(scanner, "_read_coil", AsyncMock(side_effect=fake_read_coil)),
            patch.object(scanner, "_read_discrete", AsyncMock(side_effect=fake_read_discrete)),
        ):
            result = await scanner.scan_device()

    assert "outside_temperature" not in result["available_registers"]["input_registers"]


async def test_temperature_unavailable_no_warning(caplog):
    """SENSOR_UNAVAILABLE should not log a warning for temperature sensors."""
    scanner = await ThesslaGreenDeviceScanner.create("192.168.1.100", 502, 10)

    caplog.set_level(logging.WARNING)
    assert scanner._is_valid_register_value("outside_temperature", SENSOR_UNAVAILABLE) is False
    assert "outside_temperature" not in caplog.text


async def test_capabilities_detect_schedule_keywords():
    """Ensure capability detection considers scheduling related registers."""
    scanner = await ThesslaGreenDeviceScanner.create("host", 502, 10)
    scanner.available_registers["holding_registers"].add("airing_start_time")
    caps = scanner._analyze_capabilities()
    assert caps.weekly_schedule is True


async def test_load_registers_duplicate_warning(tmp_path, caplog):
    """Warn when duplicate register addresses are encountered."""
    csv_content = "Function_Code,Register_Name,Address_DEC\n" "04,reg_a,1\n" "04,reg_b,1\n"
    data_dir = tmp_path / "data"
    data_dir.mkdir()
    (data_dir / "modbus_registers.csv").write_text(csv_content)

    with (
        patch("custom_components.thessla_green_modbus.device_scanner.files", return_value=tmp_path),
        patch("custom_components.thessla_green_modbus.device_scanner.INPUT_REGISTERS", {}),
        patch("custom_components.thessla_green_modbus.device_scanner.HOLDING_REGISTERS", {}),
        patch("custom_components.thessla_green_modbus.device_scanner.COIL_REGISTERS", {}),
        patch(
            "custom_components.thessla_green_modbus.device_scanner.DISCRETE_INPUT_REGISTERS",
            {},
        ),
    ):
        with caplog.at_level(logging.WARNING):
            await ThesslaGreenDeviceScanner.create("host", 502, 10)

    assert any("Duplicate register address" in record.message for record in caplog.records)


async def test_load_registers_duplicate_names(tmp_path):
    """Ensure duplicate register names are suffixed for uniqueness."""
    csv_content = "Function_Code,Register_Name,Address_DEC\n" "04,reg_a,1\n" "04,reg_a,2\n"
    data_dir = tmp_path / "data"
    data_dir.mkdir()
    (data_dir / "modbus_registers.csv").write_text(csv_content)

    with (
        patch("custom_components.thessla_green_modbus.device_scanner.files", return_value=tmp_path),
        patch("custom_components.thessla_green_modbus.device_scanner.INPUT_REGISTERS", {}),
        patch("custom_components.thessla_green_modbus.device_scanner.HOLDING_REGISTERS", {}),
        patch("custom_components.thessla_green_modbus.device_scanner.COIL_REGISTERS", {}),
        patch(
            "custom_components.thessla_green_modbus.device_scanner.DISCRETE_INPUT_REGISTERS",
            {},
        ),
    ):
        scanner = await ThesslaGreenDeviceScanner.create("host", 502, 10)

    assert scanner._registers["04"] == {1: "reg_a_1", 2: "reg_a_2"}


async def test_load_registers_missing_range_warning(tmp_path, caplog):
    """Warn when Min/Max range is incomplete."""
    csv_content = "Function_Code,Address_DEC,Register_Name,Min,Max\n" "04,1,reg_a,0,\n"
    data_dir = tmp_path / "data"
    data_dir.mkdir()
    (data_dir / "modbus_registers.csv").write_text(csv_content)

    with (
        patch("custom_components.thessla_green_modbus.device_scanner.files", return_value=tmp_path),
        patch(
            "custom_components.thessla_green_modbus.device_scanner.INPUT_REGISTERS",
            {"reg_a": 1},
        ),
        patch("custom_components.thessla_green_modbus.device_scanner.HOLDING_REGISTERS", {}),
        patch("custom_components.thessla_green_modbus.device_scanner.COIL_REGISTERS", {}),
        patch(
            "custom_components.thessla_green_modbus.device_scanner.DISCRETE_INPUT_REGISTERS",
            {},
        ),
        caplog.at_level(logging.WARNING),
    ):
        await ThesslaGreenDeviceScanner.create("host", 502, 10)

    assert any("Incomplete range" in record.message for record in caplog.records)


async def test_load_registers_sanitize_range_values(tmp_path, caplog):
    """Sanitize range values and ignore non-numeric entries."""
    csv_content = (
        "Function_Code,Address_DEC,Register_Name,Min,Max\n" "04,1,reg_a,0 # comment,10abc\n"
    )
    data_dir = tmp_path / "data"
    data_dir.mkdir()
    (data_dir / "modbus_registers.csv").write_text(csv_content)

    with (
        patch("custom_components.thessla_green_modbus.device_scanner.files", return_value=tmp_path),
        patch(
            "custom_components.thessla_green_modbus.device_scanner.INPUT_REGISTERS",
            {"reg_a": 1},
        ),
        patch("custom_components.thessla_green_modbus.device_scanner.HOLDING_REGISTERS", {}),
        patch("custom_components.thessla_green_modbus.device_scanner.COIL_REGISTERS", {}),
        patch(
            "custom_components.thessla_green_modbus.device_scanner.DISCRETE_INPUT_REGISTERS",
            {},
        ),
        caplog.at_level(logging.WARNING),
    ):
        scanner = await ThesslaGreenDeviceScanner.create("host", 502, 10)

    assert scanner._register_ranges["reg_a"] == (0, None)
    assert any("non-numeric Max" in record.message for record in caplog.records)


async def test_load_registers_invalid_range_logs(tmp_path, caplog):
    """Warn when Min/Max cannot be parsed even after sanitization."""
    csv_content = "Function_Code,Address_DEC,Register_Name,Min,Max\n" "04,1,reg_a,abc,#comment\n"
    data_dir = tmp_path / "data"
    data_dir.mkdir()
    (data_dir / "modbus_registers.csv").write_text(csv_content)

    with (
        patch("custom_components.thessla_green_modbus.device_scanner.files", return_value=tmp_path),
        patch(
            "custom_components.thessla_green_modbus.device_scanner.INPUT_REGISTERS",
            {"reg_a": 1},
        ),
        patch("custom_components.thessla_green_modbus.device_scanner.HOLDING_REGISTERS", {}),
        patch("custom_components.thessla_green_modbus.device_scanner.COIL_REGISTERS", {}),
        patch(
            "custom_components.thessla_green_modbus.device_scanner.DISCRETE_INPUT_REGISTERS",
            {},
        ),
        caplog.at_level(logging.WARNING),
    ):
        scanner = await ThesslaGreenDeviceScanner.create("host", 502, 10)

    assert "reg_a" not in scanner._register_ranges
    assert any("non-numeric Min" in record.message for record in caplog.records)
    assert any("non-numeric Max" in record.message for record in caplog.records)


async def test_load_registers_missing_required_register(tmp_path):
    """Fail fast when a required register is absent from CSV."""
    csv_content = "Function_Code,Address_DEC,Register_Name\n"
    data_dir = tmp_path / "data"
    data_dir.mkdir()
    (data_dir / "modbus_registers.csv").write_text(csv_content)

    with (
        patch("custom_components.thessla_green_modbus.device_scanner.files", return_value=tmp_path),
        patch(
            "custom_components.thessla_green_modbus.device_scanner.INPUT_REGISTERS",
            {"reg_a": 1},
        ),
        patch("custom_components.thessla_green_modbus.device_scanner.HOLDING_REGISTERS", {}),
        patch("custom_components.thessla_green_modbus.device_scanner.COIL_REGISTERS", {}),
        patch(
            "custom_components.thessla_green_modbus.device_scanner.DISCRETE_INPUT_REGISTERS",
            {},
        ),
    ):
        with pytest.raises(ValueError, match="reg_a"):
            await ThesslaGreenDeviceScanner.create("host", 502, 10)


async def test_analyze_capabilities():
    """Test capability analysis."""
    scanner = await ThesslaGreenDeviceScanner.create("192.168.1.100", 502, 10)

    # Mock available registers
    scanner.available_registers = {
        "input_registers": {"constant_flow_active", "outside_temperature"},
        "holding_registers": {"gwc_mode", "bypass_mode"},
        "coil_registers": {"power_supply_fans"},
        "discrete_inputs": {"expansion"},
    }

    capabilities = scanner._analyze_capabilities()

    assert capabilities.constant_flow is True
    assert capabilities.gwc_system is True
    assert capabilities.bypass_system is True
    assert capabilities.expansion_module is True
    assert capabilities.sensor_outside_temperature is True


async def test_analyze_capabilities_flag_presence():
    """Capabilities should reflect register presence and absence."""
    scanner = await ThesslaGreenDeviceScanner.create("192.168.1.100", 502, 10)

    # Positive case: registers exist
    scanner.available_registers = {
        "input_registers": {"constant_flow_active", "outside_temperature"},
        "holding_registers": set(),
        "coil_registers": set(),
        "discrete_inputs": set(),
    }
    capabilities = scanner._analyze_capabilities()

    assert capabilities.constant_flow is True
    assert capabilities.sensor_outside_temperature is True

    # Negative case: registers absent
    scanner.available_registers = {
        "input_registers": set(),
        "holding_registers": set(),
        "coil_registers": set(),
        "discrete_inputs": set(),
    }
    capabilities = scanner._analyze_capabilities()

    assert capabilities.constant_flow is False
    assert capabilities.sensor_outside_temperature is False


@pytest.mark.parametrize("async_close", [True, False])
async def test_close_terminates_client(async_close):
    """Ensure close() handles both async and sync client close methods."""
    scanner = await ThesslaGreenDeviceScanner.create("192.168.1.100", 502, 10)
    mock_client = AsyncMock() if async_close else MagicMock()
    scanner._client = mock_client

    await scanner.close()

    if async_close:
        mock_client.close.assert_called_once()
        mock_client.close.assert_awaited_once()
    else:
        mock_client.close.assert_called_once()

    assert scanner._client is None


async def test_log_invalid_value_debug_when_not_verbose(caplog):
    """Invalid values log at DEBUG level when not verbose."""
    scanner = ThesslaGreenDeviceScanner("host", 502)

    caplog.set_level(logging.DEBUG)
    scanner._log_invalid_value("test_register", 1)

    assert caplog.records[0].levelno == logging.DEBUG
    assert "Invalid value for test_register: 1" in caplog.text

    caplog.clear()
    scanner._log_invalid_value("test_register", 1)

    assert not caplog.records


async def test_log_invalid_value_info_then_debug_when_verbose(caplog):
    """First invalid value logs INFO when verbose, then DEBUG."""
    scanner = ThesslaGreenDeviceScanner("host", 502, verbose_invalid_values=True)

    caplog.set_level(logging.DEBUG)
    scanner._log_invalid_value("test_register", 1)

    assert caplog.records[0].levelno == logging.INFO

    caplog.clear()
    scanner._log_invalid_value("test_register", 1)

    assert caplog.records[0].levelno == logging.DEBUG<|MERGE_RESOLUTION|>--- conflicted
+++ resolved
@@ -12,9 +12,7 @@
 )
 from custom_components.thessla_green_modbus.device_scanner import (
     ThesslaGreenDeviceScanner,
-<<<<<<< HEAD
     _decode_register_time,
-=======
     _decode_bcd_time,
     _decode_setting_value,
     _format_register_value,
@@ -22,7 +20,6 @@
 from custom_components.thessla_green_modbus.modbus_exceptions import (
     ModbusException,
     ModbusIOException,
->>>>>>> 7a971bd8
 )
 from custom_components.thessla_green_modbus.registers import HOLDING_REGISTERS, INPUT_REGISTERS
 
@@ -46,13 +43,10 @@
     mock_client = AsyncMock()
 
     # Initial failing scan
-<<<<<<< HEAD
-=======
     with patch(
         "custom_components.thessla_green_modbus.device_scanner._call_modbus",
         AsyncMock(side_effect=ModbusIOException("boom")),
     ) as call_mock1, patch("asyncio.sleep", AsyncMock()):
->>>>>>> 7a971bd8
     with (
         patch(
             "custom_components.thessla_green_modbus.device_scanner._call_modbus",
@@ -551,21 +545,19 @@
     assert scanner._is_valid_register_value("schedule_start_time", 0x0960) is False
 
 
-<<<<<<< HEAD
 async def test_decode_register_time():
     """Verify time decoding for HH:MM byte-encoded values."""
     assert _decode_register_time(0x081E) == 830
     assert _decode_register_time(0x1234) == 1852
     assert _decode_register_time(0x2460) is None
     assert _decode_register_time(0x0960) is None
-=======
 async def test_decode_bcd_time():
     """Verify time decoding for both BCD and decimal values."""
     assert _decode_bcd_time(0x1234) == 1234
     assert _decode_bcd_time(0x0800) == 800
     assert _decode_bcd_time(0x2460) is None
     assert _decode_bcd_time(2400) is None
->>>>>>> 7a971bd8
+
 
 
 async def test_decode_setting_value():
