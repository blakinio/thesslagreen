"""Test device scanner for ThesslaGreen Modbus integration."""

import logging
from unittest.mock import AsyncMock, MagicMock, patch

import pytest

from custom_components.thessla_green_modbus.const import (
    COIL_REGISTERS,
    DISCRETE_INPUT_REGISTERS,
    SENSOR_UNAVAILABLE,
)
from custom_components.thessla_green_modbus.device_scanner import (
    ThesslaGreenDeviceScanner,
    _decode_bcd_time,
    _decode_setting_value,
    _format_register_value,
)
from custom_components.thessla_green_modbus.modbus_exceptions import (
    ModbusException,
    ModbusIOException,
)
from custom_components.thessla_green_modbus.registers import HOLDING_REGISTERS, INPUT_REGISTERS

pytestmark = pytest.mark.asyncio


async def test_device_scanner_initialization():
    """Test device scanner initialization."""
    scanner = await ThesslaGreenDeviceScanner.create("192.168.3.17", 8899, 10)

    assert scanner.host == "192.168.3.17"
    assert scanner.port == 8899
    assert scanner.slave_id == 10
    assert scanner.retry == 3
    assert scanner.backoff == 0


async def test_read_holding_skips_after_failure():
    """Holding registers are cached after a failed read."""
    scanner = await ThesslaGreenDeviceScanner.create("192.168.3.17", 8899, 10, retry=2)
    mock_client = AsyncMock()

    # Initial failing scan
<<<<<<< HEAD
    with patch(
        "custom_components.thessla_green_modbus.device_scanner._call_modbus",
        AsyncMock(side_effect=ModbusIOException("boom")),
    ) as call_mock1, patch("asyncio.sleep", AsyncMock()):
=======
    with (
        patch(
            "custom_components.thessla_green_modbus.device_scanner._call_modbus",
            AsyncMock(side_effect=ModbusException("boom")),
        ) as call_mock1,
        patch("asyncio.sleep", AsyncMock()),
    ):
>>>>>>> 15eba791
        result = await scanner._read_holding(mock_client, 0x00A8, 1)
        assert result is None
        assert call_mock1.await_count == scanner.retry

    # Subsequent call should be skipped
    with patch(
        "custom_components.thessla_green_modbus.device_scanner._call_modbus",
        AsyncMock(),
    ) as call_mock2:
        result = await scanner._read_holding(mock_client, 0x00A8, 1)
        assert result is None
        call_mock2.assert_not_called()

    assert 0x00A8 in scanner._failed_holding


async def test_read_input_backoff():
    """Ensure exponential backoff delays between retries."""
    scanner = await ThesslaGreenDeviceScanner.create(
        "192.168.3.17", 8899, 10, retry=3, backoff=0.1
    )
    mock_client = AsyncMock()

    sleep_mock = AsyncMock()
    with (
        patch(
            "custom_components.thessla_green_modbus.device_scanner._call_modbus",
            AsyncMock(side_effect=ModbusIOException("boom")),
        ) as call_mock,
        patch("asyncio.sleep", sleep_mock),
    ):
        result = await scanner._read_input(mock_client, 0x0001, 1)
        assert result is None
        assert call_mock.await_count == scanner.retry

    assert [call.args[0] for call in sleep_mock.await_args_list] == [0.1, 0.2]


async def test_read_input_logs_warning_on_failure(caplog):
    """Warn when input registers cannot be read after retries."""
    scanner = await ThesslaGreenDeviceScanner.create(
        "192.168.3.17", 8899, 10, retry=2
    )
    mock_client = AsyncMock()

    caplog.set_level(logging.WARNING)
    with (
        patch(
            "custom_components.thessla_green_modbus.device_scanner._call_modbus",
            AsyncMock(side_effect=ModbusIOException("boom")),
        ) as call_mock,
        patch("asyncio.sleep", AsyncMock()),
    ):
        result = await scanner._read_input(mock_client, 0x0001, 1)
        assert result is None
        assert call_mock.await_count == scanner.retry

    assert "Device does not expose register 0x0001" in caplog.text


async def test_read_input_skips_cached_failures():
    """Input registers are cached after repeated failures."""
    scanner = await ThesslaGreenDeviceScanner.create(
        "192.168.3.17", 8899, 10, retry=2
    )
    mock_client = AsyncMock()

    with (
        patch(
            "custom_components.thessla_green_modbus.device_scanner._call_modbus",
            AsyncMock(side_effect=ModbusIOException("boom")),
        ) as call_mock,
        patch("asyncio.sleep", AsyncMock()),
    ):
        result = await scanner._read_input(mock_client, 0x0001, 1)
        assert result is None
        assert call_mock.await_count == scanner.retry

    assert {0x0001} <= scanner._failed_input

    # Subsequent call should be skipped
    with patch(
        "custom_components.thessla_green_modbus.device_scanner._call_modbus",
        AsyncMock(),
    ) as call_mock2:
        result = await scanner._read_input(mock_client, 0x0001, 1)
        assert result is None
        call_mock2.assert_not_called()


async def test_scan_device_success_dynamic():
    """Test successful device scan with dynamic register scanning."""
    scanner = await ThesslaGreenDeviceScanner.create("192.168.1.1", 502, 10)

    async def fake_read_input(client, address, count):
        if address == 0:
            data = [4, 85, 0, 0, 0]
            return data[:count]
        if address == 0x0018:
            return [0x001A, 0x002B, 0x003C, 0x004D, 0x005E, 0x006F][:count]
        return [1] * count

    async def fake_read_holding(client, address, count):
        return [10] * count

    async def fake_read_coil(client, address, count):
        return [False] * count

    async def fake_read_discrete(client, address, count):
        return [False] * count

    with patch("pymodbus.client.AsyncModbusTcpClient") as mock_client_class:
        mock_client = AsyncMock()
        mock_client.connect.return_value = True
        mock_client_class.return_value = mock_client

        with (
            patch.object(scanner, "_read_input", AsyncMock(side_effect=fake_read_input)),
            patch.object(scanner, "_read_holding", AsyncMock(side_effect=fake_read_holding)),
            patch.object(scanner, "_read_coil", AsyncMock(side_effect=fake_read_coil)),
            patch.object(scanner, "_read_discrete", AsyncMock(side_effect=fake_read_discrete)),
            patch.object(scanner, "_is_valid_register_value", return_value=True),
        ):
            result = await scanner.scan_device()
    assert "outside_temperature" in result["available_registers"]["input_registers"]
    assert "access_level" in result["available_registers"]["holding_registers"]
    assert "power_supply_fans" in result["available_registers"]["coil_registers"]
    assert "expansion" in result["available_registers"]["discrete_inputs"]
    assert set(result["available_registers"]["input_registers"]) == set(INPUT_REGISTERS.keys())
    assert set(result["available_registers"]["holding_registers"]) == set(HOLDING_REGISTERS.keys())
    assert set(result["available_registers"]["coil_registers"]) == set(COIL_REGISTERS.keys())
    assert set(result["available_registers"]["discrete_inputs"]) == set(
        DISCRETE_INPUT_REGISTERS.keys()
    )
    assert result["device_info"]["firmware"] == "4.85.0"


@pytest.fixture
def mock_modbus_response():
    response = MagicMock()
    response.isError.return_value = False
    response.registers = [4, 85, 0, 0, 0, 0]
    response.bits = [False]
    return response


async def test_read_coil_retries_on_failure(caplog):
    """Coil reads should retry on failure."""
    scanner = await ThesslaGreenDeviceScanner.create("192.168.1.1", 502, 10)
    mock_client = AsyncMock()

    with (
        patch(
            "custom_components.thessla_green_modbus.device_scanner._call_modbus",
            AsyncMock(side_effect=ModbusException("boom")),
        ) as call_mock,
        caplog.at_level(logging.DEBUG),
        patch("asyncio.sleep", AsyncMock()),
    ):
        result = await scanner._read_coil(mock_client, 0x0000, 1)
        assert result is None
        assert call_mock.await_count == scanner.retry


async def test_read_discrete_retries_on_failure(caplog):
    """Discrete input reads should retry on failure."""
    scanner = await ThesslaGreenDeviceScanner.create("192.168.1.1", 502, 10)
    mock_client = AsyncMock()

    with (
        patch(
            "custom_components.thessla_green_modbus.device_scanner._call_modbus",
            AsyncMock(side_effect=ModbusException("boom")),
        ) as call_mock,
        caplog.at_level(logging.DEBUG),
        patch("asyncio.sleep", AsyncMock()),
    ):
        result = await scanner._read_discrete(mock_client, 0x0000, 1)
        assert result is None
        assert call_mock.await_count == scanner.retry


async def test_scan_device_success_static(mock_modbus_response):
    """Test successful device scan with predefined registers."""
    regs = {
        "04": {16: "outside_temperature"},
        "03": {0: "mode"},
        "01": {0: "power_supply_fans"},
        "02": {0: "expansion"},
    }
    with patch.object(
        ThesslaGreenDeviceScanner,
        "_load_registers",
        AsyncMock(return_value=(regs, {})),
    ):
        scanner = await ThesslaGreenDeviceScanner.create("192.168.1.100", 502, 10)

        with patch("pymodbus.client.AsyncModbusTcpClient") as mock_client_class:
            mock_client = AsyncMock()
            mock_client.connect.return_value = True
            mock_client.read_input_registers.return_value = mock_modbus_response
            mock_holding_response = MagicMock()
            mock_holding_response.isError.return_value = False
            mock_holding_response.registers = [1]
            mock_client.read_holding_registers.return_value = mock_holding_response
            holding_response = MagicMock()
            holding_response.isError.return_value = False
            holding_response.registers = [1]
            mock_client.read_holding_registers.return_value = holding_response
            mock_client.read_coils.return_value = mock_modbus_response
            mock_client.read_discrete_inputs.return_value = mock_modbus_response
            mock_client_class.return_value = mock_client

            with patch.object(scanner, "_is_valid_register_value", return_value=True):
                result = await scanner.scan_device()

                assert "available_registers" in result
                assert "device_info" in result
                assert "capabilities" in result
                assert result["device_info"]["firmware"] == "4.85.0"
                assert "outside_temperature" in result["available_registers"]["input_registers"]
                assert "mode" in result["available_registers"]["holding_registers"]
                assert "power_supply_fans" in result["available_registers"]["coil_registers"]
                assert "expansion" in result["available_registers"]["discrete_inputs"]


async def test_scan_device_connection_failure():
    """Test device scan with connection failure."""
    scanner = await ThesslaGreenDeviceScanner.create("192.168.1.100", 502, 10)

    with patch("pymodbus.client.AsyncModbusTcpClient") as mock_client_class:
        mock_client = AsyncMock()
        mock_client.connect.return_value = False
        mock_client_class.return_value = mock_client

        with pytest.raises(Exception, match="Failed to connect"):
            await scanner.scan_device()
        await scanner.close()


async def test_scan_device_firmware_unavailable(caplog):
    """Missing firmware registers should log info and report unknown firmware."""
    empty_regs = {"04": {}, "03": {}, "01": {}, "02": {}}
    with patch.object(
        ThesslaGreenDeviceScanner, "_load_registers", AsyncMock(return_value=(empty_regs, {}))
    ):
        scanner = await ThesslaGreenDeviceScanner.create("192.168.1.1", 502, 10)

    async def fake_read_input(client, address, count):
        if address == 0x0000:
            return None
        return [1] * count

    async def fake_read_holding(client, address, count):
        return [1] * count

    async def fake_read_coil(client, address, count):
        return [False] * count

    async def fake_read_discrete(client, address, count):
        return [False] * count

    with patch("pymodbus.client.AsyncModbusTcpClient") as mock_client_class:
        mock_client = AsyncMock()
        mock_client.connect.return_value = True
        mock_client_class.return_value = mock_client

        with (
            patch.object(scanner, "_read_input", AsyncMock(side_effect=fake_read_input)),
            patch.object(scanner, "_read_holding", AsyncMock(side_effect=fake_read_holding)),
            patch.object(scanner, "_read_coil", AsyncMock(side_effect=fake_read_coil)),
            patch.object(scanner, "_read_discrete", AsyncMock(side_effect=fake_read_discrete)),
        ):
            caplog.set_level(logging.INFO)
            result = await scanner.scan_device()

    assert result["device_info"]["firmware"] == "Unknown"
    assert "Firmware registers unavailable" in caplog.text


async def test_scan_blocks_propagated():
    """Ensure scan_device returns discovered register blocks."""
    # Avoid scanning extra registers from CSV for test speed
    empty_regs = {"04": {}, "03": {}, "01": {}, "02": {}}
    with patch.object(
        ThesslaGreenDeviceScanner,
        "_load_registers",
        AsyncMock(return_value=(empty_regs, {})),
    ):
        scanner = await ThesslaGreenDeviceScanner.create("192.168.1.1", 502, 10)

        async def fake_read_input(client, address, count):
            return [1] * count

        async def fake_read_holding(client, address, count):
            return [1] * count

        async def fake_read_coil(client, address, count):
            return [False] * count

        async def fake_read_discrete(client, address, count):
            return [False] * count

        with patch("pymodbus.client.AsyncModbusTcpClient") as mock_client_class:
            mock_client = AsyncMock()
            mock_client.connect.return_value = True
            mock_client_class.return_value = mock_client

            with (
                patch.object(scanner, "_read_input", AsyncMock(side_effect=fake_read_input)),
                patch.object(scanner, "_read_holding", AsyncMock(side_effect=fake_read_holding)),
                patch.object(scanner, "_read_coil", AsyncMock(side_effect=fake_read_coil)),
                patch.object(scanner, "_read_discrete", AsyncMock(side_effect=fake_read_discrete)),
            ):
                result = await scanner.scan_device()

    expected_blocks = {
        "input_registers": (
            min(INPUT_REGISTERS.values()),
            max(INPUT_REGISTERS.values()),
        ),
        "holding_registers": (
            min(HOLDING_REGISTERS.values()),
            max(HOLDING_REGISTERS.values()),
        ),
        "coil_registers": (
            min(COIL_REGISTERS.values()),
            max(COIL_REGISTERS.values()),
        ),
        "discrete_inputs": (
            min(DISCRETE_INPUT_REGISTERS.values()),
            max(DISCRETE_INPUT_REGISTERS.values()),
        ),
    }

    assert result["scan_blocks"] == expected_blocks


async def test_scan_device_batch_fallback():
    """Batch read failures should fall back to single-register reads."""
    empty_regs = {"04": {}, "03": {}, "01": {}, "02": {}}
    with (
        patch.object(
            ThesslaGreenDeviceScanner, "_load_registers", AsyncMock(return_value=(empty_regs, {}))
        ),
        patch(
            "custom_components.thessla_green_modbus.device_scanner.INPUT_REGISTERS",
            {"ir1": 0x10, "ir2": 0x11},
        ),
        patch(
            "custom_components.thessla_green_modbus.device_scanner.HOLDING_REGISTERS",
            {"hr1": 0x20, "hr2": 0x21},
        ),
        patch(
            "custom_components.thessla_green_modbus.device_scanner.COIL_REGISTERS",
            {"cr1": 0x00, "cr2": 0x01},
        ),
        patch(
            "custom_components.thessla_green_modbus.device_scanner.DISCRETE_INPUT_REGISTERS",
            {"dr1": 0x00, "dr2": 0x01},
        ),
    ):
        scanner = await ThesslaGreenDeviceScanner.create("192.168.1.1", 502, 10)

        async def fake_read_input(client, address, count):
            if address == 0 and count == 5:
                return [4, 85, 0, 0, 0]
            if count > 1:
                return None
            return [0]

        async def fake_read_holding(client, address, count):
            if count > 1:
                return None
            return [0]

        async def fake_read_coil(client, address, count):
            if count > 1:
                return None
            return [False]

        async def fake_read_discrete(client, address, count):
            if count > 1:
                return None
            return [False]

        with patch("pymodbus.client.AsyncModbusTcpClient") as mock_client_class:
            mock_client = AsyncMock()
            mock_client.connect.return_value = True
            mock_client_class.return_value = mock_client

            with (
                patch.object(scanner, "_read_input", AsyncMock(side_effect=fake_read_input)) as ri,
                patch.object(scanner, "_read_holding", AsyncMock(side_effect=fake_read_holding)),
                patch.object(scanner, "_read_coil", AsyncMock(side_effect=fake_read_coil)),
                patch.object(scanner, "_read_discrete", AsyncMock(side_effect=fake_read_discrete)),
            ):
                result = await scanner.scan_device()

    assert set(result["available_registers"]["input_registers"]) == {"ir1", "ir2"}
    assert set(result["available_registers"]["holding_registers"]) == {"hr1", "hr2"}
    assert set(result["available_registers"]["coil_registers"]) == {"cr1", "cr2"}
    assert set(result["available_registers"]["discrete_inputs"]) == {"dr1", "dr2"}

    # Ensure batch read was attempted and individual fallback reads occurred
    batch_calls = [call for call in ri.await_args_list if call.args[1] == 0x10]
    assert any(call.args[2] == 2 for call in batch_calls)
    assert any(call.args[2] == 1 for call in batch_calls)


async def test_temperature_register_unavailable_skipped():
    """Temperature registers with SENSOR_UNAVAILABLE should be skipped."""


async def test_temperature_register_unavailable_kept():
    """Temperature registers with SENSOR_UNAVAILABLE should remain available."""
    scanner = await ThesslaGreenDeviceScanner.create("192.168.1.1", 502, 10)

    async def fake_read_input(client, address, count):
        data = [1] * count
        outside_addr = INPUT_REGISTERS["outside_temperature"]
        if address <= outside_addr < address + count:
            data[outside_addr - address] = SENSOR_UNAVAILABLE
        return data

    async def fake_read_holding(client, address, count):
        return [1] * count

    async def fake_read_coil(client, address, count):
        return [False] * count

    async def fake_read_discrete(client, address, count):
        return [False] * count

    with patch("pymodbus.client.AsyncModbusTcpClient") as mock_client_class:
        mock_client = AsyncMock()
        mock_client.connect.return_value = True
        mock_client_class.return_value = mock_client

        with (
            patch.object(scanner, "_read_input", AsyncMock(side_effect=fake_read_input)),
            patch.object(scanner, "_read_holding", AsyncMock(side_effect=fake_read_holding)),
            patch.object(scanner, "_read_coil", AsyncMock(side_effect=fake_read_coil)),
            patch.object(scanner, "_read_discrete", AsyncMock(side_effect=fake_read_discrete)),
        ):
            result = await scanner.scan_device()

    assert "outside_temperature" not in result["available_registers"]["input_registers"]


async def test_is_valid_register_value():
    """Test register value validation."""
    scanner = await ThesslaGreenDeviceScanner.create("192.168.1.100", 502, 10)

    # Valid values
    assert scanner._is_valid_register_value("test_register", 100) is True
    assert scanner._is_valid_register_value("test_register", 0) is True

    # SENSOR_UNAVAILABLE should be treated as unavailable for temperature sensors
    assert scanner._is_valid_register_value("outside_temperature", SENSOR_UNAVAILABLE) is False

    # SENSOR_UNAVAILABLE should still be considered valid for temperature sensors
    assert scanner._is_valid_register_value("outside_temperature", SENSOR_UNAVAILABLE) is True

    # Temperature sensor unavailable value should be considered valid
    assert scanner._is_valid_register_value("outside_temperature", SENSOR_UNAVAILABLE) is True

    # Invalid air flow value
    assert scanner._is_valid_register_value("supply_air_flow", 65535) is False

    # Mode values respect allowed set
    assert scanner._is_valid_register_value("mode", 1) is True
    assert scanner._is_valid_register_value("mode", 3) is False

    # Range from CSV
    assert scanner._is_valid_register_value("supply_percentage", 100) is True
    assert scanner._is_valid_register_value("supply_percentage", 200) is False

    # Dynamic percentage limits should accept device-provided values
    assert scanner._is_valid_register_value("min_percentage", 20) is True
    assert scanner._is_valid_register_value("max_percentage", 120) is True
    assert scanner._is_valid_register_value("min_percentage", -1) is False
    assert scanner._is_valid_register_value("max_percentage", 200) is False
    # BCD time registers
    scanner._register_ranges["schedule_start_time"] = (0, 2359)
    assert scanner._is_valid_register_value("schedule_start_time", 0x1234) is True
    assert scanner._is_valid_register_value("schedule_start_time", 0x2460) is False
    assert scanner._is_valid_register_value("schedule_start_time", 800) is True
    assert scanner._is_valid_register_value("schedule_start_time", 2400) is False


async def test_decode_bcd_time():
    """Verify time decoding for both BCD and decimal values."""
    assert _decode_bcd_time(0x1234) == 1234
    assert _decode_bcd_time(0x0800) == 800
    assert _decode_bcd_time(0x2460) is None
    assert _decode_bcd_time(2400) is None


async def test_decode_setting_value():
    """Verify decoding of combined airflow and temperature settings."""
    assert _decode_setting_value(0x3C28) == (60, 20.0)
    assert _decode_setting_value(-1) is None
    assert _decode_setting_value(0xFF28) is None


async def test_format_register_value_schedule():
    """Formatted schedule registers should render as HH:MM."""
    assert _format_register_value("schedule_summer_mon_1", 0x0615) == "06:15"


async def test_format_register_value_setting():
    """Formatted setting registers should show percent and temperature."""
    assert _format_register_value("setting_winter_mon_1", 0x3C28) == "60% @ 20°C"


async def test_scan_excludes_unavailable_temperature():
    """Temperature register with SENSOR_UNAVAILABLE should be excluded."""
    scanner = await ThesslaGreenDeviceScanner.create("192.168.1.1", 502, 10)

    async def fake_read_input(client, address, count):
        data = [1] * count
        if address == 0:
            data[0:3] = [4, 85, 0]
        temp_addr = INPUT_REGISTERS["outside_temperature"]
        if address <= temp_addr < address + count:
            data[temp_addr - address] = SENSOR_UNAVAILABLE
        return data

    async def fake_read_holding(client, address, count):
        return [1] * count

    async def fake_read_coil(client, address, count):
        return [False] * count

    async def fake_read_discrete(client, address, count):
        return [False] * count

    with patch("pymodbus.client.AsyncModbusTcpClient") as mock_client_class:
        mock_client = AsyncMock()
        mock_client.connect.return_value = True
        mock_client_class.return_value = mock_client

        with (
            patch.object(scanner, "_read_input", AsyncMock(side_effect=fake_read_input)),
            patch.object(scanner, "_read_holding", AsyncMock(side_effect=fake_read_holding)),
            patch.object(scanner, "_read_coil", AsyncMock(side_effect=fake_read_coil)),
            patch.object(scanner, "_read_discrete", AsyncMock(side_effect=fake_read_discrete)),
        ):
            result = await scanner.scan_device()

    assert "outside_temperature" not in result["available_registers"]["input_registers"]


async def test_temperature_unavailable_no_warning(caplog):
    """SENSOR_UNAVAILABLE should not log a warning for temperature sensors."""
    scanner = await ThesslaGreenDeviceScanner.create("192.168.1.100", 502, 10)

    caplog.set_level(logging.WARNING)
    assert scanner._is_valid_register_value("outside_temperature", SENSOR_UNAVAILABLE) is False
    assert "outside_temperature" not in caplog.text


async def test_capabilities_detect_schedule_keywords():
    """Ensure capability detection considers scheduling related registers."""
    scanner = await ThesslaGreenDeviceScanner.create("host", 502, 10)
    scanner.available_registers["holding_registers"].add("airing_start_time")
    caps = scanner._analyze_capabilities()
    assert caps.weekly_schedule is True


async def test_load_registers_duplicate_warning(tmp_path, caplog):
    """Warn when duplicate register addresses are encountered."""
    csv_content = "Function_Code,Register_Name,Address_DEC\n" "04,reg_a,1\n" "04,reg_b,1\n"
    data_dir = tmp_path / "data"
    data_dir.mkdir()
    (data_dir / "modbus_registers.csv").write_text(csv_content)

    with (
        patch("custom_components.thessla_green_modbus.device_scanner.files", return_value=tmp_path),
        patch("custom_components.thessla_green_modbus.device_scanner.INPUT_REGISTERS", {}),
        patch("custom_components.thessla_green_modbus.device_scanner.HOLDING_REGISTERS", {}),
        patch("custom_components.thessla_green_modbus.device_scanner.COIL_REGISTERS", {}),
        patch(
            "custom_components.thessla_green_modbus.device_scanner.DISCRETE_INPUT_REGISTERS",
            {},
        ),
    ):
        with caplog.at_level(logging.WARNING):
            await ThesslaGreenDeviceScanner.create("host", 502, 10)

    assert any("Duplicate register address" in record.message for record in caplog.records)


async def test_load_registers_duplicate_names(tmp_path):
    """Ensure duplicate register names are suffixed for uniqueness."""
    csv_content = "Function_Code,Register_Name,Address_DEC\n" "04,reg_a,1\n" "04,reg_a,2\n"
    data_dir = tmp_path / "data"
    data_dir.mkdir()
    (data_dir / "modbus_registers.csv").write_text(csv_content)

    with (
        patch("custom_components.thessla_green_modbus.device_scanner.files", return_value=tmp_path),
        patch("custom_components.thessla_green_modbus.device_scanner.INPUT_REGISTERS", {}),
        patch("custom_components.thessla_green_modbus.device_scanner.HOLDING_REGISTERS", {}),
        patch("custom_components.thessla_green_modbus.device_scanner.COIL_REGISTERS", {}),
        patch(
            "custom_components.thessla_green_modbus.device_scanner.DISCRETE_INPUT_REGISTERS",
            {},
        ),
    ):
        scanner = await ThesslaGreenDeviceScanner.create("host", 502, 10)

    assert scanner._registers["04"] == {1: "reg_a_1", 2: "reg_a_2"}


async def test_load_registers_missing_range_warning(tmp_path, caplog):
    """Warn when Min/Max range is incomplete."""
    csv_content = "Function_Code,Address_DEC,Register_Name,Min,Max\n" "04,1,reg_a,0,\n"
    data_dir = tmp_path / "data"
    data_dir.mkdir()
    (data_dir / "modbus_registers.csv").write_text(csv_content)

    with (
        patch("custom_components.thessla_green_modbus.device_scanner.files", return_value=tmp_path),
        patch(
            "custom_components.thessla_green_modbus.device_scanner.INPUT_REGISTERS",
            {"reg_a": 1},
        ),
        patch("custom_components.thessla_green_modbus.device_scanner.HOLDING_REGISTERS", {}),
        patch("custom_components.thessla_green_modbus.device_scanner.COIL_REGISTERS", {}),
        patch(
            "custom_components.thessla_green_modbus.device_scanner.DISCRETE_INPUT_REGISTERS",
            {},
        ),
        caplog.at_level(logging.WARNING),
    ):
        await ThesslaGreenDeviceScanner.create("host", 502, 10)

    assert any("Incomplete range" in record.message for record in caplog.records)


async def test_load_registers_sanitize_range_values(tmp_path, caplog):
    """Sanitize range values and ignore non-numeric entries."""
    csv_content = (
        "Function_Code,Address_DEC,Register_Name,Min,Max\n" "04,1,reg_a,0 # comment,10abc\n"
    )
    data_dir = tmp_path / "data"
    data_dir.mkdir()
    (data_dir / "modbus_registers.csv").write_text(csv_content)

    with (
        patch("custom_components.thessla_green_modbus.device_scanner.files", return_value=tmp_path),
        patch(
            "custom_components.thessla_green_modbus.device_scanner.INPUT_REGISTERS",
            {"reg_a": 1},
        ),
        patch("custom_components.thessla_green_modbus.device_scanner.HOLDING_REGISTERS", {}),
        patch("custom_components.thessla_green_modbus.device_scanner.COIL_REGISTERS", {}),
        patch(
            "custom_components.thessla_green_modbus.device_scanner.DISCRETE_INPUT_REGISTERS",
            {},
        ),
        caplog.at_level(logging.WARNING),
    ):
        scanner = await ThesslaGreenDeviceScanner.create("host", 502, 10)

    assert scanner._register_ranges["reg_a"] == (0, None)
    assert any("non-numeric Max" in record.message for record in caplog.records)


async def test_load_registers_invalid_range_logs(tmp_path, caplog):
    """Warn when Min/Max cannot be parsed even after sanitization."""
    csv_content = "Function_Code,Address_DEC,Register_Name,Min,Max\n" "04,1,reg_a,abc,#comment\n"
    data_dir = tmp_path / "data"
    data_dir.mkdir()
    (data_dir / "modbus_registers.csv").write_text(csv_content)

    with (
        patch("custom_components.thessla_green_modbus.device_scanner.files", return_value=tmp_path),
        patch(
            "custom_components.thessla_green_modbus.device_scanner.INPUT_REGISTERS",
            {"reg_a": 1},
        ),
        patch("custom_components.thessla_green_modbus.device_scanner.HOLDING_REGISTERS", {}),
        patch("custom_components.thessla_green_modbus.device_scanner.COIL_REGISTERS", {}),
        patch(
            "custom_components.thessla_green_modbus.device_scanner.DISCRETE_INPUT_REGISTERS",
            {},
        ),
        caplog.at_level(logging.WARNING),
    ):
        scanner = await ThesslaGreenDeviceScanner.create("host", 502, 10)

    assert "reg_a" not in scanner._register_ranges
    assert any("non-numeric Min" in record.message for record in caplog.records)
    assert any("non-numeric Max" in record.message for record in caplog.records)


async def test_load_registers_missing_required_register(tmp_path):
    """Fail fast when a required register is absent from CSV."""
    csv_content = "Function_Code,Address_DEC,Register_Name\n"
    data_dir = tmp_path / "data"
    data_dir.mkdir()
    (data_dir / "modbus_registers.csv").write_text(csv_content)

    with (
        patch("custom_components.thessla_green_modbus.device_scanner.files", return_value=tmp_path),
        patch(
            "custom_components.thessla_green_modbus.device_scanner.INPUT_REGISTERS",
            {"reg_a": 1},
        ),
        patch("custom_components.thessla_green_modbus.device_scanner.HOLDING_REGISTERS", {}),
        patch("custom_components.thessla_green_modbus.device_scanner.COIL_REGISTERS", {}),
        patch(
            "custom_components.thessla_green_modbus.device_scanner.DISCRETE_INPUT_REGISTERS",
            {},
        ),
    ):
        with pytest.raises(ValueError, match="reg_a"):
            await ThesslaGreenDeviceScanner.create("host", 502, 10)


async def test_analyze_capabilities():
    """Test capability analysis."""
    scanner = await ThesslaGreenDeviceScanner.create("192.168.1.100", 502, 10)

    # Mock available registers
    scanner.available_registers = {
        "input_registers": {"constant_flow_active", "outside_temperature"},
        "holding_registers": {"gwc_mode", "bypass_mode"},
        "coil_registers": {"power_supply_fans"},
        "discrete_inputs": {"expansion"},
    }

    capabilities = scanner._analyze_capabilities()

    assert capabilities.constant_flow is True
    assert capabilities.gwc_system is True
    assert capabilities.bypass_system is True
    assert capabilities.expansion_module is True
    assert capabilities.sensor_outside_temperature is True


async def test_analyze_capabilities_flag_presence():
    """Capabilities should reflect register presence and absence."""
    scanner = await ThesslaGreenDeviceScanner.create("192.168.1.100", 502, 10)

    # Positive case: registers exist
    scanner.available_registers = {
        "input_registers": {"constant_flow_active", "outside_temperature"},
        "holding_registers": set(),
        "coil_registers": set(),
        "discrete_inputs": set(),
    }
    capabilities = scanner._analyze_capabilities()

    assert capabilities.constant_flow is True
    assert capabilities.sensor_outside_temperature is True

    # Negative case: registers absent
    scanner.available_registers = {
        "input_registers": set(),
        "holding_registers": set(),
        "coil_registers": set(),
        "discrete_inputs": set(),
    }
    capabilities = scanner._analyze_capabilities()

    assert capabilities.constant_flow is False
    assert capabilities.sensor_outside_temperature is False


@pytest.mark.parametrize("async_close", [True, False])
async def test_close_terminates_client(async_close):
    """Ensure close() handles both async and sync client close methods."""
    scanner = await ThesslaGreenDeviceScanner.create("192.168.1.100", 502, 10)
    mock_client = AsyncMock() if async_close else MagicMock()
    scanner._client = mock_client

    await scanner.close()

    if async_close:
        mock_client.close.assert_called_once()
        mock_client.close.assert_awaited_once()
    else:
        mock_client.close.assert_called_once()

    assert scanner._client is None


async def test_log_invalid_value_debug_when_not_verbose(caplog):
    """Invalid values log at DEBUG level when not verbose."""
    scanner = ThesslaGreenDeviceScanner("host", 502)

    caplog.set_level(logging.DEBUG)
    scanner._log_invalid_value("test_register", 1)

    assert caplog.records[0].levelno == logging.DEBUG
    assert "Invalid value for test_register: 1" in caplog.text

    caplog.clear()
    scanner._log_invalid_value("test_register", 1)

    assert not caplog.records


async def test_log_invalid_value_info_then_debug_when_verbose(caplog):
    """First invalid value logs INFO when verbose, then DEBUG."""
    scanner = ThesslaGreenDeviceScanner("host", 502, verbose_invalid_values=True)

    caplog.set_level(logging.DEBUG)
    scanner._log_invalid_value("test_register", 1)

    assert caplog.records[0].levelno == logging.INFO

    caplog.clear()
    scanner._log_invalid_value("test_register", 1)

    assert caplog.records[0].levelno == logging.DEBUG<|MERGE_RESOLUTION|>--- conflicted
+++ resolved
@@ -42,12 +42,10 @@
     mock_client = AsyncMock()
 
     # Initial failing scan
-<<<<<<< HEAD
     with patch(
         "custom_components.thessla_green_modbus.device_scanner._call_modbus",
         AsyncMock(side_effect=ModbusIOException("boom")),
     ) as call_mock1, patch("asyncio.sleep", AsyncMock()):
-=======
     with (
         patch(
             "custom_components.thessla_green_modbus.device_scanner._call_modbus",
@@ -55,7 +53,6 @@
         ) as call_mock1,
         patch("asyncio.sleep", AsyncMock()),
     ):
->>>>>>> 15eba791
         result = await scanner._read_holding(mock_client, 0x00A8, 1)
         assert result is None
         assert call_mock1.await_count == scanner.retry
