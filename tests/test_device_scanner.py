--- conflicted
+++ resolved
@@ -65,8 +65,6 @@
 
     assert 0x00A8 in scanner._failed_holding
 
-
-<<<<<<< HEAD
 async def test_read_holding_exception_response(caplog):
     """Exception responses should include the exception code in logs."""
     scanner = await ThesslaGreenDeviceScanner.create("192.168.3.17", 8899, 10)
@@ -92,13 +90,12 @@
 
 
 async def test_read_input_backoff():
-=======
+
 @pytest.mark.parametrize(
     "method, address",
     [("_read_input", 0x0001), ("_read_holding", 0x0001)],
 )
-async def test_read_backoff_delay(method, address):
->>>>>>> 2ee155e9
+async def test_read_backoff_delay(method, address):```````
     """Ensure exponential backoff delays between retries."""
     scanner = await ThesslaGreenDeviceScanner.create(
         "192.168.3.17", 8899, 10, retry=3, backoff=0.1
