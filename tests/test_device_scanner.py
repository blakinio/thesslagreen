--- conflicted
+++ resolved
@@ -274,16 +274,15 @@
     assert scanner._is_valid_register_value("test_register", 100) is True
     assert scanner._is_valid_register_value("test_register", 0) is True
 
-<<<<<<< HEAD
     # SENSOR_UNAVAILABLE should still be considered valid for temperature sensors
     assert scanner._is_valid_register_value("outside_temperature", SENSOR_UNAVAILABLE) is True
-=======
+
     # Temperature sensor unavailable value should be considered valid
     assert (
         scanner._is_valid_register_value("outside_temperature", SENSOR_UNAVAILABLE)
         is True
     )
->>>>>>> c2d0b14b
+
 
     # Invalid air flow value
     assert scanner._is_valid_register_value("supply_air_flow", 65535) is False
