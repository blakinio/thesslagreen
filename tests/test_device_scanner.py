--- conflicted
+++ resolved
@@ -19,17 +19,16 @@
 
 async def test_device_scanner_initialization():
     """Test device scanner initialization."""
-    scanner = ThesslaGreenDeviceScanner("192.168.1.100", 502, 10)
+    scanner = ThesslaGreenDeviceScanner("192.168.3.17", 8899, 10)
     
-    assert scanner.host == "192.168.1.100"
+    assert scanner.host == "192.168.1.1"
     assert scanner.port == 502
     assert scanner.slave_id == 10
 
 
-<<<<<<< HEAD
 async def test_scan_device_success():
     """Test successful device scan with dynamic register scanning."""
-    scanner = ThesslaGreenDeviceScanner("192.168.1.100", 502, 10)
+    scanner = ThesslaGreenDeviceScanner("192.168.1.1", 502, 10)
 
     async def fake_read_input(client, address, count):
         data = [1] * count
@@ -75,7 +74,6 @@
         DISCRETE_INPUT_REGISTERS.keys()
     )
     assert result["device_info"]["firmware"] == "4.85.0"
-=======
 async def test_scan_device_success(mock_modbus_response):
     """Test successful device scan."""
     regs = {
@@ -106,7 +104,6 @@
             assert "mode" in result["available_registers"]["holding_registers"]
             assert "power_supply_fans" in result["available_registers"]["coil_registers"]
             assert "expansion" in result["available_registers"]["discrete_inputs"]
->>>>>>> 9fcda589
 
 
 async def test_scan_device_connection_failure():
