--- conflicted
+++ resolved
@@ -1041,10 +1041,10 @@
             "custom_components.thessla_green_modbus.device_scanner.COIL_REGISTERS",
             {},
         ),
-<<<<<<< HEAD
+
     ):
         await ThesslaGreenDeviceScanner.create("host", 502, 10)
-=======
+
         patch(
             "custom_components.thessla_green_modbus.device_scanner.DISCRETE_INPUT_REGISTERS",
             {},
@@ -1080,7 +1080,7 @@
         for record in caplog.records
     )
 
->>>>>>> 41790def
+
 
 async def test_load_registers_missing_range_warning(tmp_path, caplog):
     """Warn when Min/Max range is incomplete."""
@@ -1164,8 +1164,6 @@
             "custom_components.thessla_green_modbus.device_scanner.DISCRETE_INPUT_REGISTERS",
             {},
         ),
-<<<<<<< HEAD
-=======
 
         patch("pymodbus.client.AsyncModbusTcpClient") as mock_client_class,
     ):
@@ -1215,7 +1213,7 @@
             "custom_components.thessla_green_modbus.device_scanner.DISCRETE_INPUT_REGISTERS",
             {},
         ),
->>>>>>> 41790def
+
         caplog.at_level(logging.WARNING),
     ):
         scanner = await ThesslaGreenDeviceScanner.create("host", 502, 10)
