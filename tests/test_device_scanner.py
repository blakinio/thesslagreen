"""Test device scanner for ThesslaGreen Modbus integration."""

import logging
from unittest.mock import AsyncMock, MagicMock, patch

import pytest

from custom_components.thessla_green_modbus.const import (
    COIL_REGISTERS,
    DISCRETE_INPUT_REGISTERS,
    SENSOR_UNAVAILABLE,
)
from custom_components.thessla_green_modbus.device_scanner import ThesslaGreenDeviceScanner
from custom_components.thessla_green_modbus.registers import HOLDING_REGISTERS, INPUT_REGISTERS

pytestmark = pytest.mark.asyncio


async def test_device_scanner_initialization():
    """Test device scanner initialization."""
    scanner = ThesslaGreenDeviceScanner("192.168.3.17", 8899, 10)

    assert scanner.host == "192.168.3.17"
    assert scanner.port == 8899
    assert scanner.slave_id == 10


async def test_scan_device_success_dynamic():
    """Test successful device scan with dynamic register scanning."""
    scanner = ThesslaGreenDeviceScanner("192.168.1.1", 502, 10)

    async def fake_read_input(client, address, count):
        data = [1] * count
        if address == 0:
            data[0:3] = [4, 85, 0]
        return data

    async def fake_read_holding(client, address, count):
        return [1] * count

    async def fake_read_coil(client, address, count):
        return [False] * count

    async def fake_read_discrete(client, address, count):
        return [False] * count

    with patch("pymodbus.client.AsyncModbusTcpClient") as mock_client_class:
        mock_client = AsyncMock()
        mock_client.connect.return_value = True
        mock_client_class.return_value = mock_client

        with (
            patch.object(scanner, "_read_input", AsyncMock(side_effect=fake_read_input)),
            patch.object(scanner, "_read_holding", AsyncMock(side_effect=fake_read_holding)),
            patch.object(scanner, "_read_coil", AsyncMock(side_effect=fake_read_coil)),
            patch.object(scanner, "_read_discrete", AsyncMock(side_effect=fake_read_discrete)),
        ):
            result = await scanner.scan_device()

    assert set(result["available_registers"]["input_registers"]) == set(INPUT_REGISTERS.keys())
    assert set(result["available_registers"]["holding_registers"]) == set(HOLDING_REGISTERS.keys())
    assert set(result["available_registers"]["coil_registers"]) == set(COIL_REGISTERS.keys())
    assert set(result["available_registers"]["discrete_inputs"]) == set(
        DISCRETE_INPUT_REGISTERS.keys()
    )
    assert result["device_info"]["firmware"] == "4.85.0"


@pytest.fixture
def mock_modbus_response():
    response = MagicMock()
    response.isError.return_value = False
    response.registers = [4, 85, 0]
    response.bits = [False]
    return response


async def test_scan_device_success_static(mock_modbus_response):
    """Test successful device scan with predefined registers."""
    regs = {
        "04": {16: "outside_temperature"},
        "03": {0: "mode"},
        "01": {0: "power_supply_fans"},
        "02": {0: "expansion"},
    }
    with patch.object(ThesslaGreenDeviceScanner, "_load_registers", return_value=(regs, {})):
        scanner = ThesslaGreenDeviceScanner("192.168.1.100", 502, 10)

        with patch("pymodbus.client.AsyncModbusTcpClient") as mock_client_class:
            mock_client = AsyncMock()
            mock_client.connect.return_value = True
            mock_client.read_input_registers.return_value = mock_modbus_response
            mock_client.read_holding_registers.return_value = mock_modbus_response
            mock_client.read_coils.return_value = mock_modbus_response
            mock_client.read_discrete_inputs.return_value = mock_modbus_response
            mock_client_class.return_value = mock_client

            result = await scanner.scan_device()

            assert "available_registers" in result
            assert "device_info" in result
            assert "capabilities" in result
            assert result["device_info"]["firmware"] == "4.85.0"
            assert "outside_temperature" in result["available_registers"]["input_registers"]
            assert "mode" in result["available_registers"]["holding_registers"]
            assert "power_supply_fans" in result["available_registers"]["coil_registers"]
            assert "expansion" in result["available_registers"]["discrete_inputs"]


async def test_scan_device_connection_failure():
    """Test device scan with connection failure."""
    scanner = ThesslaGreenDeviceScanner("192.168.1.100", 502, 10)

    with patch("pymodbus.client.AsyncModbusTcpClient") as mock_client_class:
        mock_client = AsyncMock()
        mock_client.connect.return_value = False
        mock_client_class.return_value = mock_client

        with pytest.raises(Exception, match="Failed to connect"):
            await scanner.scan_device()
        await scanner.close()


async def test_scan_blocks_propagated():
    """Ensure scan_device returns discovered register blocks."""
    # Avoid scanning extra registers from CSV for test speed
    empty_regs = {"04": {}, "03": {}, "01": {}, "02": {}}
    with patch.object(ThesslaGreenDeviceScanner, "_load_registers", return_value=(empty_regs, {})):
        scanner = ThesslaGreenDeviceScanner("192.168.1.1", 502, 10)

        async def fake_read_input(client, address, count):
            return [1] * count

        async def fake_read_holding(client, address, count):
            return [1] * count

        async def fake_read_coil(client, address, count):
            return [False] * count

        async def fake_read_discrete(client, address, count):
            return [False] * count

        with patch("pymodbus.client.AsyncModbusTcpClient") as mock_client_class:
            mock_client = AsyncMock()
            mock_client.connect.return_value = True
            mock_client_class.return_value = mock_client

            with (
                patch.object(scanner, "_read_input", AsyncMock(side_effect=fake_read_input)),
                patch.object(scanner, "_read_holding", AsyncMock(side_effect=fake_read_holding)),
                patch.object(scanner, "_read_coil", AsyncMock(side_effect=fake_read_coil)),
                patch.object(scanner, "_read_discrete", AsyncMock(side_effect=fake_read_discrete)),
            ):
                result = await scanner.scan_device()

    expected_blocks = {
        "input_registers": (
            min(INPUT_REGISTERS.values()),
            max(INPUT_REGISTERS.values()),
        ),
        "holding_registers": (
            min(HOLDING_REGISTERS.values()),
            max(HOLDING_REGISTERS.values()),
        ),
        "coil_registers": (
            min(COIL_REGISTERS.values()),
            max(COIL_REGISTERS.values()),
        ),
        "discrete_inputs": (
            min(DISCRETE_INPUT_REGISTERS.values()),
            max(DISCRETE_INPUT_REGISTERS.values()),
        ),
    }

    assert result["scan_blocks"] == expected_blocks


async def test_is_valid_register_value():
    """Test register value validation."""
    scanner = ThesslaGreenDeviceScanner("192.168.1.100", 502, 10)

    # Valid values
    assert scanner._is_valid_register_value("test_register", 100) is True
    assert scanner._is_valid_register_value("test_register", 0) is True

    # Invalid temperature sensor value
    assert scanner._is_valid_register_value("outside_temperature", SENSOR_UNAVAILABLE) is False

    # Invalid air flow value
    assert scanner._is_valid_register_value("supply_air_flow", 65535) is False

    # Mode values respect allowed set
    assert scanner._is_valid_register_value("mode", 1) is True
    assert scanner._is_valid_register_value("mode", 3) is False

    # Range from CSV
    assert scanner._is_valid_register_value("supply_percentage", 100) is True
    assert scanner._is_valid_register_value("supply_percentage", 200) is False

<<<<<<< HEAD
    # Dynamic percentage limits should accept device-provided values
    assert scanner._is_valid_register_value("min_percentage", 20) is True
    assert scanner._is_valid_register_value("max_percentage", 120) is True
    assert scanner._is_valid_register_value("min_percentage", -1) is False
    assert scanner._is_valid_register_value("max_percentage", 200) is False
=======
    # BCD time registers
    scanner._register_ranges["schedule_start_time"] = (0, 2359)
    assert scanner._is_valid_register_value("schedule_start_time", 0x1234) is True
    assert scanner._is_valid_register_value("schedule_start_time", 0x2460) is False


async def test_capabilities_detect_schedule_keywords():
    """Ensure capability detection considers scheduling related registers."""
    scanner = ThesslaGreenDeviceScanner("host", 502, 10)
    scanner.available_registers["holding_registers"].add("airing_start_time")
    caps = scanner._analyze_capabilities()
    assert caps.weekly_schedule is True
>>>>>>> f27d1363


async def test_load_registers_duplicate_warning(tmp_path, caplog):
    """Warn when duplicate register addresses are encountered."""
    csv_content = "Function_Code,Register_Name,Address_DEC\n" "04,reg_a,1\n" "04,reg_b,1\n"
    data_dir = tmp_path / "data"
    data_dir.mkdir()
    (data_dir / "modbus_registers.csv").write_text(csv_content)

    with patch(
        "custom_components.thessla_green_modbus.device_scanner.files", return_value=tmp_path
    ):
        with caplog.at_level(logging.WARNING):
            ThesslaGreenDeviceScanner("host", 502, 10)

    assert any("Duplicate register address" in record.message for record in caplog.records)


async def test_load_registers_duplicate_names(tmp_path):
    """Ensure duplicate register names are suffixed for uniqueness."""
    csv_content = "Function_Code,Register_Name,Address_DEC\n" "04,reg_a,1\n" "04,reg_a,2\n"
    data_dir = tmp_path / "data"
    data_dir.mkdir()
    (data_dir / "modbus_registers.csv").write_text(csv_content)

    with patch(
        "custom_components.thessla_green_modbus.device_scanner.files", return_value=tmp_path
    ):
        scanner = ThesslaGreenDeviceScanner("host", 502, 10)

    assert scanner._registers["04"] == {1: "reg_a_1", 2: "reg_a_2"}


async def test_analyze_capabilities():
    """Test capability analysis."""
    scanner = ThesslaGreenDeviceScanner("192.168.1.100", 502, 10)

    # Mock available registers
    scanner.available_registers = {
        "input_registers": {"constant_flow_active", "outside_temperature"},
        "holding_registers": {"gwc_mode", "bypass_mode"},
        "coil_registers": {"power_supply_fans"},
        "discrete_inputs": {"expansion"},
    }

    capabilities = scanner._analyze_capabilities()

    assert capabilities.constant_flow is True
    assert capabilities.gwc_system is True
    assert capabilities.bypass_system is True
    assert capabilities.expansion_module is True
    assert capabilities.sensor_outside_temperature is True


async def test_analyze_capabilities_flag_presence():
    """Capabilities should reflect register presence and absence."""
    scanner = ThesslaGreenDeviceScanner("192.168.1.100", 502, 10)

    # Positive case: registers exist
    scanner.available_registers = {
        "input_registers": {"constant_flow_active", "outside_temperature"},
        "holding_registers": set(),
        "coil_registers": set(),
        "discrete_inputs": set(),
    }
    capabilities = scanner._analyze_capabilities()

    assert capabilities.constant_flow is True
    assert capabilities.sensor_outside_temperature is True

    # Negative case: registers absent
    scanner.available_registers = {
        "input_registers": set(),
        "holding_registers": set(),
        "coil_registers": set(),
        "discrete_inputs": set(),
    }
    capabilities = scanner._analyze_capabilities()

    assert capabilities.constant_flow is False
    assert capabilities.sensor_outside_temperature is False


@pytest.mark.parametrize("async_close", [True, False])
async def test_close_terminates_client(async_close):
    """Ensure close() handles both async and sync client close methods."""
    scanner = ThesslaGreenDeviceScanner("192.168.1.100", 502, 10)
    mock_client = AsyncMock() if async_close else MagicMock()
    scanner._client = mock_client

    await scanner.close()

    if async_close:
        mock_client.close.assert_called_once()
        mock_client.close.assert_awaited_once()
    else:
        mock_client.close.assert_called_once()

    assert scanner._client is None<|MERGE_RESOLUTION|>--- conflicted
+++ resolved
@@ -197,13 +197,11 @@
     assert scanner._is_valid_register_value("supply_percentage", 100) is True
     assert scanner._is_valid_register_value("supply_percentage", 200) is False
 
-<<<<<<< HEAD
     # Dynamic percentage limits should accept device-provided values
     assert scanner._is_valid_register_value("min_percentage", 20) is True
     assert scanner._is_valid_register_value("max_percentage", 120) is True
     assert scanner._is_valid_register_value("min_percentage", -1) is False
     assert scanner._is_valid_register_value("max_percentage", 200) is False
-=======
     # BCD time registers
     scanner._register_ranges["schedule_start_time"] = (0, 2359)
     assert scanner._is_valid_register_value("schedule_start_time", 0x1234) is True
@@ -216,7 +214,6 @@
     scanner.available_registers["holding_registers"].add("airing_start_time")
     caps = scanner._analyze_capabilities()
     assert caps.weekly_schedule is True
->>>>>>> f27d1363
 
 
 async def test_load_registers_duplicate_warning(tmp_path, caplog):
