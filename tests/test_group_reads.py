"""Tests for ``plan_group_reads`` utility."""

<<<<<<< HEAD
from custom_components.thessla_green_modbus.modbus_helpers import group_reads
=======
import custom_components.thessla_green_modbus.registers.loader as loader
from custom_components.thessla_green_modbus.registers import (
    ReadPlan,
    Register,
    plan_group_reads,
)
>>>>>>> 55e6be26
from custom_components.thessla_green_modbus.scanner_core import ThesslaGreenDeviceScanner
from custom_components.thessla_green_modbus.scanner_helpers import MAX_BATCH_REGISTERS


<<<<<<< HEAD
def test_group_reads_merges_consecutive_addresses():
    addresses = [0, 1, 2, 3, 10, 11, 12]
    assert group_reads(addresses) == [(0, 4), (10, 3)]


def test_group_reads_respects_max_block_size():
    addresses = list(range(70))
    assert group_reads(addresses, max_block_size=64) == [(0, 64), (64, 6)]
=======
def test_plan_group_reads_merges_consecutive_addresses(monkeypatch):
    regs = [
        Register("input", addr, f"r{addr}", "r")
        for addr in [0, 1, 2, 3, 10, 11, 12]
    ]
    monkeypatch.setattr(loader, "_load_registers", lambda: regs)
    assert plan_group_reads() == [ReadPlan("input", 0, 4), ReadPlan("input", 10, 3)]


def test_plan_group_reads_respects_max_block_size(monkeypatch):
    regs = [Register("input", addr, f"r{addr}", "r") for addr in range(70)]
    monkeypatch.setattr(loader, "_load_registers", lambda: regs)
    assert plan_group_reads(max_block_size=64) == [
        ReadPlan("input", 0, 64),
        ReadPlan("input", 64, 6),
    ]
>>>>>>> 55e6be26


def test_scanner_respects_default_max_block_size():
    scanner = ThesslaGreenDeviceScanner("host", 502)
    addresses = list(range(MAX_BATCH_REGISTERS + 6))
    assert scanner._group_registers_for_batch_read(addresses) == [
        (0, 14),
        (14, 1),
        (15, MAX_BATCH_REGISTERS - 15),
        (MAX_BATCH_REGISTERS, 6),
    ]<|MERGE_RESOLUTION|>--- conflicted
+++ resolved
@@ -1,20 +1,16 @@
 """Tests for ``plan_group_reads`` utility."""
 
-<<<<<<< HEAD
 from custom_components.thessla_green_modbus.modbus_helpers import group_reads
-=======
 import custom_components.thessla_green_modbus.registers.loader as loader
 from custom_components.thessla_green_modbus.registers import (
     ReadPlan,
     Register,
     plan_group_reads,
 )
->>>>>>> 55e6be26
 from custom_components.thessla_green_modbus.scanner_core import ThesslaGreenDeviceScanner
 from custom_components.thessla_green_modbus.scanner_helpers import MAX_BATCH_REGISTERS
 
 
-<<<<<<< HEAD
 def test_group_reads_merges_consecutive_addresses():
     addresses = [0, 1, 2, 3, 10, 11, 12]
     assert group_reads(addresses) == [(0, 4), (10, 3)]
@@ -23,7 +19,6 @@
 def test_group_reads_respects_max_block_size():
     addresses = list(range(70))
     assert group_reads(addresses, max_block_size=64) == [(0, 64), (64, 6)]
-=======
 def test_plan_group_reads_merges_consecutive_addresses(monkeypatch):
     regs = [
         Register("input", addr, f"r{addr}", "r")
@@ -40,7 +35,6 @@
         ReadPlan("input", 0, 64),
         ReadPlan("input", 64, 6),
     ]
->>>>>>> 55e6be26
 
 
 def test_scanner_respects_default_max_block_size():
