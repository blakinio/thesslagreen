--- conflicted
+++ resolved
@@ -24,10 +24,7 @@
 
 
 def load_csv_mappings() -> dict[str, dict[str, int]]:
-<<<<<<< HEAD
     path = pathlib.Path("custom_components/thessla_green_modbus/data/modbus_registers.csv")
-=======
->>>>>>> 0957093f
     result: dict[str, dict[str, int]] = {code: {} for code in FUNCTION_MAP}
     with CSV_PATH.open(newline="") as csvfile:
         reader = csv.DictReader(
