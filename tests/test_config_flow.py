"""Test config flow for ThesslaGreen Modbus integration."""

from types import SimpleNamespace
from typing import Any
from unittest.mock import AsyncMock, patch

import pytest
from homeassistant.const import CONF_HOST, CONF_PORT

from custom_components.thessla_green_modbus.config_flow import (
    CannotConnect,
    ConfigFlow,
    InvalidAuth,
)
from custom_components.thessla_green_modbus.modbus_exceptions import (
    ConnectionException,
    ModbusException,
)

CONF_NAME = "name"

pytestmark = pytest.mark.asyncio


class AbortFlow(Exception):
    """Mock AbortFlow to simulate Home Assistant aborts."""

    def __init__(self, reason: str) -> None:  # pragma: no cover - simple container
        super().__init__(reason)
        self.reason = reason


async def test_form_user():
    """Test we get the initial form."""
    flow = ConfigFlow()
    flow.hass = None

    result = await flow.async_step_user()

    assert result["type"] == "form"
    assert result["errors"] == {}


async def test_form_user_success():
    """Test successful configuration with confirm step."""
    flow = ConfigFlow()
    flow.hass = SimpleNamespace(config=SimpleNamespace(language="en"))

    translations = {
        "auto_detected_note_success": "Auto-detection successful!",
        "auto_detected_note_limited": "Limited auto-detection - some registers may be missing.",
    }

    validation_result = {
        "title": "ThesslaGreen 192.168.1.100",
        "device_info": {
            "device_name": "ThesslaGreen AirPack",
            "firmware": "1.0",
            "serial_number": "123",
        },
        "scan_result": {
            "device_info": {
                "device_name": "ThesslaGreen AirPack",
                "firmware": "1.0",
                "serial_number": "123",
            },
            "capabilities": {"fan": True},
            "register_count": 5,
        },
    }

    with (
        patch(
            "custom_components.thessla_green_modbus.config_flow.validate_input",
            return_value=validation_result,
        ),
        patch("custom_components.thessla_green_modbus.config_flow.ConfigFlow.async_set_unique_id"),
        patch(
            "custom_components.thessla_green_modbus.config_flow.ConfigFlow."
            "_abort_if_unique_id_configured"
        ),
        patch(
            "homeassistant.helpers.translation.async_get_translations",
            new=AsyncMock(return_value=translations),
        ),
    ):
        result = await flow.async_step_user(
            {
                CONF_HOST: "192.168.1.100",
                CONF_PORT: 502,
                "slave_id": 10,
                CONF_NAME: "My Device",
            }
        )

    assert result["type"] == "form"
    assert result["step_id"] == "confirm"
    assert (
        result["description_placeholders"]["auto_detected_note"]
        == translations["auto_detected_note_success"]
    )

    result2 = await flow.async_step_confirm({})
    assert result2["type"] == "create_entry"
    assert result2["title"] == "My Device"
    assert result2["data"] == {
        CONF_HOST: "192.168.1.100",
        CONF_PORT: 502,
        "slave_id": 10,
        "unit": 10,
        CONF_NAME: "My Device",
    }


async def test_duplicate_entry_aborts():
    """Attempting to add a duplicate entry should abort the flow."""
    flow = ConfigFlow()
    flow.hass = SimpleNamespace(config=SimpleNamespace(language="en"))

    validation_result = {"title": "ThesslaGreen 192.168.1.100", "device_info": {}, "scan_result": {}}

    with (
        patch(
            "custom_components.thessla_green_modbus.config_flow.validate_input",
            return_value=validation_result,
        ),
        patch("custom_components.thessla_green_modbus.config_flow.ConfigFlow.async_set_unique_id"),
        patch(
            "custom_components.thessla_green_modbus.config_flow.ConfigFlow._abort_if_unique_id_configured",
            side_effect=[None, AbortFlow("already_configured")],
        ),
    ):
        await flow.async_step_user(
            {
                CONF_HOST: "192.168.1.100",
                CONF_PORT: 502,
                "slave_id": 10,
                CONF_NAME: "My Device",
            }
        )

        with pytest.raises(AbortFlow):
            await flow.async_step_confirm({})


@pytest.mark.parametrize(
    "registers,expected_note",
    [
        ("holding", "auto_detected_note_success"),
        (None, "auto_detected_note_limited"),
    ],
)
async def test_async_step_confirm_auto_detected_note(registers, expected_note):
    """Test confirm step auto detected note for different register counts."""
    flow = ConfigFlow()
    flow.hass = SimpleNamespace(config=SimpleNamespace(language="en"))

    flow._data = {
        CONF_HOST: "192.168.1.100",
        CONF_PORT: 502,
        "slave_id": 10,
        CONF_NAME: "My Device",
    }
    flow._device_info = {
        "device_name": "ThesslaGreen AirPack",
        "firmware": "1.0",
        "serial_number": "123",
    }
    available_registers = {registers: [1]} if registers else {}
    flow._scan_result = {"available_registers": available_registers, "capabilities": {}}

    translations = {
        "auto_detected_note_success": "Auto-detection successful!",
        "auto_detected_note_limited": "Limited auto-detection - some registers may be missing.",
    }

    with patch(
        "homeassistant.helpers.translation.async_get_translations",
        new=AsyncMock(return_value=translations),
    ):
        result = await flow.async_step_confirm()

    assert result["type"] == "form"
    assert result["step_id"] == "confirm"
    assert result["description_placeholders"]["auto_detected_note"] == translations[expected_note]


async def test_unique_id_sanitized():
    """Ensure unique ID replaces colons in host with hyphens."""
    flow = ConfigFlow()
    flow.hass = None

    validation_result = {
        "title": "ThesslaGreen fe80::1",
        "device_info": {},
        "scan_result": {},
    }

    with (
        patch(
            "custom_components.thessla_green_modbus.config_flow.validate_input",
            return_value=validation_result,
        ),
        patch(
            "custom_components.thessla_green_modbus.config_flow.ConfigFlow."
            "_abort_if_unique_id_configured",
        ),
        patch(
            "custom_components.thessla_green_modbus.config_flow.ConfigFlow.async_set_unique_id"
        ) as mock_set_unique_id,
    ):
        await flow.async_step_user(
            {
                CONF_HOST: "fe80::1",
                CONF_PORT: 502,
                "slave_id": 10,
                CONF_NAME: "My Device",
            }
        )

    mock_set_unique_id.assert_called_once_with("fe80--1:502:10")


<<<<<<< HEAD
async def test_duplicate_configuration_aborts():
    """Test configuring same host/port/slave twice aborts the flow."""
    flow = ConfigFlow()
    flow.hass = None
=======
async def test_confirm_step_aborts_on_existing_entry():
    """Ensure confirming a second flow aborts if unique ID already configured."""
>>>>>>> e0667d8d

    user_input = {
        CONF_HOST: "192.168.1.100",
        CONF_PORT: 502,
        "slave_id": 10,
        CONF_NAME: "My Device",
    }

<<<<<<< HEAD
    validation_result = {"title": "Device", "device_info": {}, "scan_result": {}}

    # First pass through user step to store data
=======
    validation_result = {
        "title": "ThesslaGreen 192.168.1.100",
        "device_info": {},
        "scan_result": {},
    }

    class AbortFlow(Exception):
        def __init__(self, reason: str) -> None:
            self.reason = reason

    entries: set[str] = set()

    async def async_set_unique_id(self, unique_id: str, **_: Any) -> None:
        self._unique_id = unique_id

    def abort_if_unique_id_configured(self) -> None:
        if getattr(self, "_unique_id", None) in entries:
            raise AbortFlow("already_configured")

>>>>>>> e0667d8d
    with (
        patch(
            "custom_components.thessla_green_modbus.config_flow.validate_input",
            return_value=validation_result,
        ),
        patch(
<<<<<<< HEAD
            "custom_components.thessla_green_modbus.config_flow.ConfigFlow.async_set_unique_id",
        ),
        patch(
            "custom_components.thessla_green_modbus.config_flow.ConfigFlow."
            "_abort_if_unique_id_configured",
        ),
    ):
        await flow.async_step_user(user_input)

    # Attempt to confirm after a duplicate has been configured elsewhere
    with patch(
        "custom_components.thessla_green_modbus.config_flow.ConfigFlow."
        "_abort_if_unique_id_configured",
        side_effect=RuntimeError("already_configured"),
    ):
        with pytest.raises(RuntimeError):
            await flow.async_step_confirm({})
=======
            "homeassistant.helpers.translation.async_get_translations",
            new=AsyncMock(return_value={}),
        ),
        patch.object(ConfigFlow, "async_set_unique_id", async_set_unique_id),
        patch.object(
            ConfigFlow, "_abort_if_unique_id_configured", abort_if_unique_id_configured
        ),
    ):
        flow1 = ConfigFlow()
        flow1.hass = SimpleNamespace(config=SimpleNamespace(language="en"))
        flow2 = ConfigFlow()
        flow2.hass = SimpleNamespace(config=SimpleNamespace(language="en"))

        await flow1.async_step_user(user_input)
        await flow2.async_step_user(user_input)

        result1 = await flow1.async_step_confirm({})
        assert result1["type"] == "create_entry"
        entries.add(f"{user_input[CONF_HOST]}:{user_input[CONF_PORT]}:{user_input['slave_id']}")

        with pytest.raises(AbortFlow) as err:
            await flow2.async_step_confirm({})
        assert err.value.reason == "already_configured"
>>>>>>> e0667d8d


async def test_form_user_cannot_connect():
    """Test we handle cannot connect error."""
    flow = ConfigFlow()
    flow.hass = None

    with patch(
        "custom_components.thessla_green_modbus.config_flow.validate_input",
        side_effect=CannotConnect,
    ):
        result = await flow.async_step_user(
            {
                CONF_HOST: "192.168.1.100",
                CONF_PORT: 502,
                "slave_id": 10,
                CONF_NAME: "My Device",
            }
        )

    assert result["type"] == "form"
    assert result["errors"] == {"base": "cannot_connect"}


async def test_form_user_modbus_exception():
    """Test Modbus communication error during user step."""
    flow = ConfigFlow()
    flow.hass = None

    with patch(
        "custom_components.thessla_green_modbus.config_flow.validate_input",
        side_effect=ModbusException("error"),
    ):
        result = await flow.async_step_user(
            {
                CONF_HOST: "192.168.1.100",
                CONF_PORT: 502,
                "slave_id": 10,
                CONF_NAME: "My Device",
            }
        )

    assert result["type"] == "form"
    assert result["errors"] == {"base": "cannot_connect"}


async def test_form_user_connection_exception():
    """Test Modbus connection error during user step."""
    flow = ConfigFlow()
    flow.hass = None

    with patch(
        "custom_components.thessla_green_modbus.config_flow.validate_input",
        side_effect=ConnectionException,
    ):
        result = await flow.async_step_user(
            {
                CONF_HOST: "192.168.1.100",
                CONF_PORT: 502,
                "slave_id": 10,
                CONF_NAME: "My Device",
            }
        )

    assert result["type"] == "form"
    assert result["errors"] == {"base": "cannot_connect"}


async def test_form_user_invalid_auth():
    """Test we handle invalid auth error."""
    flow = ConfigFlow()
    flow.hass = None

    with patch(
        "custom_components.thessla_green_modbus.config_flow.validate_input",
        side_effect=InvalidAuth,
    ):
        result = await flow.async_step_user(
            {
                CONF_HOST: "192.168.1.100",
                CONF_PORT: 502,
                "slave_id": 10,
                CONF_NAME: "My Device",
            }
        )

    assert result["type"] == "form"
    assert result["errors"] == {"base": "invalid_auth"}


async def test_form_user_invalid_value():
    """Test we handle invalid value error."""
    flow = ConfigFlow()
    flow.hass = None

    with patch(
        "custom_components.thessla_green_modbus.config_flow.validate_input",
        side_effect=ValueError,
    ):
        result = await flow.async_step_user(
            {
                CONF_HOST: "192.168.1.100",
                CONF_PORT: 502,
                "slave_id": 10,
                CONF_NAME: "My Device",
            }
        )

    assert result["type"] == "form"
    assert result["errors"] == {"base": "invalid_input"}


async def test_form_user_missing_key():
    """Test we handle missing key error."""
    flow = ConfigFlow()
    flow.hass = None

    with patch(
        "custom_components.thessla_green_modbus.config_flow.validate_input",
        side_effect=KeyError("test"),
    ):
        result = await flow.async_step_user(
            {
                CONF_HOST: "192.168.1.100",
                CONF_PORT: 502,
                "slave_id": 10,
                CONF_NAME: "My Device",
            }
        )

    assert result["type"] == "form"
    assert result["errors"] == {"base": "invalid_input"}


async def test_form_user_unexpected_exception():
    """Test unexpected exceptions are raised."""
    flow = ConfigFlow()
    flow.hass = None

    with patch(
        "custom_components.thessla_green_modbus.config_flow.validate_input",
        side_effect=RuntimeError,
    ):
        with pytest.raises(RuntimeError):
            await flow.async_step_user(
                {
                    CONF_HOST: "192.168.1.100",
                    CONF_PORT: 502,
                    "slave_id": 10,
                    CONF_NAME: "My Device",
                }
            )


async def test_validate_input_success():
    """Test validate_input with successful connection."""
    from custom_components.thessla_green_modbus.config_flow import validate_input

    hass = None
    data = {
        CONF_HOST: "192.168.1.100",
        CONF_PORT: 502,
        "slave_id": 10,
        CONF_NAME: "Test",
    }

    scanner_instance = AsyncMock()
    scanner_instance.scan_device.return_value = {
        "available_registers": {},
        "device_info": {
            "device_name": "ThesslaGreen AirPack",
            "firmware": "1.0",
            "serial_number": "123",
        },
        "capabilities": {},
    }
    with patch(
        "custom_components.thessla_green_modbus.config_flow.ThesslaGreenDeviceScanner.create",
        AsyncMock(return_value=scanner_instance),
    ):
        result = await validate_input(hass, data)

    assert result["title"] == "Test"
    assert "device_info" in result


async def test_validate_input_no_data():
    """Test validate_input with no device data."""
    from custom_components.thessla_green_modbus.config_flow import validate_input

    hass = None
    data = {
        CONF_HOST: "192.168.1.100",
        CONF_PORT: 502,
        "slave_id": 10,
        CONF_NAME: "Test",
    }

    with patch(
        "custom_components.thessla_green_modbus.device_scanner."
        "ThesslaGreenDeviceScanner.scan_device",
        return_value=None,
    ):
        with pytest.raises(CannotConnect):
            await validate_input(hass, data)


async def test_validate_input_modbus_exception():
    """Test validate_input with Modbus exception."""
    from custom_components.thessla_green_modbus.config_flow import validate_input

    hass = None
    data = {
        CONF_HOST: "192.168.1.100",
        CONF_PORT: 502,
        "slave_id": 10,
        CONF_NAME: "Test",
    }

    with patch(
        "custom_components.thessla_green_modbus.device_scanner."
        "ThesslaGreenDeviceScanner.scan_device",
        side_effect=ModbusException("error"),
    ):
        with pytest.raises(CannotConnect):
            await validate_input(hass, data)


async def test_validate_input_scanner_closed_on_exception():
    """Ensure scanner is closed when scan_device raises an exception."""
    from custom_components.thessla_green_modbus.config_flow import validate_input

    data = {
        CONF_HOST: "192.168.1.100",
        CONF_PORT: 502,
        "slave_id": 10,
        CONF_NAME: "Test",
    }

    scanner_instance = AsyncMock()
    scanner_instance.scan_device.side_effect = ModbusException("error")
    scanner_instance.close = AsyncMock()

    with patch(
        "custom_components.thessla_green_modbus.config_flow.ThesslaGreenDeviceScanner.create",
        AsyncMock(return_value=scanner_instance),
    ):
        with pytest.raises(CannotConnect):
            await validate_input(None, data)

    scanner_instance.close.assert_awaited_once()<|MERGE_RESOLUTION|>--- conflicted
+++ resolved
@@ -221,15 +221,12 @@
     mock_set_unique_id.assert_called_once_with("fe80--1:502:10")
 
 
-<<<<<<< HEAD
 async def test_duplicate_configuration_aborts():
     """Test configuring same host/port/slave twice aborts the flow."""
     flow = ConfigFlow()
     flow.hass = None
-=======
 async def test_confirm_step_aborts_on_existing_entry():
     """Ensure confirming a second flow aborts if unique ID already configured."""
->>>>>>> e0667d8d
 
     user_input = {
         CONF_HOST: "192.168.1.100",
@@ -238,11 +235,9 @@
         CONF_NAME: "My Device",
     }
 
-<<<<<<< HEAD
     validation_result = {"title": "Device", "device_info": {}, "scan_result": {}}
 
-    # First pass through user step to store data
-=======
+    # First pass through user step to store data```````````````````````
     validation_result = {
         "title": "ThesslaGreen 192.168.1.100",
         "device_info": {},
@@ -262,14 +257,14 @@
         if getattr(self, "_unique_id", None) in entries:
             raise AbortFlow("already_configured")
 
->>>>>>> e0667d8d
+
     with (
         patch(
             "custom_components.thessla_green_modbus.config_flow.validate_input",
             return_value=validation_result,
         ),
         patch(
-<<<<<<< HEAD
+
             "custom_components.thessla_green_modbus.config_flow.ConfigFlow.async_set_unique_id",
         ),
         patch(
@@ -287,7 +282,7 @@
     ):
         with pytest.raises(RuntimeError):
             await flow.async_step_confirm({})
-=======
+```
             "homeassistant.helpers.translation.async_get_translations",
             new=AsyncMock(return_value={}),
         ),
@@ -311,7 +306,7 @@
         with pytest.raises(AbortFlow) as err:
             await flow2.async_step_confirm({})
         assert err.value.reason == "already_configured"
->>>>>>> e0667d8d
+
 
 
 async def test_form_user_cannot_connect():
