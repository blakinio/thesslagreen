--- conflicted
+++ resolved
@@ -15,11 +15,8 @@
 # Stub loader module to avoid heavy imports during tests
 sys.modules.setdefault(
     "custom_components.thessla_green_modbus.loader",
-<<<<<<< HEAD
     SimpleNamespace(),
-=======
     SimpleNamespace(plan_group_reads=lambda *args, **kwargs: []),
->>>>>>> 55e6be26
 )
 # Stub registers module to avoid heavy imports during tests
 sys.modules.setdefault(
@@ -29,10 +26,7 @@
         get_registers_by_function=lambda *args, **kwargs: [],
         get_all_registers=lambda *args, **kwargs: [],
         get_registers_hash=lambda *args, **kwargs: "",
-<<<<<<< HEAD
-=======
         plan_group_reads=lambda *args, **kwargs: [],
->>>>>>> 55e6be26
     ),
 )
 
