"""Test config flow for ThesslaGreen Modbus integration."""

# ruff: noqa: E402

import asyncio
import logging
import socket
import sys
import types
from pathlib import Path
from types import ModuleType, SimpleNamespace
from typing import Any
from unittest.mock import AsyncMock, patch

import pytest
import voluptuous as vol
from homeassistant.const import CONF_HOST, CONF_PORT

# Stub loader module to avoid heavy imports during tests
sys.modules.setdefault(
    "custom_components.thessla_green_modbus.loader",
    SimpleNamespace(plan_group_reads=lambda *args, **kwargs: []),
)
# Stub network validation to avoid homeassistant dependency
network_module = SimpleNamespace(
    is_host_valid=lambda host: bool(host)
    and " " not in host
    and not host.replace(".", "").isdigit()
    and "." in host,
)
sys.modules.setdefault("homeassistant.util", SimpleNamespace(network=network_module))
sys.modules.setdefault("homeassistant.util.network", network_module)

# Stub registers module to avoid heavy imports during tests
registers_module = types.ModuleType("custom_components.thessla_green_modbus.registers")
registers_module.__path__ = []  # type: ignore[attr-defined]
registers_loader = types.ModuleType("custom_components.thessla_green_modbus.registers.loader")
registers_loader.get_registers_by_function = lambda *args, **kwargs: []
registers_loader.get_all_registers = lambda *args, **kwargs: []
registers_loader.registers_sha256 = lambda *args, **kwargs: ""
registers_loader.plan_group_reads = lambda *args, **kwargs: []
registers_loader.load_registers = lambda *args, **kwargs: []
registers_loader._REGISTERS_PATH = Path("dummy")
registers_module.loader = registers_loader
registers_module.get_registers_by_function = registers_loader.get_registers_by_function
registers_module.get_all_registers = registers_loader.get_all_registers
registers_module.registers_sha256 = registers_loader.registers_sha256
registers_module.plan_group_reads = registers_loader.plan_group_reads
sys.modules.setdefault("custom_components.thessla_green_modbus.registers", registers_module)
sys.modules.setdefault("custom_components.thessla_green_modbus.registers.loader", registers_loader)
registers_module = ModuleType("custom_components.thessla_green_modbus.registers")
registers_module.__path__ = []
registers_module.loader = None
registers_module.get_registers_by_function = lambda *args, **kwargs: []
registers_module.get_all_registers = lambda *args, **kwargs: []
registers_module.registers_sha256 = lambda *args, **kwargs: ""
registers_module.plan_group_reads = lambda *args, **kwargs: []
sys.modules.setdefault("custom_components.thessla_green_modbus.registers", registers_module)
loader_module = ModuleType("custom_components.thessla_green_modbus.registers.loader")
loader_module.get_registers_by_function = lambda *args, **kwargs: []
loader_module.load_registers = lambda *args, **kwargs: []
loader_module.get_all_registers = lambda *args, **kwargs: []
loader_module.registers_sha256 = lambda *args, **kwargs: ""
loader_module._REGISTERS_PATH = Path("dummy")
sys.modules.setdefault("custom_components.thessla_green_modbus.registers.loader", loader_module)

<<<<<<< HEAD
from custom_components.thessla_green_modbus.const import (
    CONF_DEEP_SCAN,
    CONF_SLAVE_ID,
    CONF_MAX_REGISTERS_PER_REQUEST,
    MAX_BATCH_REGISTERS,
    DEFAULT_MAX_REGISTERS_PER_REQUEST,
)

=======
>>>>>>> 146aa9b1
from custom_components.thessla_green_modbus.config_flow import (
    CannotConnect,
    ConfigFlow,
    InvalidAuth,
    OptionsFlow,
)
from custom_components.thessla_green_modbus.const import (
    CONF_DEEP_SCAN,
    CONF_MAX_REGISTERS_PER_REQUEST,
    CONF_SLAVE_ID,
    MAX_BATCH_REGISTERS,
)
from custom_components.thessla_green_modbus.modbus_exceptions import (
    ConnectionException,
    ModbusException,
    ModbusIOException,
)

CONF_NAME = "name"

pytestmark = pytest.mark.asyncio


class AbortFlow(Exception):
    """Mock AbortFlow to simulate Home Assistant aborts."""

    def __init__(self, reason: str) -> None:  # pragma: no cover - simple container
        super().__init__(reason)
        self.reason = reason


async def test_form_user():
    """Test we get the initial form."""
    flow = ConfigFlow()
    flow.hass = None

    result = await flow.async_step_user()

    assert result["type"] == "form"
    assert result["errors"] == {}


@pytest.mark.parametrize("invalid_port", [0, 65536])
async def test_form_user_port_out_of_range(invalid_port: int):
    """Ports outside valid range should highlight the port field."""
    flow = ConfigFlow()
    flow.hass = None

    with patch(
        "custom_components.thessla_green_modbus.scanner_core.ThesslaGreenDeviceScanner.create"
    ) as create_mock:
        result = await flow.async_step_user(
            {
                CONF_HOST: "192.168.1.100",
                CONF_PORT: invalid_port,
                CONF_SLAVE_ID: 10,
                CONF_NAME: "My Device",
            }
        )

    assert result["type"] == "form"
    assert result["errors"] == {CONF_PORT: "invalid_port"}
    create_mock.assert_not_called()


@pytest.mark.parametrize(
    "slave_id,expected_error",
    [(0, "invalid_slave_low"), (248, "invalid_slave_high")],
)
async def test_form_user_invalid_slave_id(slave_id: int, expected_error: str):
    """Invalid slave IDs should highlight the slave_id field."""
    flow = ConfigFlow()
    flow.hass = None

    with patch(
        "custom_components.thessla_green_modbus.scanner_core.ThesslaGreenDeviceScanner.create"
    ) as create_mock:
        result = await flow.async_step_user(
            {
                CONF_HOST: "192.168.1.100",
                CONF_PORT: 502,
                CONF_SLAVE_ID: slave_id,
                CONF_NAME: "My Device",
            }
        )

    assert result["type"] == "form"
    assert result["errors"] == {CONF_SLAVE_ID: expected_error}
    create_mock.assert_not_called()


async def test_form_user_invalid_domain():
    """Test invalid domain names produce a helpful error."""
    flow = ConfigFlow()
    flow.hass = None

    with patch(
        "custom_components.thessla_green_modbus.scanner_core.ThesslaGreenDeviceScanner.create"
    ) as create_mock:
        result = await flow.async_step_user(
            {
                CONF_HOST: "bad host",
                CONF_PORT: 502,
                "slave_id": 10,
                CONF_NAME: "My Device",
            }
        )

    assert result["type"] == "form"
    assert result["errors"] == {CONF_HOST: "invalid_host"}
    create_mock.assert_not_called()


async def test_form_user_invalid_ipv4():
    """Test invalid IPv4 addresses are rejected."""
    flow = ConfigFlow()
    flow.hass = None

    with patch(
        "custom_components.thessla_green_modbus.scanner_core.ThesslaGreenDeviceScanner.create"
    ) as create_mock:
        result = await flow.async_step_user(
            {
                CONF_HOST: "256.256.256.256",
                CONF_PORT: 502,
                "slave_id": 10,
                CONF_NAME: "My Device",
            }
        )

    assert result["type"] == "form"
    assert result["errors"] == {CONF_HOST: "invalid_host"}
    create_mock.assert_not_called()


async def test_form_user_invalid_ipv6():
    """Test invalid IPv6 addresses are rejected."""
    flow = ConfigFlow()
    flow.hass = None

    with patch(
        "custom_components.thessla_green_modbus.scanner_core.ThesslaGreenDeviceScanner.create"
    ) as create_mock:
        result = await flow.async_step_user(
            {
                CONF_HOST: "fe80::1::",
                CONF_PORT: 502,
                "slave_id": 10,
                CONF_NAME: "My Device",
            }
        )

    assert result["type"] == "form"
    assert result["errors"] == {CONF_HOST: "invalid_host"}
    create_mock.assert_not_called()


async def test_form_user_valid_ipv6():
    """Test IPv6 addresses are accepted."""
    flow = ConfigFlow()
    flow.hass = SimpleNamespace(config=SimpleNamespace(language="en"))

    validation_result = {
        "title": "ThesslaGreen fe80::1",
        "device_info": {},
        "scan_result": {},
    }

    with (
        patch(
            "custom_components.thessla_green_modbus.config_flow.validate_input",
            return_value=validation_result,
        ),
        patch("custom_components.thessla_green_modbus.config_flow.ConfigFlow.async_set_unique_id"),
        patch(
            "custom_components.thessla_green_modbus.config_flow.ConfigFlow."
            "_abort_if_unique_id_configured"
        ),
        patch(
            "homeassistant.helpers.translation.async_get_translations",
            new=AsyncMock(return_value={}),
        ),
    ):
        result = await flow.async_step_user(
            {
                CONF_HOST: "fe80::1",
                CONF_PORT: 502,
                "slave_id": 10,
                CONF_NAME: "My Device",
            }
        )

    assert result["type"] == "form"
    assert result["step_id"] == "confirm"


async def test_form_user_valid_domain():
    """Test domain names are accepted."""
    flow = ConfigFlow()
    flow.hass = SimpleNamespace(config=SimpleNamespace(language="en"))

    validation_result = {
        "title": "ThesslaGreen example.com",
        "device_info": {},
        "scan_result": {},
    }

    with (
        patch(
            "custom_components.thessla_green_modbus.config_flow.validate_input",
            return_value=validation_result,
        ),
        patch("custom_components.thessla_green_modbus.config_flow.ConfigFlow.async_set_unique_id"),
        patch(
            "custom_components.thessla_green_modbus.config_flow.ConfigFlow."
            "_abort_if_unique_id_configured"
        ),
        patch(
            "homeassistant.helpers.translation.async_get_translations",
            new=AsyncMock(return_value={}),
        ),
    ):
        result = await flow.async_step_user(
            {
                CONF_HOST: "example.com",
                CONF_PORT: 502,
                "slave_id": 10,
                CONF_NAME: "My Device",
            }
        )

    assert result["type"] == "form"
    assert result["step_id"] == "confirm"


async def test_form_user_success():
    """Test successful configuration with confirm step."""
    flow = ConfigFlow()
    flow.hass = SimpleNamespace(config=SimpleNamespace(language="en"))

    translations = {
        "auto_detected_note_success": "Auto-detection successful!",
        "auto_detected_note_limited": "Limited auto-detection - some registers may be missing.",
    }

    validation_result = {
        "title": "ThesslaGreen 192.168.1.100",
        "device_info": {
            "device_name": "ThesslaGreen AirPack",
            "firmware": "1.0",
            "serial_number": "123",
        },
        "scan_result": {
            "device_info": {
                "device_name": "ThesslaGreen AirPack",
                "firmware": "1.0",
                "serial_number": "123",
            },
            "capabilities": {"expansion_module": True},
            "register_count": 5,
        },
    }

    with (
        patch(
            "custom_components.thessla_green_modbus.config_flow.validate_input",
            return_value=validation_result,
        ),
        patch("custom_components.thessla_green_modbus.config_flow.ConfigFlow.async_set_unique_id"),
        patch(
            "custom_components.thessla_green_modbus.config_flow.ConfigFlow."
            "_abort_if_unique_id_configured"
        ),
        patch(
            "homeassistant.helpers.translation.async_get_translations",
            new=AsyncMock(return_value=translations),
        ),
    ):
        result = await flow.async_step_user(
            {
                CONF_HOST: "192.168.1.100",
                CONF_PORT: 502,
                "slave_id": 10,
                CONF_NAME: "My Device",
                CONF_DEEP_SCAN: True,
            }
        )
        assert result["type"] == "form"
        assert result["step_id"] == "confirm"
        assert (
            result["description_placeholders"]["auto_detected_note"]
            == translations["auto_detected_note_success"]
        )

        result2 = await flow.async_step_confirm({})

    assert result2["type"] == "create_entry"
    assert result2["title"] == "My Device"
    data = result2["data"]
    assert data[CONF_HOST] == "192.168.1.100"
    assert data[CONF_PORT] == 502
    assert data["slave_id"] == 10
    assert data["unit"] == 10
    assert data[CONF_NAME] == "My Device"
    assert isinstance(data["capabilities"], dict)
    assert data["capabilities"]["expansion_module"] is True
    assert result2["options"][CONF_DEEP_SCAN] is True
    assert (
        result2["options"][CONF_MAX_REGISTERS_PER_REQUEST]
        == DEFAULT_MAX_REGISTERS_PER_REQUEST
    )


async def test_duplicate_entry_aborts():
    """Attempting to add a duplicate entry should abort the flow."""
    flow = ConfigFlow()
    flow.hass = SimpleNamespace(config=SimpleNamespace(language="en"))

    validation_result = {
        "title": "ThesslaGreen 192.168.1.100",
        "device_info": {},
        "scan_result": {},
    }

    with (
        patch(
            "custom_components.thessla_green_modbus.config_flow.validate_input",
            return_value=validation_result,
        ),
        patch("custom_components.thessla_green_modbus.config_flow.ConfigFlow.async_set_unique_id"),
        patch(
            "custom_components.thessla_green_modbus.config_flow.ConfigFlow."
            "_abort_if_unique_id_configured",
            side_effect=[None, AbortFlow("already_configured")],
        ),
    ):
        await flow.async_step_user(
            {
                CONF_HOST: "192.168.1.100",
                CONF_PORT: 502,
                "slave_id": 10,
                CONF_NAME: "My Device",
            }
        )

        with pytest.raises(AbortFlow):
            await flow.async_step_confirm({})


async def test_user_step_duplicate_entry_aborts_silently(caplog):
    """Duplicate device during user step should abort without logging errors."""
    flow = ConfigFlow()
    flow.hass = SimpleNamespace(config=SimpleNamespace(language="en"))

    validation_result = {
        "title": "ThesslaGreen 192.168.1.100",
        "device_info": {},
        "scan_result": {},
    }

    with (
        patch(
            "custom_components.thessla_green_modbus.config_flow.validate_input",
            return_value=validation_result,
        ),
        patch("custom_components.thessla_green_modbus.config_flow.ConfigFlow.async_set_unique_id"),
        patch(
            "custom_components.thessla_green_modbus.config_flow.ConfigFlow."
            "_abort_if_unique_id_configured",
            side_effect=AbortFlow("already_configured"),
        ),
        caplog.at_level(logging.ERROR),
    ):
        with pytest.raises(AbortFlow) as err:
            await flow.async_step_user(
                {
                    CONF_HOST: "192.168.1.100",
                    CONF_PORT: 502,
                    "slave_id": 10,
                    CONF_NAME: "My Device",
                }
            )

    assert err.value.reason == "already_configured"
    assert not caplog.records


@pytest.mark.parametrize(
    "registers,expected_note",
    [
        ("holding", "auto_detected_note_success"),
        (None, "auto_detected_note_limited"),
    ],
)
async def test_async_step_confirm_auto_detected_note(registers, expected_note):
    """Test confirm step auto detected note for different register counts."""
    flow = ConfigFlow()
    flow.hass = SimpleNamespace(config=SimpleNamespace(language="en"))

    flow._data = {
        CONF_HOST: "192.168.1.100",
        CONF_PORT: 502,
        "slave_id": 10,
        CONF_NAME: "My Device",
    }
    flow._device_info = {
        "device_name": "ThesslaGreen AirPack",
        "firmware": "1.0",
        "serial_number": "123",
    }
    available_registers = {registers: [1]} if registers else {}
    flow._scan_result = {
        "available_registers": available_registers,
        "capabilities": {},
    }

    translations = {
        "auto_detected_note_success": "Auto-detection successful!",
        "auto_detected_note_limited": "Limited auto-detection - some registers may be missing.",
    }

    with patch(
        "homeassistant.helpers.translation.async_get_translations",
        new=AsyncMock(return_value=translations),
    ):
        result = await flow.async_step_confirm()

    assert result["type"] == "form"
    assert result["step_id"] == "confirm"
    assert result["description_placeholders"]["auto_detected_note"] == translations[expected_note]


async def test_async_step_confirm_capabilities_only_bool():
    """Ensure capabilities list includes only boolean fields."""
    flow = ConfigFlow()
    flow.hass = SimpleNamespace(config=SimpleNamespace(language="en"))

    flow._data = {
        CONF_HOST: "192.168.1.100",
        CONF_PORT: 502,
        "slave_id": 10,
        CONF_NAME: "My Device",
    }
    flow._device_info = {}
    flow._scan_result = {
        "available_registers": {},
        "capabilities": {
            "temperature_sensors": {"t1"},
            "expansion_module": True,
            "temperature_sensors_count": 1,
        },
        "register_count": 1,
    }

    with patch(
        "homeassistant.helpers.translation.async_get_translations",
        new=AsyncMock(return_value={}),
    ):
        result = await flow.async_step_confirm()

    placeholders = result["description_placeholders"]
    assert "Expansion Module" in placeholders["capabilities_list"]
    assert "Temperature Sensors" not in placeholders["capabilities_list"]
    assert placeholders["capabilities_count"] == "1"


async def test_unique_id_sanitized():
    """Ensure unique ID replaces colons in host with hyphens."""
    flow = ConfigFlow()
    flow.hass = None

    validation_result = {
        "title": "ThesslaGreen fe80::1",
        "device_info": {},
        "scan_result": {},
    }

    with (
        patch(
            "custom_components.thessla_green_modbus.config_flow.validate_input",
            return_value=validation_result,
        ),
        patch(
            "custom_components.thessla_green_modbus.config_flow.ConfigFlow."
            "_abort_if_unique_id_configured",
        ),
        patch(
            "custom_components.thessla_green_modbus.config_flow.ConfigFlow.async_set_unique_id"
        ) as mock_set_unique_id,
    ):
        await flow.async_step_user(
            {
                CONF_HOST: "fe80::1",
                CONF_PORT: 502,
                "slave_id": 10,
                CONF_NAME: "My Device",
            }
        )

    mock_set_unique_id.assert_called_once_with("fe80--1:502:10")


async def test_duplicate_configuration_aborts():
    """Test configuring same host/port/slave twice aborts the flow."""
    flow = ConfigFlow()
    flow.hass = None


async def test_confirm_step_aborts_on_existing_entry():
    """Ensure confirming a second flow aborts if unique ID already configured."""

    flow = ConfigFlow()
    flow.hass = None

    user_input = {
        CONF_HOST: "192.168.1.100",
        CONF_PORT: 502,
        "slave_id": 10,
        CONF_NAME: "My Device",
    }

    validation_result = {
        "title": "Device",
        "device_info": {},
        "scan_result": {},
    }

    # First pass through user step to store data
    validation_result = {
        "title": "ThesslaGreen 192.168.1.100",
        "device_info": {},
        "scan_result": {},
    }

    class AbortFlow(Exception):
        def __init__(self, reason: str) -> None:
            self.reason = reason

    entries: set[str] = set()

    async def async_set_unique_id(self, unique_id: str, **_: Any) -> None:
        self._unique_id = unique_id

    def abort_if_unique_id_configured(self) -> None:
        if getattr(self, "_unique_id", None) in entries:
            raise AbortFlow("already_configured")

    with (
        patch(
            "custom_components.thessla_green_modbus.config_flow.validate_input",
            return_value=validation_result,
        ),
        patch(
            "custom_components.thessla_green_modbus.config_flow.ConfigFlow.async_set_unique_id",
        ),
        patch(
            "custom_components.thessla_green_modbus.config_flow.ConfigFlow."
            "_abort_if_unique_id_configured",
        ),
    ):
        await flow.async_step_user(user_input)

    # Attempt to confirm after a duplicate has been configured elsewhere
    with (
        patch("custom_components.thessla_green_modbus.config_flow.ConfigFlow.async_set_unique_id"),
        patch(
            "custom_components.thessla_green_modbus.config_flow.ConfigFlow."
            "_abort_if_unique_id_configured",
            side_effect=RuntimeError("already_configured"),
        ),
    ):
        with pytest.raises(RuntimeError):
            await flow.async_step_confirm({})

    with (
        patch(
            "custom_components.thessla_green_modbus.config_flow.validate_input",
            return_value=validation_result,
        ),
        patch(
            "homeassistant.helpers.translation.async_get_translations",
            new=AsyncMock(return_value={}),
        ),
        patch.object(ConfigFlow, "async_set_unique_id", async_set_unique_id),
        patch.object(
            ConfigFlow,
            "_abort_if_unique_id_configured",
            abort_if_unique_id_configured,
        ),
    ):
        flow1 = ConfigFlow()
        flow1.hass = SimpleNamespace(config=SimpleNamespace(language="en"))
        flow2 = ConfigFlow()
        flow2.hass = SimpleNamespace(config=SimpleNamespace(language="en"))

        await flow1.async_step_user(user_input)
        await flow2.async_step_user(user_input)

        result1 = await flow1.async_step_confirm({})
        assert result1["type"] == "create_entry"
        entries.add(f"{user_input[CONF_HOST]}:{user_input[CONF_PORT]}:{user_input['slave_id']}")

        with pytest.raises(AbortFlow) as err:
            await flow2.async_step_confirm({})
        assert err.value.reason == "already_configured"


async def test_form_user_cannot_connect():
    """Test we handle cannot connect error."""
    flow = ConfigFlow()
    flow.hass = None

    with patch(
        "custom_components.thessla_green_modbus.config_flow.validate_input",
        side_effect=CannotConnect,
    ):
        result = await flow.async_step_user(
            {
                CONF_HOST: "192.168.1.100",
                CONF_PORT: 502,
                "slave_id": 10,
                CONF_NAME: "My Device",
            }
        )

    assert result["type"] == "form"
    assert result["errors"] == {"base": "cannot_connect"}


async def test_form_user_modbus_exception():
    """Test Modbus communication error during user step."""
    flow = ConfigFlow()
    flow.hass = None

    with patch(
        "custom_components.thessla_green_modbus.config_flow.validate_input",
        side_effect=ModbusException("error"),
    ):
        result = await flow.async_step_user(
            {
                CONF_HOST: "192.168.1.100",
                CONF_PORT: 502,
                "slave_id": 10,
                CONF_NAME: "My Device",
            }
        )

    assert result["type"] == "form"
    assert result["errors"] == {"base": "cannot_connect"}


async def test_form_user_connection_exception():
    """Test Modbus connection error during user step."""
    flow = ConfigFlow()
    flow.hass = None

    with patch(
        "custom_components.thessla_green_modbus.config_flow.validate_input",
        side_effect=ConnectionException,
    ):
        result = await flow.async_step_user(
            {
                CONF_HOST: "192.168.1.100",
                CONF_PORT: 502,
                "slave_id": 10,
                CONF_NAME: "My Device",
            }
        )

    assert result["type"] == "form"
    assert result["errors"] == {"base": "cannot_connect"}


async def test_form_user_attribute_error_scanner():
    """AttributeError during scanning should return missing_method error."""
    flow = ConfigFlow()
    flow.hass = None

    scanner_instance = AsyncMock()
    scanner_instance.scan_device.side_effect = AttributeError
    scanner_instance.close = AsyncMock()

    with patch(
        "custom_components.thessla_green_modbus.scanner_core.ThesslaGreenDeviceScanner.create",
        AsyncMock(return_value=scanner_instance),
    ):
        result = await flow.async_step_user(
            {
                CONF_HOST: "192.168.1.100",
                CONF_PORT: 502,
                "slave_id": 10,
                CONF_NAME: "My Device",
            }
        )

    assert result["type"] == "form"
    assert result["errors"] == {"base": "missing_method"}


async def test_form_user_invalid_auth():
    """Test we handle invalid auth error."""
    flow = ConfigFlow()
    flow.hass = None

    with patch(
        "custom_components.thessla_green_modbus.config_flow.validate_input",
        side_effect=InvalidAuth,
    ):
        result = await flow.async_step_user(
            {
                CONF_HOST: "192.168.1.100",
                CONF_PORT: 502,
                "slave_id": 10,
                CONF_NAME: "My Device",
            }
        )

    assert result["type"] == "form"
    assert result["errors"] == {"base": "invalid_auth"}


async def test_form_user_invalid_value():
    """Test we handle invalid value error."""
    flow = ConfigFlow()
    flow.hass = None

    with (
        patch(
            "custom_components.thessla_green_modbus.config_flow.validate_input",
            side_effect=ValueError,
        ),
        patch("custom_components.thessla_green_modbus.config_flow._LOGGER") as logger_mock,
    ):
        result = await flow.async_step_user(
            {
                CONF_HOST: "192.168.1.100",
                CONF_PORT: 502,
                "slave_id": 10,
                CONF_NAME: "My Device",
            }
        )

    assert result["type"] == "form"
    assert result["errors"] == {"base": "invalid_input"}
    logger_mock.error.assert_called_once()


async def test_form_user_missing_key():
    """Test we handle missing key error."""
    flow = ConfigFlow()
    flow.hass = None

    with (
        patch(
            "custom_components.thessla_green_modbus.config_flow.validate_input",
            side_effect=KeyError("test"),
        ),
        patch("custom_components.thessla_green_modbus.config_flow._LOGGER") as logger_mock,
    ):
        result = await flow.async_step_user(
            {
                CONF_HOST: "192.168.1.100",
                CONF_PORT: 502,
                "slave_id": 10,
                CONF_NAME: "My Device",
            }
        )

    assert result["type"] == "form"
    assert result["errors"] == {"base": "invalid_input"}
    logger_mock.error.assert_called_once()


async def test_form_user_unexpected_exception():
    """Test unexpected exceptions are raised."""
    flow = ConfigFlow()
    flow.hass = None

    with (
        patch(
            "custom_components.thessla_green_modbus.config_flow.validate_input",
            side_effect=RuntimeError,
        ),
        patch("custom_components.thessla_green_modbus.config_flow._LOGGER") as logger_mock,
    ):
        with pytest.raises(RuntimeError):
            await flow.async_step_user(
                {
                    CONF_HOST: "192.168.1.100",
                    CONF_PORT: 502,
                    "slave_id": 10,
                    CONF_NAME: "My Device",
                }
            )

    logger_mock.exception.assert_not_called()


async def test_validate_input_success():
    """Test validate_input with successful connection."""
    from custom_components.thessla_green_modbus.config_flow import (
        validate_input,
    )

    hass = None
    data = {
        CONF_HOST: "192.168.1.100",
        CONF_PORT: 502,
        "slave_id": 10,
        CONF_NAME: "Test",
    }

    scanner_instance = AsyncMock()
    scanner_instance.scan_device.return_value = {
        "available_registers": {},
        "device_info": {
            "device_name": "ThesslaGreen AirPack",
            "firmware": "1.0",
            "serial_number": "123",
        },
        "capabilities": {},
    }
    scanner_instance.verify_connection = AsyncMock()
    with patch(
        "custom_components.thessla_green_modbus.scanner_core.ThesslaGreenDeviceScanner.create",
        AsyncMock(return_value=scanner_instance),
    ):
        result = await validate_input(hass, data)

    assert result["title"] == "Test"
    assert "device_info" in result
    scanner_instance.verify_connection.assert_awaited_once()


async def test_validate_input_invalid_domain():
    """Test validate_input rejects invalid domain values."""
    from custom_components.thessla_green_modbus.config_flow import (
        validate_input,
    )

    data = {
        CONF_HOST: "bad host",
        CONF_PORT: 502,
        "slave_id": 10,
        CONF_NAME: "Test",
    }

    with patch(
        "custom_components.thessla_green_modbus.scanner_core.ThesslaGreenDeviceScanner.create"
    ) as create_mock:
        with pytest.raises(vol.Invalid) as err:
            await validate_input(None, data)
    assert err.value.error_message == "invalid_host"
    create_mock.assert_not_called()


async def test_validate_input_invalid_ipv4():
    """Test validate_input rejects invalid IPv4 addresses."""
    from custom_components.thessla_green_modbus.config_flow import (
        validate_input,
    )

    data = {
        CONF_HOST: "256.256.256.256",
        CONF_PORT: 502,
        "slave_id": 10,
        CONF_NAME: "Test",
    }

    with patch(
        "custom_components.thessla_green_modbus.scanner_core.ThesslaGreenDeviceScanner.create"
    ) as create_mock:
        with pytest.raises(vol.Invalid) as err:
            await validate_input(None, data)
    assert err.value.error_message == "invalid_host"
    create_mock.assert_not_called()


async def test_validate_input_invalid_ipv6():
    """Test validate_input rejects invalid IPv6 addresses."""
    from custom_components.thessla_green_modbus.config_flow import (
        validate_input,
    )

    data = {
        CONF_HOST: "fe80::1::",
        CONF_PORT: 502,
        "slave_id": 10,
        CONF_NAME: "Test",
    }

    with patch(
        "custom_components.thessla_green_modbus.scanner_core.ThesslaGreenDeviceScanner.create"
    ) as create_mock:
        with pytest.raises(vol.Invalid) as err:
            await validate_input(None, data)
    assert err.value.error_message == "invalid_host"
    create_mock.assert_not_called()


@pytest.mark.parametrize("invalid_port", [0, 65536])
async def test_validate_input_invalid_port(invalid_port: int):
    """Test validate_input rejects ports outside valid range."""
    from custom_components.thessla_green_modbus.config_flow import (
        validate_input,
    )

    data = {
        CONF_HOST: "192.168.1.100",
        CONF_PORT: invalid_port,
        "slave_id": 10,
        CONF_NAME: "Test",
    }

    with patch(
        "custom_components.thessla_green_modbus.scanner_core.ThesslaGreenDeviceScanner.create"
    ) as create_mock:
        with pytest.raises(vol.Invalid) as err:
            await validate_input(None, data)

    assert err.value.error_message == "invalid_port"
    create_mock.assert_not_called()


@pytest.mark.parametrize(
    ("invalid_slave", "err_code"),
    [
        (-1, "invalid_slave_low"),
        (0, "invalid_slave_low"),
        (248, "invalid_slave_high"),
    ],
)
async def test_validate_input_invalid_slave(invalid_slave: int, err_code: str):
    """Test validate_input rejects Device IDs outside valid range."""
    from custom_components.thessla_green_modbus.config_flow import (
        validate_input,
    )

    data = {
        CONF_HOST: "192.168.1.100",
        CONF_PORT: 502,
        "slave_id": invalid_slave,
        CONF_NAME: "Test",
    }

    with patch(
        "custom_components.thessla_green_modbus.scanner_core.ThesslaGreenDeviceScanner.create"
    ) as create_mock:
        with pytest.raises(vol.Invalid) as err:
            await validate_input(None, data)

    assert err.value.error_message == err_code
    create_mock.assert_not_called()


async def test_validate_input_valid_ipv6():
    """Test validate_input accepts IPv6 addresses."""
    from custom_components.thessla_green_modbus.config_flow import (
        validate_input,
    )

    hass = None
    data = {
        CONF_HOST: "fe80::1",
        CONF_PORT: 502,
        "slave_id": 10,
        CONF_NAME: "Test",
    }

    scanner_instance = AsyncMock()
    scanner_instance.scan_device.return_value = {
        "available_registers": {},
        "device_info": {},
        "capabilities": {},
    }
    scanner_instance.verify_connection = AsyncMock()
    scanner_instance.close = AsyncMock()

    with patch(
        "custom_components.thessla_green_modbus.scanner_core.ThesslaGreenDeviceScanner.create",
        AsyncMock(return_value=scanner_instance),
    ):
        result = await validate_input(hass, data)

    assert result["title"] == "Test"
    scanner_instance.verify_connection.assert_awaited_once()


async def test_validate_input_valid_domain():
    """Test validate_input accepts domain names."""
    from custom_components.thessla_green_modbus.config_flow import (
        validate_input,
    )

    hass = None
    data = {
        CONF_HOST: "example.com",
        CONF_PORT: 502,
        "slave_id": 10,
        CONF_NAME: "Test",
    }

    scanner_instance = AsyncMock()
    scanner_instance.scan_device.return_value = {
        "available_registers": {},
        "device_info": {},
        "capabilities": {},
    }
    scanner_instance.verify_connection = AsyncMock()
    scanner_instance.close = AsyncMock()

    with patch(
        "custom_components.thessla_green_modbus.scanner_core.ThesslaGreenDeviceScanner.create",
        AsyncMock(return_value=scanner_instance),
    ):
        result = await validate_input(hass, data)

    assert result["title"] == "Test"
    scanner_instance.verify_connection.assert_awaited_once()


async def test_validate_input_no_data():
    """Test validate_input with no device data."""
    from custom_components.thessla_green_modbus.config_flow import (
        validate_input,
    )

    hass = None
    data = {
        CONF_HOST: "192.168.1.100",
        CONF_PORT: 502,
        "slave_id": 10,
        CONF_NAME: "Test",
    }

    scanner_instance = AsyncMock()
    scanner_instance.scan_device.return_value = None
    scanner_instance.verify_connection = AsyncMock()
    scanner_instance.close = AsyncMock()

    with patch(
        "custom_components.thessla_green_modbus.scanner_core.ThesslaGreenDeviceScanner.create",
        AsyncMock(return_value=scanner_instance),
    ):
        with pytest.raises(CannotConnect):
            await validate_input(hass, data)

    scanner_instance.close.assert_awaited_once()


async def test_validate_input_modbus_exception():
    """Test validate_input with Modbus exception."""
    from custom_components.thessla_green_modbus.config_flow import (
        validate_input,
    )

    hass = None
    data = {
        CONF_HOST: "192.168.1.100",
        CONF_PORT: 502,
        "slave_id": 10,
        CONF_NAME: "Test",
    }

    scanner_instance = AsyncMock()
    scanner_instance.scan_device.side_effect = ModbusException("error")
    scanner_instance.verify_connection = AsyncMock()
    scanner_instance.close = AsyncMock()

    with patch(
        "custom_components.thessla_green_modbus.scanner_core.ThesslaGreenDeviceScanner.create",
        AsyncMock(return_value=scanner_instance),
    ):
        with pytest.raises(CannotConnect):
            await validate_input(hass, data)

    scanner_instance.close.assert_awaited_once()


async def test_validate_input_scanner_closed_on_exception():
    """Ensure scanner is closed when scan_device raises an exception."""
    from custom_components.thessla_green_modbus.config_flow import (
        validate_input,
    )

    data = {
        CONF_HOST: "192.168.1.100",
        CONF_PORT: 502,
        "slave_id": 10,
        CONF_NAME: "Test",
    }

    scanner_instance = AsyncMock()
    scanner_instance.scan_device.side_effect = ModbusException("error")
    scanner_instance.verify_connection = AsyncMock()
    scanner_instance.close = AsyncMock()

    with patch(
        "custom_components.thessla_green_modbus.scanner_core.ThesslaGreenDeviceScanner.create",
        AsyncMock(return_value=scanner_instance),
    ):
        with pytest.raises(CannotConnect) as err:
            await validate_input(None, data)

    assert str(err.value) == "modbus_error"

    scanner_instance.close.assert_awaited_once()


async def test_validate_input_attribute_error():
    """AttributeError during validation should be reported as missing_method."""
    from custom_components.thessla_green_modbus.config_flow import (
        CannotConnect,
        validate_input,
    )

    data = {
        CONF_HOST: "192.168.1.100",
        CONF_PORT: 502,
        "slave_id": 10,
        CONF_NAME: "Test",
    }

    # Scanner missing verify_connection will trigger AttributeError
    scanner_instance = SimpleNamespace(
        scan_device=AsyncMock(return_value={}),
        close=AsyncMock(),
    )

    with patch(
        "custom_components.thessla_green_modbus.scanner_core.ThesslaGreenDeviceScanner.create",
        AsyncMock(return_value=scanner_instance),
    ):
        with pytest.raises(CannotConnect) as err:
            await validate_input(None, data)

    assert err.value.args[0] == "missing_method"
    scanner_instance.close.assert_awaited_once()


async def test_validate_input_uses_scan_device_and_closes():
    """Test validate_input uses scan_device when available and closes scanner."""
    from custom_components.thessla_green_modbus.config_flow import (
        validate_input,
    )

    data = {
        CONF_HOST: "192.168.1.100",
        CONF_PORT: 502,
        "slave_id": 10,
        CONF_NAME: "Test",
    }

    scan_result = {
        "device_info": {"device_name": "Device"},
        "available_registers": {},
        "capabilities": {},
    }

    scanner_instance = SimpleNamespace(
        scan_device=AsyncMock(return_value=scan_result),
        close=AsyncMock(),
        verify_connection=AsyncMock(),
    )

    with patch(
        "custom_components.thessla_green_modbus.scanner_core.ThesslaGreenDeviceScanner.create",
        AsyncMock(return_value=scanner_instance),
    ):
        result = await validate_input(None, data)

    assert isinstance(result["scan_result"], dict)
    assert isinstance(result["scan_result"].get("capabilities"), dict)
    scanner_instance.verify_connection.assert_awaited_once()
    scanner_instance.scan_device.assert_awaited_once()
    scanner_instance.close.assert_awaited_once()


async def test_validate_input_serializes_device_capabilities():
    """DeviceCapabilities from scanner should be converted to a dict."""
    from custom_components.thessla_green_modbus.config_flow import (
        validate_input,
    )
    from custom_components.thessla_green_modbus.scanner_core import (
        DeviceCapabilities,
    )

    data = {
        CONF_HOST: "192.168.1.100",
        CONF_PORT: 502,
        "slave_id": 10,
        CONF_NAME: "Test",
    }

    scan_result = {
        "device_info": {},
        "available_registers": {},
        "capabilities": DeviceCapabilities(expansion_module=True),
    }

    scanner_instance = SimpleNamespace(
        scan_device=AsyncMock(return_value=scan_result),
        close=AsyncMock(),
        verify_connection=AsyncMock(),
    )

    with patch(
        "custom_components.thessla_green_modbus.scanner_core.ThesslaGreenDeviceScanner.create",
        AsyncMock(return_value=scanner_instance),
    ):
        result = await validate_input(None, data)

    caps = result["scan_result"]["capabilities"]
    assert isinstance(caps, dict)
    assert caps["expansion_module"] is True
    scanner_instance.close.assert_awaited_once()


async def test_validate_input_verify_connection_failure():
    """Connection errors during verify_connection should raise CannotConnect."""
    from custom_components.thessla_green_modbus.config_flow import (
        CannotConnect,
        validate_input,
    )

    data = {
        CONF_HOST: "192.168.1.100",
        CONF_PORT: 502,
        "slave_id": 10,
        CONF_NAME: "Test",
    }

    scanner_instance = SimpleNamespace(
        verify_connection=AsyncMock(side_effect=ConnectionException("fail")),
        scan_device=AsyncMock(),
        close=AsyncMock(),
    )

    with patch(
        "custom_components.thessla_green_modbus.scanner_core.ThesslaGreenDeviceScanner.create",
        AsyncMock(return_value=scanner_instance),
    ):
        with pytest.raises(CannotConnect) as err:
            await validate_input(None, data)

    assert err.value.args[0] == "cannot_connect"
    scanner_instance.close.assert_awaited_once()


async def test_validate_input_invalid_capabilities():
    """Non-dict capabilities should abort the flow."""
    from custom_components.thessla_green_modbus.config_flow import (
        CannotConnect,
        validate_input,
    )

    data = {
        CONF_HOST: "192.168.1.100",
        CONF_PORT: 502,
        "slave_id": 10,
        CONF_NAME: "Test",
    }

    scan_result = {
        "device_info": {},
        "available_registers": {},
        "capabilities": [],  # invalid type
    }

    scanner_instance = SimpleNamespace(
        verify_connection=AsyncMock(),
        scan_device=AsyncMock(return_value=scan_result),
        close=AsyncMock(),
    )

    with patch(
        "custom_components.thessla_green_modbus.scanner_core.ThesslaGreenDeviceScanner.create",
        AsyncMock(return_value=scanner_instance),
    ):
        with pytest.raises(CannotConnect) as err:
            await validate_input(None, data)

    assert str(err.value) == "invalid_capabilities"
    scanner_instance.close.assert_awaited_once()


async def test_validate_input_invalid_scan_result_format():
    """Non-dict scan result should raise invalid_format."""
    from custom_components.thessla_green_modbus.config_flow import (
        CannotConnect,
        validate_input,
    )

    data = {
        CONF_HOST: "192.168.1.100",
        CONF_PORT: 502,
        "slave_id": 10,
        CONF_NAME: "Test",
    }

    scanner_instance = SimpleNamespace(
        verify_connection=AsyncMock(),
        scan_device=AsyncMock(return_value=[]),
        close=AsyncMock(),
    )

    with patch(
        "custom_components.thessla_green_modbus.scanner_core.ThesslaGreenDeviceScanner.create",
        AsyncMock(return_value=scanner_instance),
    ):
        with pytest.raises(CannotConnect) as err:
            await validate_input(None, data)

    assert str(err.value) == "invalid_format"
    scanner_instance.close.assert_awaited_once()


async def test_validate_input_dataclass_capabilities_serialization():
    """Dataclass capabilities without mapping should serialize correctly."""
    from dataclasses import dataclass

    from custom_components.thessla_green_modbus.config_flow import validate_input

    @dataclass
    class SimpleCaps:
        expansion_module: bool = False

    data = {
        CONF_HOST: "192.168.1.100",
        CONF_PORT: 502,
        "slave_id": 10,
        CONF_NAME: "Test",
    }

    scan_result = {
        "device_info": {},
        "available_registers": {},
        "capabilities": SimpleCaps(expansion_module=True),
    }

    scanner_instance = SimpleNamespace(
        verify_connection=AsyncMock(),
        scan_device=AsyncMock(return_value=scan_result),
        close=AsyncMock(),
    )

    with patch(
        "custom_components.thessla_green_modbus.scanner_core.ThesslaGreenDeviceScanner.create",
        AsyncMock(return_value=scanner_instance),
    ):
        result = await validate_input(None, data)

    caps = result["scan_result"]["capabilities"]
    assert caps["expansion_module"] is True
    scanner_instance.close.assert_awaited_once()


async def test_validate_input_missing_capabilities():
    """Missing capabilities should raise CannotConnect."""
    from custom_components.thessla_green_modbus.config_flow import (
        CannotConnect,
        validate_input,
    )

    data = {
        CONF_HOST: "192.168.1.100",
        CONF_PORT: 502,
        "slave_id": 10,
        CONF_NAME: "Test",
    }

    scan_result = {
        "device_info": {},
        "available_registers": {},
        # capabilities key missing
    }

    scanner_instance = SimpleNamespace(
        verify_connection=AsyncMock(),
        scan_device=AsyncMock(return_value=scan_result),
        close=AsyncMock(),
    )

    with patch(
        "custom_components.thessla_green_modbus.scanner_core.ThesslaGreenDeviceScanner.create",
        AsyncMock(return_value=scanner_instance),
    ):
        with pytest.raises(CannotConnect) as err:
            await validate_input(None, data)

    assert str(err.value) == "invalid_capabilities"
    scanner_instance.close.assert_awaited_once()


async def test_validate_input_capabilities_missing_fields():
    """Missing dataclass fields should raise CannotConnect."""
    import dataclasses

    from custom_components.thessla_green_modbus.config_flow import (
        CannotConnect,
        validate_input,
    )
    from custom_components.thessla_green_modbus.scanner_core import (
        DeviceCapabilities,
    )

    data = {
        CONF_HOST: "192.168.1.100",
        CONF_PORT: 502,
        "slave_id": 10,
        CONF_NAME: "Test",
    }

    caps = DeviceCapabilities()

    scan_result = {
        "device_info": {},
        "available_registers": {},
        "capabilities": caps,
    }

    scanner_instance = SimpleNamespace(
        verify_connection=AsyncMock(),
        scan_device=AsyncMock(return_value=scan_result),
        close=AsyncMock(),
    )

    orig_asdict = dataclasses.asdict

    def _missing_basic_control(obj):
        data = orig_asdict(obj)
        data.pop("basic_control", None)
        return data

    with (
        patch(
            "custom_components.thessla_green_modbus.scanner_core.ThesslaGreenDeviceScanner.create",
            AsyncMock(return_value=scanner_instance),
        ),
        patch(
            "custom_components.thessla_green_modbus.scanner_core.asdict",
            side_effect=_missing_basic_control,
        ),
    ):
        with pytest.raises(CannotConnect) as err:
            await validate_input(None, data)

    assert str(err.value) == "invalid_capabilities"
    scanner_instance.close.assert_awaited_once()


async def test_validate_input_slotted_capabilities_missing_fields():
    """Slotted DeviceCapabilities object missing fields should raise CannotConnect."""
    from dataclasses import dataclass

    from custom_components.thessla_green_modbus.config_flow import (
        CannotConnect,
        validate_input,
    )

    @dataclass(slots=True)
    class SlotCaps:
        basic_control: bool = False
        bypass_system: bool = False

    data = {
        CONF_HOST: "192.168.1.100",
        CONF_PORT: 502,
        "slave_id": 10,
        CONF_NAME: "Test",
    }

    caps = SlotCaps()
    delattr(caps, "basic_control")

    scan_result = {
        "device_info": {},
        "available_registers": {},
        "capabilities": caps,
    }

    scanner_instance = SimpleNamespace(
        verify_connection=AsyncMock(),
        scan_device=AsyncMock(return_value=scan_result),
        close=AsyncMock(),
    )

    with (
        patch(
            "custom_components.thessla_green_modbus.scanner_core.ThesslaGreenDeviceScanner.create",
            AsyncMock(return_value=scanner_instance),
        ),
        patch(
            "custom_components.thessla_green_modbus.scanner_core.DeviceCapabilities",
            SlotCaps,
        ),
    ):
        with pytest.raises(CannotConnect) as err:
            await validate_input(None, data)

    assert str(err.value) == "invalid_capabilities"
    scanner_instance.close.assert_awaited_once()


async def test_validate_input_scan_device_connection_exception():
    """ConnectionException during scan_device should raise CannotConnect."""
    from custom_components.thessla_green_modbus.config_flow import (
        CannotConnect,
        validate_input,
    )

    data = {
        CONF_HOST: "192.168.1.100",
        CONF_PORT: 502,
        "slave_id": 10,
        CONF_NAME: "Test",
    }

    scanner_instance = SimpleNamespace(
        verify_connection=AsyncMock(),
        scan_device=AsyncMock(side_effect=ConnectionException("fail")),
        close=AsyncMock(),
    )

    with patch(
        "custom_components.thessla_green_modbus.scanner_core.ThesslaGreenDeviceScanner.create",
        AsyncMock(return_value=scanner_instance),
    ):
        with pytest.raises(CannotConnect) as err:
            await validate_input(None, data)

    assert err.value.args[0] == "cannot_connect"
    scanner_instance.close.assert_awaited_once()


async def test_validate_input_scan_device_modbus_exception():
    """ModbusException during scan_device should raise CannotConnect."""
    from custom_components.thessla_green_modbus.config_flow import (
        CannotConnect,
        validate_input,
    )

    data = {
        CONF_HOST: "192.168.1.100",
        CONF_PORT: 502,
        "slave_id": 10,
        CONF_NAME: "Test",
    }

    scanner_instance = SimpleNamespace(
        verify_connection=AsyncMock(),
        scan_device=AsyncMock(side_effect=ModbusException("fail")),
        close=AsyncMock(),
    )

    with patch(
        "custom_components.thessla_green_modbus.scanner_core.ThesslaGreenDeviceScanner.create",
        AsyncMock(return_value=scanner_instance),
    ):
        with pytest.raises(CannotConnect) as err:
            await validate_input(None, data)

    assert err.value.args[0] == "modbus_error"
    scanner_instance.close.assert_awaited_once()


async def test_validate_input_scan_device_attribute_error():
    """AttributeError during scan_device should raise CannotConnect."""
    from custom_components.thessla_green_modbus.config_flow import (
        CannotConnect,
        validate_input,
    )

    data = {
        CONF_HOST: "192.168.1.100",
        CONF_PORT: 502,
        "slave_id": 10,
        CONF_NAME: "Test",
    }

    scanner_instance = SimpleNamespace(
        verify_connection=AsyncMock(),
        scan_device=AsyncMock(side_effect=AttributeError),
        close=AsyncMock(),
    )

    with patch(
        "custom_components.thessla_green_modbus.scanner_core.ThesslaGreenDeviceScanner.create",
        AsyncMock(return_value=scanner_instance),
    ):
        with pytest.raises(CannotConnect) as err:
            await validate_input(None, data)

    assert err.value.args[0] == "missing_method"
    scanner_instance.close.assert_awaited_once()


async def test_validate_input_retries_transient_failures():
    """Transient failures during setup should be retried with backoff."""
    from custom_components.thessla_green_modbus.config_flow import (
        validate_input,
    )
    from custom_components.thessla_green_modbus.scanner_core import (
        DeviceCapabilities,
    )

    data = {
        CONF_HOST: "192.168.1.100",
        CONF_PORT: 502,
        "slave_id": 10,
        CONF_NAME: "Test",
    }

    scan_result = {
        "device_info": {},
        "available_registers": {},
        "capabilities": DeviceCapabilities(),
    }

    scanner_instance = SimpleNamespace(
        verify_connection=AsyncMock(side_effect=[ConnectionException("fail"), None]),
        scan_device=AsyncMock(side_effect=[ConnectionException("fail"), scan_result]),
        close=AsyncMock(),
    )

    create_mock = AsyncMock(side_effect=[ConnectionException("fail"), scanner_instance])
    sleep_mock = AsyncMock()

    with (
        patch(
            "custom_components.thessla_green_modbus.scanner_core.ThesslaGreenDeviceScanner.create",
            create_mock,
        ),
        patch("asyncio.sleep", sleep_mock),
    ):
        result = await validate_input(None, data)

    assert result["scan_result"] == scan_result
    assert create_mock.await_count == 2
    assert scanner_instance.verify_connection.await_count == 2
    assert scanner_instance.scan_device.await_count == 2
    assert [call.args[0] for call in sleep_mock.await_args_list] == [
        0.1,
        0.1,
        0.1,
    ]


@pytest.mark.parametrize(
    "exc,err_key", [(asyncio.TimeoutError, "timeout"), (ModbusIOException, "io_error")]
)
async def test_validate_input_timeout_errors(exc, err_key):
    """Timeout and IO errors should map to appropriate UI errors."""
    from custom_components.thessla_green_modbus.config_flow import (
        CannotConnect,
        validate_input,
    )
    from custom_components.thessla_green_modbus.scanner_core import (
        DeviceCapabilities,
    )

    data = {
        CONF_HOST: "192.168.1.100",
        CONF_PORT: 502,
        "slave_id": 10,
        CONF_NAME: "Test",
    }

    scanner_instance = SimpleNamespace(
        verify_connection=AsyncMock(side_effect=exc),
        scan_device=AsyncMock(return_value={"capabilities": DeviceCapabilities()}),
        close=AsyncMock(),
    )

    with (
        patch(
            "custom_components.thessla_green_modbus.scanner_core.ThesslaGreenDeviceScanner.create",
            AsyncMock(return_value=scanner_instance),
        ),
        patch("asyncio.sleep", AsyncMock()),
    ):
        with pytest.raises(CannotConnect) as err:
            await validate_input(None, data)

    assert err.value.args[0] == err_key
    scanner_instance.close.assert_awaited_once()


async def test_validate_input_dns_failure():
    """DNS resolution failures should raise a specific error."""
    from custom_components.thessla_green_modbus.config_flow import (
        CannotConnect,
        validate_input,
    )

    data = {
        CONF_HOST: "example.com",
        CONF_PORT: 502,
        "slave_id": 10,
        CONF_NAME: "Test",
    }

    with patch(
        "custom_components.thessla_green_modbus.scanner_core.ThesslaGreenDeviceScanner.create",
        AsyncMock(side_effect=socket.gaierror()),
    ):
        with pytest.raises(CannotConnect) as err:
            await validate_input(None, data)

    assert err.value.args[0] == "dns_failure"


async def test_validate_input_connection_refused():
    """Connection refused errors should raise a specific error."""
    from custom_components.thessla_green_modbus.config_flow import (
        CannotConnect,
        validate_input,
    )

    data = {
        CONF_HOST: "192.168.1.100",
        CONF_PORT: 502,
        "slave_id": 10,
        CONF_NAME: "Test",
    }

    with patch(
        "custom_components.thessla_green_modbus.scanner_core.ThesslaGreenDeviceScanner.create",
        AsyncMock(side_effect=ConnectionRefusedError()),
    ):
        with pytest.raises(CannotConnect) as err:
            await validate_input(None, data)

    assert err.value.args[0] == "connection_refused"


def test_device_capabilities_serialization():
    """DeviceCapabilities.as_dict returns a JSON-serializable dict."""
    from custom_components.thessla_green_modbus.scanner_core import (
        DeviceCapabilities,
    )

    caps = DeviceCapabilities(
        basic_control=True,
        bypass_system=True,
        temperature_sensors={"t2", "t1"},
    )

    serialized = caps.as_dict()
    assert serialized["basic_control"] is True
    assert serialized["bypass_system"] is True
    # sets should be sorted lists for JSON serialization
    assert serialized["temperature_sensors"] == ["t1", "t2"]

    # Iteration helpers should delegate to as_dict
    # __iter__ should yield keys
    assert list(caps) == list(serialized.keys())
    assert list(caps.keys()) == list(serialized.keys())
    assert list(caps.items()) == list(serialized.items())
    assert list(caps.values()) == list(serialized.values())


async def test_options_flow_max_registers_per_request_validation():
    """Options flow validates max registers per request within range."""


async def test_options_flow_max_registers_per_request_validated():
    """Options flow should validate max registers per request range."""
    config_entry = SimpleNamespace(options={})
    flow = OptionsFlow(config_entry)

    result = await flow.async_step_init()
    schema_keys = {
        key.schema if hasattr(key, "schema") else key for key in result["data_schema"].schema
    }
    assert CONF_MAX_REGISTERS_PER_REQUEST in schema_keys

    # Accept values within range
    for value in (1, MAX_BATCH_REGISTERS):
        flow = OptionsFlow(SimpleNamespace(options={}))
        result = await flow.async_step_init({CONF_MAX_REGISTERS_PER_REQUEST: value})
        assert result["type"] == "create_entry"
        assert result["data"][CONF_MAX_REGISTERS_PER_REQUEST] == value

    # Reject values below range
    flow = OptionsFlow(SimpleNamespace(options={}))
    result = await flow.async_step_init({CONF_MAX_REGISTERS_PER_REQUEST: 0})
    assert result["type"] == "form"
    assert result["errors"][CONF_MAX_REGISTERS_PER_REQUEST] == "max_registers_range"

    # Reject values above range
    flow = OptionsFlow(SimpleNamespace(options={}))
    result = await flow.async_step_init({CONF_MAX_REGISTERS_PER_REQUEST: 20})
    assert result["type"] == "form"
    assert result["errors"][CONF_MAX_REGISTERS_PER_REQUEST] == "max_registers_range"<|MERGE_RESOLUTION|>--- conflicted
+++ resolved
@@ -64,7 +64,6 @@
 loader_module._REGISTERS_PATH = Path("dummy")
 sys.modules.setdefault("custom_components.thessla_green_modbus.registers.loader", loader_module)
 
-<<<<<<< HEAD
 from custom_components.thessla_green_modbus.const import (
     CONF_DEEP_SCAN,
     CONF_SLAVE_ID,
@@ -73,8 +72,6 @@
     DEFAULT_MAX_REGISTERS_PER_REQUEST,
 )
 
-=======
->>>>>>> 146aa9b1
 from custom_components.thessla_green_modbus.config_flow import (
     CannotConnect,
     ConfigFlow,
