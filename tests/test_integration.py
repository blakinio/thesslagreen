--- conflicted
+++ resolved
@@ -168,7 +168,6 @@
 
 async def test_register_constants():
     """Test that register constants are properly defined."""
-<<<<<<< HEAD
     loader = RegisterLoader()
     coil = loader.coil_registers
     discrete = loader.discrete_registers
@@ -186,7 +185,6 @@
     assert input_regs["outside_temperature"] == 16
     assert holding["mode"] == 4097
     assert discrete["expansion"] == 0
-=======
     from custom_components.thessla_green_modbus.const import (
         COIL_REGISTERS,
         DISCRETE_INPUT_REGISTERS,
@@ -270,5 +268,4 @@
         assert hass.data[DOMAIN][entry.entry_id] is coordinator2
         assert hass.config_entries.async_forward_entry_setups.call_count == 1
         mock_setup_services.assert_called_once()
-        assert mock_coordinator_class.call_count == 2
->>>>>>> 19ed7ac6
+        assert mock_coordinator_class.call_count == 2