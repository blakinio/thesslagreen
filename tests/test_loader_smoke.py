<<<<<<< HEAD
from custom_components.thessla_green_modbus.modbus_helpers import group_reads
from custom_components.thessla_green_modbus.registers import get_all_registers
=======
from custom_components.thessla_green_modbus.registers import (
    get_all_registers,
    plan_group_reads,
)
>>>>>>> 55e6be26


def test_loader_smoke():
    regs = get_all_registers()
    assert regs
<<<<<<< HEAD
    addresses = []
    for reg in regs:
        addresses.extend(range(reg.address, reg.address + reg.length))
    plans = group_reads(addresses)
=======
    plans = plan_group_reads()
>>>>>>> 55e6be26
    assert plans<|MERGE_RESOLUTION|>--- conflicted
+++ resolved
@@ -1,23 +1,16 @@
-<<<<<<< HEAD
 from custom_components.thessla_green_modbus.modbus_helpers import group_reads
 from custom_components.thessla_green_modbus.registers import get_all_registers
-=======
 from custom_components.thessla_green_modbus.registers import (
     get_all_registers,
     plan_group_reads,
 )
->>>>>>> 55e6be26
-
 
 def test_loader_smoke():
     regs = get_all_registers()
     assert regs
-<<<<<<< HEAD
     addresses = []
     for reg in regs:
         addresses.extend(range(reg.address, reg.address + reg.length))
     plans = group_reads(addresses)
-=======
     plans = plan_group_reads()
->>>>>>> 55e6be26
     assert plans