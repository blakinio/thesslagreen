"""Tests for automatic register cache invalidation when the JSON file changes."""

from __future__ import annotations

import json
<<<<<<< HEAD
=======
from importlib import resources
>>>>>>> c088df8e
from pathlib import Path

from custom_components.thessla_green_modbus.registers.loader import (
    _cache_clear,
    _load_registers,
    _REGISTERS_PATH,
)


<<<<<<< HEAD
def test_register_cache_invalidation(tmp_path: Path, monkeypatch) -> None:
    """Modifying the register JSON should trigger cache rebuilds."""

    # Work on a temporary copy of the registers file
    tmp_json = tmp_path / "registers.json"
    tmp_json.write_text(_REGISTERS_PATH.read_text())
    monkeypatch.setattr(
        "custom_components.thessla_green_modbus.registers.loader._REGISTERS_PATH",
        tmp_json,
    )

    _cache_clear()
    first = _load_registers()[0]
    assert first.description

    # Change description in the JSON and ensure cache reload after clearing
    data = json.loads(tmp_json.read_text())
    data["registers"][0]["description"] = "changed description"
    tmp_json.write_text(json.dumps(data))

    _cache_clear()
    updated = _load_registers()[0]
    assert updated.description == "changed description"

    _cache_clear()
=======
def test_register_cache_invalidation() -> None:
    """Modifying the register JSON should trigger cache rebuilds."""

    with resources.as_file(
        resources.files("custom_components.thessla_green_modbus.registers")
        / "thessla_green_registers_full.json"
    ) as registers_path:
        original = registers_path.read_text()
        try:
            _load_registers.cache_clear()

            first = get_all_registers()[0]
            assert first.description

            data = json.loads(original)
            data["registers"][0]["description"] = "changed description"
            registers_path.write_text(json.dumps(data))

            updated = get_all_registers()[0]
            assert updated.description == "changed description"
        finally:
            registers_path.write_text(original)
            _load_registers.cache_clear()
>>>>>>> c088df8e
<|MERGE_RESOLUTION|>--- conflicted
+++ resolved
@@ -3,10 +3,7 @@
 from __future__ import annotations
 
 import json
-<<<<<<< HEAD
-=======
 from importlib import resources
->>>>>>> c088df8e
 from pathlib import Path
 
 from custom_components.thessla_green_modbus.registers.loader import (
@@ -16,7 +13,6 @@
 )
 
 
-<<<<<<< HEAD
 def test_register_cache_invalidation(tmp_path: Path, monkeypatch) -> None:
     """Modifying the register JSON should trigger cache rebuilds."""
 
@@ -42,7 +38,6 @@
     assert updated.description == "changed description"
 
     _cache_clear()
-=======
 def test_register_cache_invalidation() -> None:
     """Modifying the register JSON should trigger cache rebuilds."""
 
@@ -65,5 +60,4 @@
             assert updated.description == "changed description"
         finally:
             registers_path.write_text(original)
-            _load_registers.cache_clear()
->>>>>>> c088df8e
+            _load_registers.cache_clear()