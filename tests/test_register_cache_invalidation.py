"""Tests for automatic register cache invalidation when the JSON file changes."""

from __future__ import annotations

import json
from importlib import resources

<<<<<<< HEAD
from custom_components.thessla_green_modbus.data import modbus_registers as mr
from custom_components.thessla_green_modbus.data.modbus_registers import (
    get_register_info,
)
from custom_components.thessla_green_modbus.registers.loader import (
    _load_registers,
    get_all_registers,
)
=======
from custom_components.thessla_green_modbus.registers import get_all_registers
from custom_components.thessla_green_modbus.registers.loader import _load_registers
>>>>>>> aaa7f684


def test_register_cache_invalidation(monkeypatch) -> None:
    """Modifying the register JSON should trigger cache rebuilds."""

<<<<<<< HEAD
    registers_path = (
        Path(__file__).resolve().parent.parent / "registers" / "thessla_green_registers_full.json"
=======
    with resources.as_file(
        resources.files("custom_components.thessla_green_modbus.registers")
        / "thessla_green_registers_full.json"
    ) as registers_path:
        original_content = registers_path.read_text()

        try:
            # Ensure caches start from a known state
            _load_registers.cache_clear()
            mr._REGISTER_CACHE = None
            mr._REGISTER_HASH = None

            # Prime caches
            first_reg = get_all_registers()[0]
            register_name = first_reg.name
            assert (
                get_register_info(register_name)["description"]
                == first_reg.description
            )

            # Modify the JSON file
            data = json.loads(original_content)
            data["registers"][0]["description"] = "changed description"
            registers_path.write_text(json.dumps(data))

            # Re-fetch without clearing caches; both loaders should detect the change
            updated_reg = get_all_registers()[0]
            assert updated_reg.name == register_name
            assert updated_reg.description == "changed description"
            assert (
                get_register_info(register_name)["description"]
                == "changed description"
            )
        finally:
            # Restore original file and clear caches for other tests
            registers_path.write_text(original_content)
            _load_registers.cache_clear()
            mr._REGISTER_CACHE = None
            mr._REGISTER_HASH = None
>>>>>>> aaa7f684
    )

    original_content = registers_path.read_text()

    try:
        # Ensure caches start from a known state
        _load_registers.cache_clear()

        csv_read = False
        real_read_text = Path.read_text

        def spy(self, *args, **kwargs):
            nonlocal csv_read
            if self.suffix == ".csv":
                csv_read = True
            return real_read_text(self, *args, **kwargs)

        # Monitor file reads to ensure CSV is never accessed
        monkeypatch.setattr(Path, "read_text", spy)

        first_reg = get_all_registers()[0]
        register_name = first_reg.name
        assert first_reg.description

        # Modify the JSON file
        data = json.loads(original_content)
        data["registers"][0]["description"] = "changed description"
        registers_path.write_text(json.dumps(data))

        # Re-fetch without clearing caches; both loaders should detect the change
        updated_reg = get_all_registers()[0]
        assert updated_reg.name == register_name
        assert updated_reg.description == "changed description"
        assert not csv_read
    finally:
        # Restore original file and clear caches for other tests
        registers_path.write_text(original_content)
        _load_registers.cache_clear()
<<<<<<< HEAD
        mr._REGISTER_CACHE = None
        mr._REGISTER_HASH = None
=======
>>>>>>> aaa7f684
<|MERGE_RESOLUTION|>--- conflicted
+++ resolved
@@ -5,7 +5,6 @@
 import json
 from importlib import resources
 
-<<<<<<< HEAD
 from custom_components.thessla_green_modbus.data import modbus_registers as mr
 from custom_components.thessla_green_modbus.data.modbus_registers import (
     get_register_info,
@@ -14,19 +13,15 @@
     _load_registers,
     get_all_registers,
 )
-=======
 from custom_components.thessla_green_modbus.registers import get_all_registers
 from custom_components.thessla_green_modbus.registers.loader import _load_registers
->>>>>>> aaa7f684
 
 
 def test_register_cache_invalidation(monkeypatch) -> None:
     """Modifying the register JSON should trigger cache rebuilds."""
 
-<<<<<<< HEAD
     registers_path = (
         Path(__file__).resolve().parent.parent / "registers" / "thessla_green_registers_full.json"
-=======
     with resources.as_file(
         resources.files("custom_components.thessla_green_modbus.registers")
         / "thessla_green_registers_full.json"
@@ -66,7 +61,6 @@
             _load_registers.cache_clear()
             mr._REGISTER_CACHE = None
             mr._REGISTER_HASH = None
->>>>>>> aaa7f684
     )
 
     original_content = registers_path.read_text()
@@ -105,8 +99,5 @@
         # Restore original file and clear caches for other tests
         registers_path.write_text(original_content)
         _load_registers.cache_clear()
-<<<<<<< HEAD
         mr._REGISTER_CACHE = None
         mr._REGISTER_HASH = None
-=======
->>>>>>> aaa7f684
