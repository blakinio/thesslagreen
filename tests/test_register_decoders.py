import asyncio
import pytest

from custom_components.thessla_green_modbus.scanner_core import ThesslaGreenDeviceScanner
from custom_components.thessla_green_modbus.scanner_helpers import (
    _decode_season_mode,
    _format_register_value,
)
from custom_components.thessla_green_modbus.utils import (
    _decode_aatt,
    _decode_bcd_time,
    _decode_register_time,
)
from custom_components.thessla_green_modbus.registers.loader import Register
from custom_components.thessla_green_modbus.registers import get_registers_by_function


def test_decode_register_time_valid():
    """Ensure byte-encoded HH:MM values decode correctly."""
    assert _decode_register_time(0x081E) == 510
    assert _decode_register_time(0x1234) == 1132
    assert _decode_register_time(0x0000) == 0


@pytest.mark.parametrize("value", [0x2460, 0x0960, 0x8000, -1])
def test_decode_register_time_invalid(value):
    """Values outside valid hour/minute ranges should return None."""
    assert _decode_register_time(value) is None


def test_decode_bcd_time_valid():
    """BCD and decimal HHMM values should be decoded correctly."""
    assert _decode_bcd_time(0x1234) == 754
    assert _decode_bcd_time(0x0800) == 480
    # Decimal fallback: BCD path invalid due to minutes > 59
    assert _decode_bcd_time(615) == 375


@pytest.mark.parametrize("value", [0x2460, 2400, 0x8000, -1, 0x1A59])
def test_decode_bcd_time_invalid(value):
    """Invalid BCD or decimal times should return None."""
    assert _decode_bcd_time(value) is None


def test_schedule_register_time_format():
    """Schedule registers decode to HH:MM string representation."""
    minutes = _decode_bcd_time(0x0815)
    assert minutes == 8 * 60 + 15
    assert f"{minutes // 60:02d}:{minutes % 60:02d}" == "08:15"


def test_decode_aatt_value_valid():
    """Verify combined airflow/temperature registers decode correctly."""
    assert _decode_aatt(0x3C28) == (60, 20.0)
    assert _decode_aatt(0x6432) == (100, 25.0)
    assert _decode_aatt(0x0000) == (0, 0.0)


@pytest.mark.parametrize("value", [-1, 0xFF28, 0x3DFF, 0x8000])
def test_decode_aatt_value_invalid(value):
    """Values outside expected ranges should return None."""
    assert _decode_aatt(value) is None


def test_schedule_and_setting_defaults_valid():
    """Default schedule and setting values should pass range validation."""
    scanner = ThesslaGreenDeviceScanner("127.0.0.1", 502)
    _, ranges = asyncio.run(scanner._load_registers())
    scanner._register_ranges = ranges
    assert scanner._is_valid_register_value("schedule_winter_sun_3", 0x1000)
    assert scanner._is_valid_register_value("setting_summer_mon_1", 0x4100)


def test_register_decode_encode_bcd():
    reg = Register(function="holding", address=0, name="schedule_test_start", access="rw", bcd=True)
    assert reg.decode(0x0815) == "08:15"
    assert reg.encode("08:15") == 0x0815


def test_register_decode_encode_aatt():
    reg = Register(
        function="holding",
        address=0,
        name="setting_test",
        access="rw",
        extra={"aatt": True},
    )
    assert reg.decode(0x3C28) == (60, 20.0)
    assert reg.encode((60, 20)) == 0x3C28


def test_register_decode_unavailable_value():
    """Sentinel value 0x8000 should decode to None."""
    reg = Register(function="input", address=0, name="temp", access="ro")
    assert reg.decode(0x8000) is None


def test_decode_season_mode_special_value():
    """Season mode decoder should treat 0x8000 as undefined."""
    assert _decode_season_mode(0x8000) is None


def test_format_register_value_special_values():
    """Formatter should return None for sentinel values."""
    assert _format_register_value("schedule_test", 0x8000) is None
    assert _format_register_value("setting_test", 0x8000) is None


def test_register_bitmask_decode_encode():
    reg = Register(
        function="holding",
        address=0,
        name="errors",
        access="rw",
        enum={1: "A", 2: "B", 4: "C"},
        extra={"bitmask": True},
    )
    assert reg.decode(5) == ["A", "C"]
    assert reg.encode(["A", "C"]) == 5


<<<<<<< HEAD
def test_register_decode_encode_string_multi():
    reg = next(r for r in get_registers_by_function("03") if r.name == "device_name")
    value = "Test AirPack"
    raw = reg.encode(value)
    assert isinstance(raw, list) and len(raw) == reg.length
    assert reg.decode(raw) == value


def test_register_decode_encode_uint32():
    reg = next(r for r in get_registers_by_function("03") if r.name == "lock_pass")
    raw = [0x423F, 0x000F]
    assert reg.decode(raw) == 999999
    assert reg.encode(999999) == raw


def test_register_decode_encode_float32():
    reg = Register(
        function="holding",
        address=0,
        name="float_reg",
        access="rw",
        length=2,
        extra={"type": "float32"},
    )
    raw = reg.encode(12.34)
    assert isinstance(raw, list)
    assert reg.decode(raw) == pytest.approx(12.34, rel=1e-6)
=======
@pytest.fixture
def float32_register() -> Register:
    """Register representing a 32-bit floating point value."""
    return Register(
        function="holding",
        address=0,
        name="float32_test",
        access="rw",
        length=2,
        extra={"type": "float32"},
    )


@pytest.fixture
def int32_register() -> Register:
    """Register representing a signed 32-bit integer."""
    return Register(
        function="holding",
        address=0,
        name="int32_test",
        access="rw",
        length=2,
        extra={"type": "int32"},
    )


@pytest.fixture
def uint32_register() -> Register:
    """Register representing an unsigned 32-bit integer."""
    return Register(
        function="holding",
        address=0,
        name="uint32_test",
        access="rw",
        length=2,
        extra={"type": "uint32"},
    )


@pytest.fixture
def int64_register() -> Register:
    """Register representing a signed 64-bit integer."""
    return Register(
        function="holding",
        address=0,
        name="int64_test",
        access="rw",
        length=4,
        extra={"type": "int64"},
    )


@pytest.fixture
def uint64_register() -> Register:
    """Register representing an unsigned 64-bit integer."""
    return Register(
        function="holding",
        address=0,
        name="uint64_test",
        access="rw",
        length=4,
        extra={"type": "uint64"},
    )


@pytest.mark.parametrize("value", [12.5, -7.25])
def test_register_float32_encode_decode(float32_register: Register, value: float) -> None:
    raw = float32_register.encode(value)
    assert float32_register.decode(raw) == pytest.approx(value)


@pytest.mark.parametrize("value", [0, 2147483647, -1, -2147483648])
def test_register_int32_encode_decode(int32_register: Register, value: int) -> None:
    raw = int32_register.encode(value)
    assert int32_register.decode(raw) == value


@pytest.mark.parametrize("value", [0, 4294967295])
def test_register_uint32_encode_decode(uint32_register: Register, value: int) -> None:
    raw = uint32_register.encode(value)
    assert uint32_register.decode(raw) == value


@pytest.mark.parametrize("value", [1234567890123456789, -987654321098765432])
def test_register_int64_encode_decode(int64_register: Register, value: int) -> None:
    raw = int64_register.encode(value)
    assert int64_register.decode(raw) == value


@pytest.mark.parametrize("value", [0, 2**64 - 1])
def test_register_uint64_encode_decode(uint64_register: Register, value: int) -> None:
    raw = uint64_register.encode(value)
    assert uint64_register.decode(raw) == value
>>>>>>> 4dc7360d
<|MERGE_RESOLUTION|>--- conflicted
+++ resolved
@@ -118,8 +118,6 @@
     assert reg.decode(5) == ["A", "C"]
     assert reg.encode(["A", "C"]) == 5
 
-
-<<<<<<< HEAD
 def test_register_decode_encode_string_multi():
     reg = next(r for r in get_registers_by_function("03") if r.name == "device_name")
     value = "Test AirPack"
@@ -147,7 +145,6 @@
     raw = reg.encode(12.34)
     assert isinstance(raw, list)
     assert reg.decode(raw) == pytest.approx(12.34, rel=1e-6)
-=======
 @pytest.fixture
 def float32_register() -> Register:
     """Register representing a 32-bit floating point value."""
@@ -240,5 +237,4 @@
 @pytest.mark.parametrize("value", [0, 2**64 - 1])
 def test_register_uint64_encode_decode(uint64_register: Register, value: int) -> None:
     raw = uint64_register.encode(value)
-    assert uint64_register.decode(raw) == value
->>>>>>> 4dc7360d
+    assert uint64_register.decode(raw) == value