--- conflicted
+++ resolved
@@ -26,7 +26,6 @@
         self.effective_batch = min(max_registers_per_request, 16)
 
     async def async_write_register(self, register_name, value, refresh=True) -> None:
-<<<<<<< HEAD
         address = HOLDING_REGISTERS.get(register_name, 0)
         if isinstance(value, (list, tuple)):
             for offset in range(0, len(value), self.effective_batch):
@@ -34,12 +33,10 @@
                 self.writes.append((address + offset, chunk, self.slave_id))
         else:
             self.writes.append((address, value, self.slave_id))
-=======
         definition = get_register_definition(register_name)
         encoded = definition.encode(value)
         address = HOLDING_REGISTERS[register_name]
         self.writes.append((address, encoded, self.slave_id))
->>>>>>> 12bc107e
 
     async def async_request_refresh(self) -> None:  # pragma: no cover - no behaviour
         pass
@@ -87,8 +84,6 @@
 
     writes = coordinator.writes
 
-<<<<<<< HEAD
-=======
     expected_start = get_register_definition(
         "schedule_monday_period1_start"
     ).encode("06:30")
@@ -102,7 +97,6 @@
         "schedule_monday_period1_temp"
     ).encode(21.5)
 
->>>>>>> 12bc107e
     assert writes[0] == (
         HOLDING_REGISTERS["schedule_monday_period1_start"],
         "06:30",
