--- conflicted
+++ resolved
@@ -255,16 +255,13 @@
     """Ensure register names used in mappings exist and have translations."""
 
     reg_path = (
-<<<<<<< HEAD
         Path(__file__).resolve().parent.parent / "registers" / "thessla_green_registers_full.json"
     )
     data = json.loads(reg_path.read_text())
-=======
         resources.files("custom_components.thessla_green_modbus.registers")
         .joinpath("thessla_green_registers_full.json")
     )
     data = json.loads(reg_path.read_text(encoding="utf-8"))
->>>>>>> aaa7f684
     registers = data["registers"]
 
     fn_map = {
