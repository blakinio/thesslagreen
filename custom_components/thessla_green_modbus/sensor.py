"""Sensors for the ThesslaGreen Modbus integration."""

from __future__ import annotations

import asyncio
import logging
from typing import Any

<<<<<<< HEAD
from homeassistant.components.sensor import SensorDeviceClass, SensorEntity
from homeassistant.config_entries import ConfigEntry
=======
from homeassistant.components.sensor import (
    SensorDeviceClass,
    SensorEntity,
    SensorStateClass,
)
from homeassistant.config_entries import ConfigEntry
from homeassistant.const import (
    PERCENTAGE,
    UnitOfTemperature,
    UnitOfVolumeFlowRate,
)
>>>>>>> df34c9e3
from homeassistant.core import HomeAssistant
from homeassistant.helpers.entity_platform import AddEntitiesCallback

from .const import DOMAIN
from .coordinator import ThesslaGreenModbusCoordinator
from .entity import ThesslaGreenEntity
from .entity_mappings import ENTITY_MAPPINGS
from .utils import TIME_REGISTER_PREFIXES

_LOGGER = logging.getLogger(__name__)
SENSOR_DEFINITIONS: dict[str, dict[str, Any]] = ENTITY_MAPPINGS.get("sensor", {})


async def async_setup_entry(
    hass: HomeAssistant,
    config_entry: ConfigEntry,
    async_add_entities: AddEntitiesCallback,
) -> None:
    """Set up ThesslaGreen sensor entities based on available registers."""
    coordinator = hass.data[DOMAIN][config_entry.entry_id]

    entities = []
    temp_created = 0
    temp_skipped = 0

    # Create sensors only for registers discovered by
    # ThesslaGreenDeviceScanner.scan_device()
    for register_name, sensor_def in SENSOR_DEFINITIONS.items():
        register_type = sensor_def["register_type"]
        is_temp = sensor_def.get("device_class") == SensorDeviceClass.TEMPERATURE

        # Check if this register is available on the device
        if register_name in coordinator.available_registers.get(register_type, set()):
            entities.append(ThesslaGreenSensor(coordinator, register_name, sensor_def))
            _LOGGER.debug("Created sensor: %s", sensor_def["translation_key"])
            if is_temp:
                temp_created += 1
        elif is_temp:
            temp_skipped += 1

    if entities:
        try:
            async_add_entities(entities, True)
        except asyncio.CancelledError:
            _LOGGER.warning("Entity addition cancelled, adding without initial update")
            async_add_entities(entities, False)
        _LOGGER.info(
            "Created %d sensor entities for %s",
            len(entities),
            coordinator.device_name,
        )
    else:
        _LOGGER.warning("No sensor entities created - no compatible registers found")

    _LOGGER.info(
        "Temperature sensors: %d instantiated, %d skipped",
        temp_created,
        temp_skipped,
    )


class ThesslaGreenSensor(ThesslaGreenEntity, SensorEntity):
    """Sensor entity for ThesslaGreen device."""

    def __init__(
        self,
        coordinator: ThesslaGreenModbusCoordinator,
        register_name: str,
        sensor_definition: dict[str, Any],
    ) -> None:
        """Initialize the sensor."""
        super().__init__(coordinator, register_name)

        self._register_name = register_name
        self._sensor_def = sensor_definition

        # Sensor specific attributes
        self._attr_icon = sensor_definition.get("icon")
        self._attr_native_unit_of_measurement = sensor_definition.get("unit")
        self._attr_device_class = sensor_definition.get("device_class")
        self._attr_state_class = sensor_definition.get("state_class")

        # Translation setup
        self._attr_translation_key = sensor_definition.get("translation_key")

        _LOGGER.debug(
            "Sensor initialized: %s (%s)",
            sensor_definition.get("translation_key"),
            register_name,
        )

    @property
    def native_value(self) -> float | int | str | None:
        """Return the state of the sensor."""
        value = self.coordinator.data.get(self._register_name)

        if value is None:
            return None
        if self._register_name.startswith(TIME_REGISTER_PREFIXES):
            if isinstance(value, int):
                return f"{value // 60:02d}:{value % 60:02d}"
            return value
        value_map = self._sensor_def.get("value_map")
        if value_map is not None:
            return value_map.get(value, value)
        return value

    @property
    def extra_state_attributes(self) -> dict[str, Any]:
        """Return additional state attributes."""
        attrs = {}

        # Add register address for debugging
        if hasattr(self.coordinator, "device_scan_result") and self.coordinator.device_scan_result:
            attrs["register_name"] = self._register_name
            attrs["register_type"] = self._sensor_def["register_type"]

        # Add raw value for diagnostic purposes
        raw_value = self.coordinator.data.get(self._register_name)
        if raw_value is not None and isinstance(raw_value, (int, float)):
            attrs["raw_value"] = raw_value

        return attrs<|MERGE_RESOLUTION|>--- conflicted
+++ resolved
@@ -6,10 +6,9 @@
 import logging
 from typing import Any
 
-<<<<<<< HEAD
+
 from homeassistant.components.sensor import SensorDeviceClass, SensorEntity
 from homeassistant.config_entries import ConfigEntry
-=======
 from homeassistant.components.sensor import (
     SensorDeviceClass,
     SensorEntity,
@@ -21,7 +20,7 @@
     UnitOfTemperature,
     UnitOfVolumeFlowRate,
 )
->>>>>>> df34c9e3
+
 from homeassistant.core import HomeAssistant
 from homeassistant.helpers.entity_platform import AddEntitiesCallback
 
