"""Sensors for the ThesslaGreen Modbus integration."""

from __future__ import annotations

<<<<<<< HEAD
import asyncio
=======
import csv
import json
>>>>>>> ee0efa89
import logging
from dataclasses import asdict, dataclass
from typing import Any
from importlib import resources

from homeassistant.components.sensor import SensorDeviceClass, SensorEntity, SensorStateClass
from homeassistant.config_entries import ConfigEntry
from homeassistant.const import (
    PERCENTAGE,
    UnitOfElectricPotential,
    UnitOfTemperature,
    UnitOfVolumeFlowRate,
)
from homeassistant.core import HomeAssistant
from homeassistant.helpers.entity_platform import AddEntitiesCallback

from .const import DOMAIN
from .coordinator import ThesslaGreenModbusCoordinator
from .entity import ThesslaGreenEntity
from . import registers

_LOGGER = logging.getLogger(__name__)


@dataclass
class SensorDefinition:
    """Dataclass representing sensor metadata."""

    translation_key: str
    register_type: str
    unit: str | None
    icon: str | None = None
    device_class: SensorDeviceClass | None = None
    state_class: SensorStateClass | None = None
    value_map: dict[int, str] | None = None


UNIT_MAP = {
    "°C": UnitOfTemperature.CELSIUS,
    "m³/h": UnitOfVolumeFlowRate.CUBIC_METERS_PER_HOUR,
    "m3/h": UnitOfVolumeFlowRate.CUBIC_METERS_PER_HOUR,
    "%": PERCENTAGE,
    "V": UnitOfElectricPotential.VOLT,
}

DEVICE_CLASS_MAP = {
    UnitOfTemperature.CELSIUS: SensorDeviceClass.TEMPERATURE,
    UnitOfElectricPotential.VOLT: SensorDeviceClass.VOLTAGE,
}

VALUE_MAPS: dict[str, dict[int, str]] = {
    "mode": {0: "auto", 1: "manual", 2: "temporary"},
    "season_mode": {0: "winter", 1: "summer"},
    "filter_change": {
        1: "presostat",
        2: "flat_filters",
        3: "cleanpad",
        4: "cleanpad_pure",
    },
    "gwc_mode": {0: "off", 1: "auto", 2: "forced"},
    "bypass_mode": {0: "auto", 1: "open", 2: "closed"},
}


def _load_translation_keys() -> set[str]:
    """Load sensor translation keys from the English translation file."""
    path = resources.files(__package__).joinpath("translations/en.json")
    data = json.loads(path.read_text(encoding="utf-8"))
    return set(data.get("entity", {}).get("sensor", {}))


def load_sensor_definitions() -> dict[str, dict[str, Any]]:
    """Generate SENSOR_DEFINITIONS from the registers CSV."""
    sensor_keys = _load_translation_keys()
    csv_path = resources.files(__package__).joinpath("data/modbus_registers.csv")
    definitions: dict[str, dict[str, Any]] = {}
    with csv_path.open(encoding="utf-8") as csvfile:
        reader = csv.DictReader(row for row in csvfile if not row.startswith("#"))
        for row in reader:
            name = row["Register_Name"]
            if name not in sensor_keys:
                continue
            unit_raw = row["Unit"].strip()
            unit = UNIT_MAP.get(unit_raw) if unit_raw else None
            device_class = DEVICE_CLASS_MAP.get(unit)
            state_class = SensorStateClass.MEASUREMENT if unit is not None else None
            register_type = (
                "input_registers"
                if name in registers.INPUT_REGISTERS
                else "holding_registers"
            )
            definition = SensorDefinition(
                translation_key=name,
                register_type=register_type,
                unit=unit,
                device_class=device_class,
                state_class=state_class,
                value_map=VALUE_MAPS.get(name),
            )
            definitions[name] = asdict(definition)
    return definitions


SENSOR_DEFINITIONS = load_sensor_definitions()


async def async_setup_entry(
    hass: HomeAssistant,
    config_entry: ConfigEntry,
    async_add_entities: AddEntitiesCallback,
) -> None:
    """Set up ThesslaGreen sensor entities based on available registers."""
    coordinator = hass.data[DOMAIN][config_entry.entry_id]

    entities = []

    # Create sensors only for available registers (autoscan result)
    for register_name, sensor_def in SENSOR_DEFINITIONS.items():
        register_type = sensor_def["register_type"]

        # Check if this register is available on the device
        if register_name in coordinator.available_registers.get(register_type, set()):
            entities.append(ThesslaGreenSensor(coordinator, register_name, sensor_def))
            _LOGGER.debug("Created sensor: %s", sensor_def["translation_key"])

    if entities:
        try:
            async_add_entities(entities, True)
        except asyncio.CancelledError:
            _LOGGER.warning("Entity addition cancelled, adding without initial update")
            async_add_entities(entities, False)
        _LOGGER.info(
            "Created %d sensor entities for %s",
            len(entities),
            coordinator.device_name,
        )
    else:
        _LOGGER.warning("No sensor entities created - no compatible registers found")


class ThesslaGreenSensor(ThesslaGreenEntity, SensorEntity):
    """Sensor entity for ThesslaGreen device."""

    def __init__(
        self,
        coordinator: ThesslaGreenModbusCoordinator,
        register_name: str,
        sensor_definition: dict[str, Any],
    ) -> None:
        """Initialize the sensor."""
        super().__init__(coordinator, register_name)
        self._attr_device_info = coordinator.get_device_info()

        self._register_name = register_name
        self._sensor_def = sensor_definition

        # Sensor specific attributes
        self._attr_icon = sensor_definition.get("icon")
        self._attr_native_unit_of_measurement = sensor_definition.get("unit")
        self._attr_device_class = sensor_definition.get("device_class")
        self._attr_state_class = sensor_definition.get("state_class")

        # Translation setup
        self._attr_translation_key = sensor_definition.get("translation_key")

        _LOGGER.debug(
            "Sensor initialized: %s (%s)",
            sensor_definition.get("translation_key"),
            register_name,
        )

    @property
    def native_value(self) -> float | int | str | None:
        """Return the state of the sensor."""
        value = self.coordinator.data.get(self._register_name)

        if value is None:
            return None
        value_map = self._sensor_def.get("value_map")
        if value_map is not None:
            return value_map.get(value, value)
        return value

    @property
    def extra_state_attributes(self) -> dict[str, Any]:
        """Return additional state attributes."""
        attrs = {}

        # Add register address for debugging
        if hasattr(self.coordinator, "device_scan_result") and self.coordinator.device_scan_result:
            attrs["register_name"] = self._register_name
            attrs["register_type"] = self._sensor_def["register_type"]

        # Add raw value for diagnostic purposes
        raw_value = self.coordinator.data.get(self._register_name)
        if raw_value is not None and isinstance(raw_value, (int, float)):
            attrs["raw_value"] = raw_value

        return attrs<|MERGE_RESOLUTION|>--- conflicted
+++ resolved
@@ -2,12 +2,9 @@
 
 from __future__ import annotations
 
-<<<<<<< HEAD
 import asyncio
-=======
 import csv
 import json
->>>>>>> ee0efa89
 import logging
 from dataclasses import asdict, dataclass
 from typing import Any
