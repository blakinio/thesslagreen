--- conflicted
+++ resolved
@@ -235,13 +235,10 @@
     def extra_state_attributes(self) -> dict[str, Any]:
         """List active error/status register keys."""
         active = [
-<<<<<<< HEAD
             key for key, value in self.coordinator.data.items() if key.startswith("e_") and value
-=======
             key
             for key, value in self.coordinator.data.items()
             if (key.startswith("e_") or key.startswith("s_")) and value
->>>>>>> e14c7b0a
         ]
         return {"active_errors": active} if active else {}
 
@@ -276,15 +273,12 @@
 
     @property
     def extra_state_attributes(self) -> dict[str, Any]:
-<<<<<<< HEAD
         """Return list of raw active error/status codes for debugging."""
         codes = [
             code
-=======
         """Return mapping of codes to translated descriptions."""
         errors = {
             code: self._translations.get(f"codes.{code}", code)
->>>>>>> e14c7b0a
             for code, value in self.coordinator.data.items()
             if value and (code.startswith("e_") or code.startswith("s_"))
         ]
