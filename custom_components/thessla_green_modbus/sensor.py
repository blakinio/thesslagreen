--- conflicted
+++ resolved
@@ -19,13 +19,13 @@
 from .const import DOMAIN
 from .coordinator import ThesslaGreenModbusCoordinator
 from .entity import ThesslaGreenEntity
-<<<<<<< HEAD
+
 from .entity_mappings import ENTITY_MAPPINGS
 
 _LOGGER = logging.getLogger(__name__)
 
 SENSOR_DEFINITIONS: Dict[str, Dict[str, Any]] = ENTITY_MAPPINGS.get("sensor", {})
-=======
+
 from .utils import _to_snake_case
 
 _LOGGER = logging.getLogger(__name__)
@@ -56,7 +56,7 @@
     UnitOfTemperature.CELSIUS: SensorDeviceClass.TEMPERATURE,
     UnitOfElectricPotential.VOLT: SensorDeviceClass.VOLTAGE,
 }
->>>>>>> 09f5e7c3
+
 
 VALUE_MAPS: dict[str, dict[int, str]] = {
     "mode": {0: "auto", 1: "manual", 2: "temporary"},
