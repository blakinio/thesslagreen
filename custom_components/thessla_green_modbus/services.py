--- conflicted
+++ resolved
@@ -12,7 +12,6 @@
 from homeassistant.helpers import entity_registry as er
 from homeassistant.helpers.service import async_extract_entity_ids
 
-<<<<<<< HEAD
 try:  # pragma: no cover - handle missing Home Assistant util during tests
     from homeassistant.util import dt as dt_util
 except (ModuleNotFoundError, ImportError):  # pragma: no cover
@@ -36,7 +35,6 @@
 from .const import DOMAIN, SPECIAL_FUNCTION_MAP
 from . import loader
 from .schedule_helpers import time_to_bcd
-=======
 from .const import (
     BYPASS_MODES,
     DAYS_OF_WEEK,
@@ -58,7 +56,6 @@
 
 if TYPE_CHECKING:
     from .coordinator import ThesslaGreenModbusCoordinator
->>>>>>> 19ed7ac6
 
 _LOGGER = logging.getLogger(__name__)
 
@@ -71,7 +68,6 @@
 }
 
 
-<<<<<<< HEAD
 def _scale_for_register(register_name: str, value: float) -> int:
     """Scale ``value`` using register metadata for ``register_name``."""
     definition = loader.get_register_definition(register_name)
@@ -82,7 +78,6 @@
     if resolution is not None:
         return int(round(value / resolution))
     return int(round(value))
-=======
 def _extract_legacy_entity_ids(hass: HomeAssistant, call: ServiceCall) -> set[str]:
     """Return entity IDs from a service call handling legacy aliases."""
 
@@ -104,7 +99,6 @@
     )
     return cast(set[str], async_extract_entity_ids(hass, mapped_call))
 
->>>>>>> 19ed7ac6
 
 # Service schemas
 SET_SPECIAL_MODE_SCHEMA = vol.Schema(
@@ -343,19 +337,16 @@
             "sunday": 6,
         }
         day_index = day_map[day]
-<<<<<<< HEAD
         
         # Convert time to BCD format expected by the device
         start_hhmm = time_to_bcd(start_time)
         end_hhmm = time_to_bcd(end_time)
-        
-=======
+       
 
         # Encode time as HH:MM bytes
         start_value = (start_time.hour << 8) | start_time.minute
         end_value = (end_time.hour << 8) | end_time.minute
 
->>>>>>> 19ed7ac6
         for entity_id in entity_ids:
             coordinator = _get_coordinator_from_entity_id(hass, entity_id)
             if coordinator:
