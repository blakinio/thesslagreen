--- conflicted
+++ resolved
@@ -236,7 +236,6 @@
             if coordinator:
                 # Set special mode using the special_mode register
                 special_mode_value = SPECIAL_FUNCTION_MAP.get(mode, 0)
-<<<<<<< HEAD
                 await _write_register(
                     coordinator,
                     "special_mode",
@@ -244,7 +243,6 @@
                     entity_id,
                     "set special mode",
                 )
-=======
                 if not await coordinator.async_write_register(
                     "special_mode", special_mode_value, refresh=False
                 ):
@@ -252,7 +250,6 @@
                         "Failed to set special mode %s for %s", mode, entity_id
                     )
                     continue
->>>>>>> 5045cf7c
 
                 # Set duration if specified and supported
                 if duration > 0 and mode in [
@@ -266,7 +263,6 @@
                     if duration_register in coordinator.available_registers.get(
                         "holding_registers", set()
                     ):
-<<<<<<< HEAD
                         await _write_register(
                             coordinator,
                             duration_register,
@@ -274,7 +270,7 @@
                             entity_id,
                             "set special mode",
                         )
-=======
+
                         if not await coordinator.async_write_register(
                             duration_register, duration, refresh=False
                         ):
@@ -284,7 +280,6 @@
                                 entity_id,
                             )
                             continue
->>>>>>> 5045cf7c
 
                 await coordinator.async_request_refresh()
                 _LOGGER.info("Set special mode %s for %s", mode, entity_id)
@@ -336,7 +331,6 @@
                 temp_register = f"schedule_{day_name}_period{period}_temp"
 
                 # Write schedule values with proper scaling
-<<<<<<< HEAD
                 await _write_register(
                     coordinator,
                     start_register,
@@ -367,7 +361,6 @@
                         entity_id,
                         "set airflow schedule",
                     )
-=======
                 if not await coordinator.async_write_register(
                     start_register,
                     start_value,
@@ -400,7 +393,6 @@
                             "Failed to set schedule temperature for %s", entity_id
                         )
                         continue
->>>>>>> 5045cf7c
 
                 await coordinator.async_request_refresh()
                 _LOGGER.info("Set airflow schedule for %s", entity_id)
@@ -417,7 +409,6 @@
         for entity_id in entity_ids:
             coordinator = _get_coordinator_from_entity_id(hass, entity_id)
             if coordinator:
-<<<<<<< HEAD
                 await _write_register(
                     coordinator,
                     "bypass_mode",
@@ -434,7 +425,6 @@
                         entity_id,
                         "set bypass parameters",
                     )
-=======
                 if not await coordinator.async_write_register(
                     "bypass_mode",
                     mode_value,
@@ -453,7 +443,6 @@
                             "Failed to set bypass min temperature for %s", entity_id
                         )
                         continue
->>>>>>> 5045cf7c
 
                 await coordinator.async_request_refresh()
                 _LOGGER.info("Set bypass parameters for %s", entity_id)
@@ -471,7 +460,6 @@
         for entity_id in entity_ids:
             coordinator = _get_coordinator_from_entity_id(hass, entity_id)
             if coordinator:
-<<<<<<< HEAD
                 await _write_register(
                     coordinator,
                     "gwc_mode",
@@ -497,7 +485,6 @@
                         entity_id,
                         "set GWC parameters",
                     )
-=======
                 if not await coordinator.async_write_register(
                     "gwc_mode",
                     mode_value,
@@ -527,7 +514,6 @@
                             "Failed to set GWC max air temperature for %s", entity_id
                         )
                         continue
->>>>>>> 5045cf7c
 
                 await coordinator.async_request_refresh()
                 _LOGGER.info("Set GWC parameters for %s", entity_id)
@@ -549,7 +535,6 @@
                     value = call.data.get(param)
                     if value is not None:
                         register_name = AIR_QUALITY_REGISTER_MAP[param]
-<<<<<<< HEAD
                         await _write_register(
                             coordinator,
                             register_name,
@@ -557,7 +542,6 @@
                             entity_id,
                             "set air quality thresholds",
                         )
-=======
                         if not await coordinator.async_write_register(
                             register_name, value, refresh=False
                         ):
@@ -569,7 +553,6 @@
 
                 if not success:
                     continue
->>>>>>> 5045cf7c
 
                 await coordinator.async_request_refresh()
                 _LOGGER.info("Set air quality thresholds for %s", entity_id)
@@ -585,7 +568,6 @@
         for entity_id in entity_ids:
             coordinator = _get_coordinator_from_entity_id(hass, entity_id)
             if coordinator:
-<<<<<<< HEAD
                 await _write_register(
                     coordinator,
                     "heating_curve_slope",
@@ -618,7 +600,6 @@
                         entity_id,
                         "set temperature curve",
                     )
-=======
                 if not await coordinator.async_write_register(
                     "heating_curve_slope",
                     slope,
@@ -659,7 +640,6 @@
                             "Failed to set min supply temperature for %s", entity_id
                         )
                         continue
->>>>>>> 5045cf7c
 
                 await coordinator.async_request_refresh()
                 _LOGGER.info("Set temperature curve for %s", entity_id)
@@ -675,7 +655,6 @@
         for entity_id in entity_ids:
             coordinator = _get_coordinator_from_entity_id(hass, entity_id)
             if coordinator:
-<<<<<<< HEAD
                 await _write_register(
                     coordinator,
                     "filter_change",
@@ -683,13 +662,11 @@
                     entity_id,
                     "reset filters",
                 )
-=======
                 if not await coordinator.async_write_register(
                     "filter_change", filter_value, refresh=False
                 ):
                     _LOGGER.error("Failed to reset filters for %s", entity_id)
                     continue
->>>>>>> 5045cf7c
                 await coordinator.async_request_refresh()
                 _LOGGER.info("Reset filters for %s", entity_id)
 
@@ -702,7 +679,6 @@
             coordinator = _get_coordinator_from_entity_id(hass, entity_id)
             if coordinator:
                 if reset_type in ["user_settings", "all_settings"]:
-<<<<<<< HEAD
                     await _write_register(
                         coordinator,
                         "hard_reset_settings",
@@ -719,7 +695,6 @@
                         entity_id,
                         "reset settings",
                     )
-=======
                     if not await coordinator.async_write_register(
                         "hard_reset_settings", 1, refresh=False
                     ):
@@ -736,7 +711,6 @@
                             "Failed to reset schedule settings for %s", entity_id
                         )
                         continue
->>>>>>> 5045cf7c
 
                 await coordinator.async_request_refresh()
                 _LOGGER.info("Reset settings (%s) for %s", reset_type, entity_id)
@@ -753,7 +727,6 @@
                 day_of_week = now.weekday()  # 0 = Monday
                 time_hhmm = now.hour * 100 + now.minute
 
-<<<<<<< HEAD
                 await _write_register(
                     coordinator,
                     "pres_check_day_2",
@@ -768,7 +741,6 @@
                     entity_id,
                     "start pressure test",
                 )
-=======
                 if not await coordinator.async_write_register(
                     "pres_check_day_2", day_of_week, refresh=False
                 ):
@@ -779,7 +751,6 @@
                 ):
                     _LOGGER.error("Failed to start pressure test for %s", entity_id)
                     continue
->>>>>>> 5045cf7c
                 await coordinator.async_request_refresh()
                 _LOGGER.info("Started pressure test for %s", entity_id)
 
@@ -817,7 +788,6 @@
                 port_prefix = "uart0" if port == "air_b" else "uart1"
 
                 if baud_rate:
-<<<<<<< HEAD
                     await _write_register(
                         coordinator,
                         f"{port_prefix}_baud",
@@ -843,7 +813,6 @@
                         entity_id,
                         "set Modbus parameters",
                     )
-=======
                     if not await coordinator.async_write_register(
                         f"{port_prefix}_baud", baud_map[baud_rate], refresh=False
                     ):
@@ -863,7 +832,6 @@
                     ):
                         _LOGGER.error("Failed to set stop bits for %s", entity_id)
                         continue
->>>>>>> 5045cf7c
 
                 await coordinator.async_request_refresh()
                 _LOGGER.info("Set Modbus parameters for %s", entity_id)
@@ -884,7 +852,6 @@
                     char1 = name_bytes[i * 2]
                     char2 = name_bytes[i * 2 + 1]
                     reg_value = (char1 << 8) | char2
-<<<<<<< HEAD
                     await _write_register(
                         coordinator,
                         f"device_name_{i + 1}",
@@ -892,7 +859,6 @@
                         entity_id,
                         "set device name",
                     )
-=======
                     if not await coordinator.async_write_register(
                         f"device_name_{i + 1}", reg_value, refresh=False
                     ):
@@ -904,7 +870,6 @@
 
                 if not success:
                     continue
->>>>>>> 5045cf7c
 
                 await coordinator.async_request_refresh()
                 _LOGGER.info("Set device name to '%s' for %s", device_name, entity_id)
