--- conflicted
+++ resolved
@@ -352,73 +352,58 @@
                 flow_register = f"schedule_{day_name}_period{period}_flow"
                 temp_register = f"schedule_{day_name}_period{period}_temp"
 
-<<<<<<< HEAD
                 # Write schedule values with proper scaling
                 if not await _write_register(
-=======
                 # Write schedule values relying on register encode logic
                 await _write_register(
->>>>>>> d24fb1c9
                     coordinator,
                     start_register,
                     start_value,
                     entity_id,
                     "set airflow schedule",
-<<<<<<< HEAD
                 ):
                     _LOGGER.error("Failed to set schedule start for %s", entity_id)
                     continue
                 if not await _write_register(
-=======
                 )
                 await _write_register(
->>>>>>> d24fb1c9
                     coordinator,
                     end_register,
                     end_value,
                     entity_id,
                     "set airflow schedule",
-<<<<<<< HEAD
                 ):
                     _LOGGER.error("Failed to set schedule end for %s", entity_id)
                     continue
                 if not await _write_register(
-=======
                 )
                 await _write_register(
->>>>>>> d24fb1c9
                     coordinator,
                     flow_register,
                     airflow_rate,
                     entity_id,
                     "set airflow schedule",
-<<<<<<< HEAD
                 ):
                     _LOGGER.error("Failed to set schedule flow for %s", entity_id)
                     continue
 
                 if temperature is not None:
                     if not await _write_register(
-=======
                 )
 
                 if temperature is not None:
                     await _write_register(
->>>>>>> d24fb1c9
                         coordinator,
                         temp_register,
                         temperature,
                         entity_id,
                         "set airflow schedule",
-<<<<<<< HEAD
                     ):
                         _LOGGER.error(
                             "Failed to set schedule temperature for %s", entity_id
                         )
                         continue
-=======
                     )
->>>>>>> d24fb1c9
 
                 await coordinator.async_request_refresh()
                 _LOGGER.info("Set airflow schedule for %s", entity_id)
@@ -535,7 +520,6 @@
                             value,
                             entity_id,
                             "set air quality thresholds",
-<<<<<<< HEAD
                         ):
                             _LOGGER.error(
                                 "Failed to set %s for %s", param, entity_id
@@ -545,9 +529,7 @@
 
                 if not success:
                     continue
-=======
                         )
->>>>>>> d24fb1c9
 
                 await coordinator.async_request_refresh()
                 _LOGGER.info("Set air quality thresholds for %s", entity_id)
