<<<<<<< HEAD
"""Service handlers for the ThesslaGreen Modbus integration."""

=======
>>>>>>> f7f48894
from __future__ import annotations

"""Service handlers for the ThesslaGreen Modbus integration."""

import logging
from typing import TYPE_CHECKING

import voluptuous as vol
from homeassistant.core import HomeAssistant, ServiceCall
from homeassistant.helpers import config_validation as cv
from homeassistant.helpers import entity_registry as er
from homeassistant.helpers.service import async_extract_entity_ids
from homeassistant.util import dt as dt_util

from .const import (
    BYPASS_MODES,
    DAYS_OF_WEEK,
    DOMAIN,
    FILTER_TYPES,
    GWC_MODES,
    MODBUS_BAUD_RATES,
    MODBUS_PARITY,
    MODBUS_PORTS,
    MODBUS_STOP_BITS,
    PERIODS,
    RESET_TYPES,
    SPECIAL_FUNCTION_MAP,
    SPECIAL_MODE_OPTIONS,
)
from .multipliers import REGISTER_MULTIPLIERS

if TYPE_CHECKING:
    from .coordinator import ThesslaGreenModbusCoordinator

_LOGGER = logging.getLogger(__name__)

# Map service parameters to corresponding register names
AIR_QUALITY_REGISTER_MAP = {
    "co2_low": "co2_threshold_low",
    "co2_medium": "co2_threshold_medium",
    "co2_high": "co2_threshold_high",
    "humidity_target": "humidity_target",
}


def _scale_for_register(register_name: str, value: float) -> int:
    """Scale ``value`` according to ``REGISTER_MULTIPLIERS`` for ``register_name``.

    This converts user-facing units (e.g. degrees Celsius) to raw register
    values expected by the device.
    """
    multiplier = REGISTER_MULTIPLIERS.get(register_name)
    if multiplier is not None:
        return int(round(value / multiplier))
    return int(round(value))


# Service schemas
SET_SPECIAL_MODE_SCHEMA = vol.Schema(
    {
        vol.Required("entity_id"): cv.entity_ids,
<<<<<<< HEAD
=======

        vol.Required("mode"): vol.In(SPECIAL_MODE_OPTIONS),
=======
>>>>>>> f7f48894
        vol.Required("mode"): vol.In(
            [
                "none",
                "boost",
                "eco",
                "away",
                "sleep",
                "fireplace",
                "hood",
                "party",
                "bathroom",
                "kitchen",
                "summer",
                "winter",
            ]
        ),
<<<<<<< HEAD
=======

>>>>>>> f7f48894
        vol.Optional("duration", default=0): vol.All(vol.Coerce(int), vol.Range(min=0, max=480)),
    }
)

SET_AIRFLOW_SCHEDULE_SCHEMA = vol.Schema(
    {
        vol.Required("entity_id"): cv.entity_ids,
<<<<<<< HEAD
=======

        vol.Required("day"): vol.In(DAYS_OF_WEEK),
        vol.Required("period"): vol.In(PERIODS),
=======
>>>>>>> f7f48894
        vol.Required("day"): vol.In(
            ["monday", "tuesday", "wednesday", "thursday", "friday", "saturday", "sunday"]
        ),
        vol.Required("period"): vol.In(["1", "2"]),
<<<<<<< HEAD
=======

>>>>>>> f7f48894
        vol.Required("start_time"): cv.time,
        vol.Required("end_time"): cv.time,
        vol.Required("airflow_rate"): vol.All(vol.Coerce(int), vol.Range(min=10, max=100)),
        vol.Optional("temperature"): vol.All(vol.Coerce(float), vol.Range(min=16.0, max=30.0)),
    }
)

SET_BYPASS_PARAMETERS_SCHEMA = vol.Schema(
    {
        vol.Required("entity_id"): cv.entity_ids,
<<<<<<< HEAD
        vol.Required("mode"): vol.In(["auto", "open", "closed"]),
=======

        vol.Required("mode"): vol.In(BYPASS_MODES),
=======
        vol.Required("mode"): vol.In(["auto", "open", "closed"]),

>>>>>>> f7f48894
        vol.Optional("temperature_threshold"): vol.All(
            vol.Coerce(float), vol.Range(min=18.0, max=30.0)
        ),
        vol.Optional("hysteresis"): vol.All(vol.Coerce(float), vol.Range(min=1.0, max=5.0)),
    }
)

SET_GWC_PARAMETERS_SCHEMA = vol.Schema(
    {
        vol.Required("entity_id"): cv.entity_ids,
<<<<<<< HEAD
        vol.Required("mode"): vol.In(["off", "auto", "forced"]),
=======

        vol.Required("mode"): vol.In(GWC_MODES),
=======
        vol.Required("mode"): vol.In(["off", "auto", "forced"]),

>>>>>>> f7f48894
        vol.Optional("temperature_threshold"): vol.All(
            vol.Coerce(float), vol.Range(min=-5.0, max=15.0)
        ),
        vol.Optional("hysteresis"): vol.All(vol.Coerce(float), vol.Range(min=1.0, max=5.0)),
    }
)

SET_AIR_QUALITY_THRESHOLDS_SCHEMA = vol.Schema(
    {
        vol.Required("entity_id"): cv.entity_ids,
        vol.Optional("co2_low"): vol.All(vol.Coerce(int), vol.Range(min=400, max=800)),
        vol.Optional("co2_medium"): vol.All(vol.Coerce(int), vol.Range(min=600, max=1200)),
        vol.Optional("co2_high"): vol.All(vol.Coerce(int), vol.Range(min=800, max=1600)),
        vol.Optional("humidity_target"): vol.All(vol.Coerce(int), vol.Range(min=30, max=70)),
    }
)

SET_TEMPERATURE_CURVE_SCHEMA = vol.Schema(
    {
        vol.Required("entity_id"): cv.entity_ids,
        vol.Required("slope"): vol.All(vol.Coerce(float), vol.Range(min=0.1, max=3.0)),
        vol.Required("offset"): vol.All(vol.Coerce(float), vol.Range(min=-10.0, max=10.0)),
        vol.Optional("max_supply_temp"): vol.All(vol.Coerce(float), vol.Range(min=25.0, max=95.0)),
        vol.Optional("min_supply_temp"): vol.All(vol.Coerce(float), vol.Range(min=15.0, max=35.0)),
    }
)

RESET_FILTERS_SCHEMA = vol.Schema(
    {
        vol.Required("entity_id"): cv.entity_ids,
<<<<<<< HEAD
        vol.Required("filter_type"): vol.In(
            ["presostat", "flat_filters", "cleanpad", "cleanpad_pure"]
        ),
=======

        vol.Required("filter_type"): vol.In(FILTER_TYPES),
=======
        vol.Required("filter_type"): vol.In(
            ["presostat", "flat_filters", "cleanpad", "cleanpad_pure"]
        ),

>>>>>>> f7f48894
    }
)

RESET_SETTINGS_SCHEMA = vol.Schema(
    {
        vol.Required("entity_id"): cv.entity_ids,
<<<<<<< HEAD
        vol.Required("reset_type"): vol.In(["user_settings", "schedule_settings", "all_settings"]),
=======

        vol.Required("reset_type"): vol.In(RESET_TYPES),
=======
        vol.Required("reset_type"): vol.In(["user_settings", "schedule_settings", "all_settings"]),

>>>>>>> f7f48894
    }
)

START_PRESSURE_TEST_SCHEMA = vol.Schema(
    {
        vol.Required("entity_id"): cv.entity_ids,
    }
)

SET_MODBUS_PARAMETERS_SCHEMA = vol.Schema(
    {
        vol.Required("entity_id"): cv.entity_ids,
<<<<<<< HEAD
=======

        vol.Required("port"): vol.In(MODBUS_PORTS),
        vol.Optional("baud_rate"): vol.In(MODBUS_BAUD_RATES),
        vol.Optional("parity"): vol.In(MODBUS_PARITY),
        vol.Optional("stop_bits"): vol.In(MODBUS_STOP_BITS),
=======
>>>>>>> f7f48894
        vol.Required("port"): vol.In(["air_b", "air_plus"]),
        vol.Optional("baud_rate"): vol.In(
            ["4800", "9600", "14400", "19200", "28800", "38400", "57600", "76800", "115200"]
        ),
        vol.Optional("parity"): vol.In(["none", "even", "odd"]),
        vol.Optional("stop_bits"): vol.In(["1", "2"]),
<<<<<<< HEAD
=======

>>>>>>> f7f48894
    }
)

SET_DEVICE_NAME_SCHEMA = vol.Schema(
    {
        vol.Required("entity_id"): cv.entity_ids,
<<<<<<< HEAD
        vol.Required("device_name"): vol.All(cv.string, vol.Match(r"^[ -~]{1,16}$")),
=======
        vol.Required("device_name"): vol.All(cv.string, vol.Length(min=1, max=16)),
>>>>>>> f7f48894
    }
)

REFRESH_DEVICE_DATA_SCHEMA = vol.Schema(
    {
        vol.Required("entity_id"): cv.entity_ids,
    }
)


async def async_setup_services(hass: HomeAssistant) -> None:
    """Set up services for ThesslaGreen Modbus integration."""

    async def set_special_mode(call: ServiceCall) -> None:
        """Service to set special mode."""
        entity_ids = async_extract_entity_ids(hass, call)
        mode = call.data["mode"]
        duration = call.data.get("duration", 0)

        for entity_id in entity_ids:
            coordinator = _get_coordinator_from_entity_id(hass, entity_id)
            if coordinator:
                # Set special mode using the special_mode register
                special_mode_value = SPECIAL_FUNCTION_MAP.get(mode, 0)
                await coordinator.async_write_register(
                    "special_mode", special_mode_value, refresh=False
                )

                # Set duration if specified and supported
                if duration > 0 and mode in [
                    "boost",
                    "fireplace",
                    "hood",
                    "party",
                    "bathroom",
                ]:
                    duration_register = f"{mode}_duration"
                    if duration_register in coordinator.available_registers.get(
                        "holding_registers", set()
                    ):
                        await coordinator.async_write_register(
                            duration_register, duration, refresh=False
                        )

                await coordinator.async_request_refresh()
                _LOGGER.info("Set special mode %s for %s", mode, entity_id)

    async def set_airflow_schedule(call: ServiceCall) -> None:
        """Service to set airflow schedule."""
        entity_ids = async_extract_entity_ids(hass, call)
        day = call.data["day"]
        period = call.data["period"]
        start_time = call.data["start_time"]
        end_time = call.data["end_time"]
        airflow_rate = call.data["airflow_rate"]
        temperature = call.data.get("temperature")

        # Convert day name to index
        day_map = {
            "monday": 0,
            "tuesday": 1,
            "wednesday": 2,
            "thursday": 3,
            "friday": 4,
            "saturday": 5,
            "sunday": 6,
        }
        day_index = day_map[day]

        # Convert time to HHMM format
        start_hhmm = start_time.hour * 100 + start_time.minute
        end_hhmm = end_time.hour * 100 + end_time.minute

        for entity_id in entity_ids:
            coordinator = _get_coordinator_from_entity_id(hass, entity_id)
            if coordinator:
                # Calculate register names based on day and period
                day_names = [
                    "monday",
                    "tuesday",
                    "wednesday",
                    "thursday",
                    "friday",
                    "saturday",
                    "sunday",
                ]
                day_name = day_names[day_index]

                start_register = f"schedule_{day_name}_period{period}_start"
                end_register = f"schedule_{day_name}_period{period}_end"
                flow_register = f"schedule_{day_name}_period{period}_flow"
                temp_register = f"schedule_{day_name}_period{period}_temp"

                # Write schedule values with proper scaling
                await coordinator.async_write_register(
                    start_register,
                    _scale_for_register(start_register, start_hhmm),
                    refresh=False,
                )
                await coordinator.async_write_register(
                    end_register,
                    _scale_for_register(end_register, end_hhmm),
                    refresh=False,
                )
                await coordinator.async_write_register(
                    flow_register,
                    _scale_for_register(flow_register, airflow_rate),
                    refresh=False,
                )

                if temperature is not None:
                    await coordinator.async_write_register(
                        temp_register,
                        _scale_for_register(temp_register, temperature),
                        refresh=False,
                    )

                await coordinator.async_request_refresh()
                _LOGGER.info("Set airflow schedule for %s", entity_id)

    async def set_bypass_parameters(call: ServiceCall) -> None:
        """Service to set bypass parameters."""
        entity_ids = async_extract_entity_ids(hass, call)
        mode = call.data["mode"]
        temperature_threshold = call.data.get("temperature_threshold")
        hysteresis = call.data.get("hysteresis")

        mode_map = {"auto": 0, "open": 1, "closed": 2}
        mode_value = mode_map[mode]

        for entity_id in entity_ids:
            coordinator = _get_coordinator_from_entity_id(hass, entity_id)
            if coordinator:
                await coordinator.async_write_register(
                    "bypass_mode",
                    _scale_for_register("bypass_mode", mode_value),
                    refresh=False,
                )

                if temperature_threshold is not None:
                    await coordinator.async_write_register(
                        "bypass_temperature_threshold",
                        _scale_for_register("bypass_temperature_threshold", temperature_threshold),
                        refresh=False,
                    )

                if hysteresis is not None:
                    await coordinator.async_write_register(
                        "bypass_hysteresis",
                        _scale_for_register("bypass_hysteresis", hysteresis),
                        refresh=False,
                    )

                await coordinator.async_request_refresh()
                _LOGGER.info("Set bypass parameters for %s", entity_id)

    async def set_gwc_parameters(call: ServiceCall) -> None:
        """Service to set GWC parameters."""
        entity_ids = async_extract_entity_ids(hass, call)
        mode = call.data["mode"]
        temperature_threshold = call.data.get("temperature_threshold")
        hysteresis = call.data.get("hysteresis")

        mode_map = {"off": 0, "auto": 1, "forced": 2}
        mode_value = mode_map[mode]

        for entity_id in entity_ids:
            coordinator = _get_coordinator_from_entity_id(hass, entity_id)
            if coordinator:
                await coordinator.async_write_register(
                    "gwc_mode",
                    _scale_for_register("gwc_mode", mode_value),
                    refresh=False,
                )

                if temperature_threshold is not None:
                    await coordinator.async_write_register(
                        "gwc_temperature_threshold",
                        _scale_for_register("gwc_temperature_threshold", temperature_threshold),
                        refresh=False,
                    )

                if hysteresis is not None:
                    await coordinator.async_write_register(
                        "gwc_hysteresis",
                        _scale_for_register("gwc_hysteresis", hysteresis),
                        refresh=False,
                    )

                await coordinator.async_request_refresh()
                _LOGGER.info("Set GWC parameters for %s", entity_id)

    async def set_air_quality_thresholds(call: ServiceCall) -> None:
        """Service to set air quality thresholds."""
        entity_ids = async_extract_entity_ids(hass, call)

        for entity_id in entity_ids:
            coordinator = _get_coordinator_from_entity_id(hass, entity_id)
            if coordinator:
                for param in ["co2_low", "co2_medium", "co2_high", "humidity_target"]:
                    value = call.data.get(param)
                    if value is not None:
                        register_name = AIR_QUALITY_REGISTER_MAP[param]
                        await coordinator.async_write_register(register_name, value, refresh=False)

                await coordinator.async_request_refresh()
                _LOGGER.info("Set air quality thresholds for %s", entity_id)

    async def set_temperature_curve(call: ServiceCall) -> None:
        """Service to set temperature curve."""
        entity_ids = async_extract_entity_ids(hass, call)
        slope = call.data["slope"]
        offset = call.data["offset"]
        max_supply_temp = call.data.get("max_supply_temp")
        min_supply_temp = call.data.get("min_supply_temp")

        for entity_id in entity_ids:
            coordinator = _get_coordinator_from_entity_id(hass, entity_id)
            if coordinator:
                await coordinator.async_write_register(
                    "heating_curve_slope",
                    _scale_for_register("heating_curve_slope", slope),
                    refresh=False,
                )
                await coordinator.async_write_register(
                    "heating_curve_offset",
                    _scale_for_register("heating_curve_offset", offset),
                    refresh=False,
                )

                if max_supply_temp is not None:
                    await coordinator.async_write_register(
                        "max_supply_temperature",
                        _scale_for_register("max_supply_temperature", max_supply_temp),
                        refresh=False,
                    )

                if min_supply_temp is not None:
                    await coordinator.async_write_register(
                        "min_supply_temperature",
                        _scale_for_register("min_supply_temperature", min_supply_temp),
                        refresh=False,
                    )

                await coordinator.async_request_refresh()
                _LOGGER.info("Set temperature curve for %s", entity_id)

    async def reset_filters(call: ServiceCall) -> None:
        """Service to reset filter counter."""
        entity_ids = async_extract_entity_ids(hass, call)
        filter_type = call.data["filter_type"]

        filter_type_map = {"presostat": 1, "flat_filters": 2, "cleanpad": 3, "cleanpad_pure": 4}
        filter_value = filter_type_map[filter_type]

        for entity_id in entity_ids:
            coordinator = _get_coordinator_from_entity_id(hass, entity_id)
            if coordinator:
                await coordinator.async_write_register("filter_change", filter_value, refresh=False)
                await coordinator.async_request_refresh()
                _LOGGER.info("Reset filters for %s", entity_id)

    async def reset_settings(call: ServiceCall) -> None:
        """Service to reset settings."""
        entity_ids = async_extract_entity_ids(hass, call)
        reset_type = call.data["reset_type"]

        for entity_id in entity_ids:
            coordinator = _get_coordinator_from_entity_id(hass, entity_id)
            if coordinator:
                if reset_type in ["user_settings", "all_settings"]:
                    await coordinator.async_write_register("hard_reset_settings", 1, refresh=False)

                if reset_type in ["schedule_settings", "all_settings"]:
                    await coordinator.async_write_register("hard_reset_schedule", 1, refresh=False)

                await coordinator.async_request_refresh()
                _LOGGER.info("Reset settings (%s) for %s", reset_type, entity_id)

    async def start_pressure_test(call: ServiceCall) -> None:
        """Service to start pressure test."""
        entity_ids = async_extract_entity_ids(hass, call)

        for entity_id in entity_ids:
            coordinator = _get_coordinator_from_entity_id(hass, entity_id)
            if coordinator:
                # Trigger pressure test by setting current day and time
                now = dt_util.now()
                day_of_week = now.weekday()  # 0 = Monday
                time_hhmm = now.hour * 100 + now.minute

                await coordinator.async_write_register("pres_check_day", day_of_week, refresh=False)
                await coordinator.async_write_register("pres_check_time", time_hhmm, refresh=False)
                await coordinator.async_request_refresh()
                _LOGGER.info("Started pressure test for %s", entity_id)

    async def set_modbus_parameters(call: ServiceCall) -> None:
        """Service to set Modbus parameters."""
        entity_ids = async_extract_entity_ids(hass, call)
        port = call.data["port"]
        baud_rate = call.data.get("baud_rate")
        parity = call.data.get("parity")
        stop_bits = call.data.get("stop_bits")

        baud_map = {
            "4800": 0,
            "9600": 1,
            "14400": 2,
            "19200": 3,
            "28800": 4,
            "38400": 5,
            "57600": 6,
            "76800": 7,
            "115200": 8,
        }
        parity_map = {"none": 0, "even": 1, "odd": 2}
        stop_map = {"1": 0, "2": 1}

        for entity_id in entity_ids:
            coordinator = _get_coordinator_from_entity_id(hass, entity_id)
            if coordinator:
                port_prefix = "uart0" if port == "air_b" else "uart1"

                if baud_rate:
                    await coordinator.async_write_register(
                        f"{port_prefix}_baud", baud_map[baud_rate], refresh=False
                    )

                if parity:
                    await coordinator.async_write_register(
                        f"{port_prefix}_parity", parity_map[parity], refresh=False
                    )

                if stop_bits:
                    await coordinator.async_write_register(
                        f"{port_prefix}_stop", stop_map[stop_bits], refresh=False
                    )

                await coordinator.async_request_refresh()
                _LOGGER.info("Set Modbus parameters for %s", entity_id)

    async def set_device_name(call: ServiceCall) -> None:
        """Service to set device name."""
        entity_ids = async_extract_entity_ids(hass, call)
        device_name = call.data["device_name"]

        for entity_id in entity_ids:
            coordinator = _get_coordinator_from_entity_id(hass, entity_id)
            if coordinator:
                # Convert string to 16-bit register values (ASCII)
                name_bytes = device_name.encode("ascii")[:16].ljust(16, b"\x00")

                for i in range(8):  # 8 registers for 16 characters
                    char1 = name_bytes[i * 2]
                    char2 = name_bytes[i * 2 + 1]
                    reg_value = (char1 << 8) | char2
                    await coordinator.async_write_register(
                        f"device_name_{i + 1}", reg_value, refresh=False
                    )

                await coordinator.async_request_refresh()
                _LOGGER.info("Set device name to '%s' for %s", device_name, entity_id)

    async def refresh_device_data(call: ServiceCall) -> None:
        """Service to refresh device data."""
        entity_ids = async_extract_entity_ids(hass, call)

        for entity_id in entity_ids:
            coordinator = _get_coordinator_from_entity_id(hass, entity_id)
            if coordinator:
                await coordinator.async_request_refresh()
                _LOGGER.info("Refreshed device data for %s", entity_id)

    # Register all services
    hass.services.async_register(
        DOMAIN, "set_special_mode", set_special_mode, SET_SPECIAL_MODE_SCHEMA
    )
    hass.services.async_register(
        DOMAIN, "set_airflow_schedule", set_airflow_schedule, SET_AIRFLOW_SCHEDULE_SCHEMA
    )
    hass.services.async_register(
        DOMAIN, "set_bypass_parameters", set_bypass_parameters, SET_BYPASS_PARAMETERS_SCHEMA
    )
    hass.services.async_register(
        DOMAIN, "set_gwc_parameters", set_gwc_parameters, SET_GWC_PARAMETERS_SCHEMA
    )
    hass.services.async_register(
        DOMAIN,
        "set_air_quality_thresholds",
        set_air_quality_thresholds,
        SET_AIR_QUALITY_THRESHOLDS_SCHEMA,
    )  # noqa: E501
    hass.services.async_register(
        DOMAIN, "set_temperature_curve", set_temperature_curve, SET_TEMPERATURE_CURVE_SCHEMA
    )
    hass.services.async_register(DOMAIN, "reset_filters", reset_filters, RESET_FILTERS_SCHEMA)
    hass.services.async_register(DOMAIN, "reset_settings", reset_settings, RESET_SETTINGS_SCHEMA)
    hass.services.async_register(
        DOMAIN, "start_pressure_test", start_pressure_test, START_PRESSURE_TEST_SCHEMA
    )
    hass.services.async_register(
        DOMAIN, "set_modbus_parameters", set_modbus_parameters, SET_MODBUS_PARAMETERS_SCHEMA
    )
    hass.services.async_register(DOMAIN, "set_device_name", set_device_name, SET_DEVICE_NAME_SCHEMA)
    hass.services.async_register(
        DOMAIN, "refresh_device_data", refresh_device_data, REFRESH_DEVICE_DATA_SCHEMA
    )

    _LOGGER.info("ThesslaGreen Modbus services registered successfully")


async def async_unload_services(hass: HomeAssistant) -> None:
    """Unload services for ThesslaGreen Modbus integration."""
    services = [
        "set_special_mode",
        "set_airflow_schedule",
        "set_bypass_parameters",
        "set_gwc_parameters",
        "set_air_quality_thresholds",
        "set_temperature_curve",
        "reset_filters",
        "reset_settings",
        "start_pressure_test",
        "set_modbus_parameters",
        "set_device_name",
        "refresh_device_data",
    ]

    for service in services:
        hass.services.async_remove(DOMAIN, service)

    _LOGGER.info("ThesslaGreen Modbus services unloaded")


def _get_coordinator_from_entity_id(
    hass: HomeAssistant, entity_id: str
) -> ThesslaGreenModbusCoordinator | None:
    """Get coordinator from entity ID using entity registry."""
    entity_registry = er.async_get(hass)
    entry = entity_registry.async_get(entity_id) if entity_registry else None
    if not entry:
        return None
    return hass.data.get(DOMAIN, {}).get(entry.config_entry_id)<|MERGE_RESOLUTION|>--- conflicted
+++ resolved
@@ -1,9 +1,6 @@
-<<<<<<< HEAD
+
 """Service handlers for the ThesslaGreen Modbus integration."""
-
-=======
->>>>>>> f7f48894
-from __future__ import annotations
+import annotations
 
 """Service handlers for the ThesslaGreen Modbus integration."""
 
@@ -64,12 +61,10 @@
 SET_SPECIAL_MODE_SCHEMA = vol.Schema(
     {
         vol.Required("entity_id"): cv.entity_ids,
-<<<<<<< HEAD
-=======
+
 
         vol.Required("mode"): vol.In(SPECIAL_MODE_OPTIONS),
-=======
->>>>>>> f7f48894
+
         vol.Required("mode"): vol.In(
             [
                 "none",
@@ -86,10 +81,7 @@
                 "winter",
             ]
         ),
-<<<<<<< HEAD
-=======
-
->>>>>>> f7f48894
+
         vol.Optional("duration", default=0): vol.All(vol.Coerce(int), vol.Range(min=0, max=480)),
     }
 )
@@ -97,21 +89,12 @@
 SET_AIRFLOW_SCHEDULE_SCHEMA = vol.Schema(
     {
         vol.Required("entity_id"): cv.entity_ids,
-<<<<<<< HEAD
-=======
-
         vol.Required("day"): vol.In(DAYS_OF_WEEK),
         vol.Required("period"): vol.In(PERIODS),
-=======
->>>>>>> f7f48894
         vol.Required("day"): vol.In(
             ["monday", "tuesday", "wednesday", "thursday", "friday", "saturday", "sunday"]
         ),
         vol.Required("period"): vol.In(["1", "2"]),
-<<<<<<< HEAD
-=======
-
->>>>>>> f7f48894
         vol.Required("start_time"): cv.time,
         vol.Required("end_time"): cv.time,
         vol.Required("airflow_rate"): vol.All(vol.Coerce(int), vol.Range(min=10, max=100)),
@@ -122,15 +105,9 @@
 SET_BYPASS_PARAMETERS_SCHEMA = vol.Schema(
     {
         vol.Required("entity_id"): cv.entity_ids,
-<<<<<<< HEAD
         vol.Required("mode"): vol.In(["auto", "open", "closed"]),
-=======
-
         vol.Required("mode"): vol.In(BYPASS_MODES),
-=======
         vol.Required("mode"): vol.In(["auto", "open", "closed"]),
-
->>>>>>> f7f48894
         vol.Optional("temperature_threshold"): vol.All(
             vol.Coerce(float), vol.Range(min=18.0, max=30.0)
         ),
@@ -141,15 +118,9 @@
 SET_GWC_PARAMETERS_SCHEMA = vol.Schema(
     {
         vol.Required("entity_id"): cv.entity_ids,
-<<<<<<< HEAD
         vol.Required("mode"): vol.In(["off", "auto", "forced"]),
-=======
-
         vol.Required("mode"): vol.In(GWC_MODES),
-=======
         vol.Required("mode"): vol.In(["off", "auto", "forced"]),
-
->>>>>>> f7f48894
         vol.Optional("temperature_threshold"): vol.All(
             vol.Coerce(float), vol.Range(min=-5.0, max=15.0)
         ),
@@ -180,34 +151,22 @@
 RESET_FILTERS_SCHEMA = vol.Schema(
     {
         vol.Required("entity_id"): cv.entity_ids,
-<<<<<<< HEAD
         vol.Required("filter_type"): vol.In(
             ["presostat", "flat_filters", "cleanpad", "cleanpad_pure"]
         ),
-=======
-
         vol.Required("filter_type"): vol.In(FILTER_TYPES),
-=======
         vol.Required("filter_type"): vol.In(
             ["presostat", "flat_filters", "cleanpad", "cleanpad_pure"]
         ),
-
->>>>>>> f7f48894
     }
 )
 
 RESET_SETTINGS_SCHEMA = vol.Schema(
     {
         vol.Required("entity_id"): cv.entity_ids,
-<<<<<<< HEAD
         vol.Required("reset_type"): vol.In(["user_settings", "schedule_settings", "all_settings"]),
-=======
-
         vol.Required("reset_type"): vol.In(RESET_TYPES),
-=======
         vol.Required("reset_type"): vol.In(["user_settings", "schedule_settings", "all_settings"]),
-
->>>>>>> f7f48894
     }
 )
 
@@ -220,36 +179,24 @@
 SET_MODBUS_PARAMETERS_SCHEMA = vol.Schema(
     {
         vol.Required("entity_id"): cv.entity_ids,
-<<<<<<< HEAD
-=======
-
         vol.Required("port"): vol.In(MODBUS_PORTS),
         vol.Optional("baud_rate"): vol.In(MODBUS_BAUD_RATES),
         vol.Optional("parity"): vol.In(MODBUS_PARITY),
         vol.Optional("stop_bits"): vol.In(MODBUS_STOP_BITS),
-=======
->>>>>>> f7f48894
         vol.Required("port"): vol.In(["air_b", "air_plus"]),
         vol.Optional("baud_rate"): vol.In(
             ["4800", "9600", "14400", "19200", "28800", "38400", "57600", "76800", "115200"]
         ),
         vol.Optional("parity"): vol.In(["none", "even", "odd"]),
         vol.Optional("stop_bits"): vol.In(["1", "2"]),
-<<<<<<< HEAD
-=======
-
->>>>>>> f7f48894
     }
 )
 
 SET_DEVICE_NAME_SCHEMA = vol.Schema(
     {
         vol.Required("entity_id"): cv.entity_ids,
-<<<<<<< HEAD
         vol.Required("device_name"): vol.All(cv.string, vol.Match(r"^[ -~]{1,16}$")),
-=======
         vol.Required("device_name"): vol.All(cv.string, vol.Length(min=1, max=16)),
->>>>>>> f7f48894
     }
 )
 
