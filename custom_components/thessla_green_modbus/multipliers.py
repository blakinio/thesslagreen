"""Value conversion factors for ThesslaGreen Modbus registers."""

from typing import Dict

REGISTER_MULTIPLIERS: Dict[str, float] = {
    # Temperature sensors with 0.1°C resolution
    "outside_temperature": 0.1,
    "supply_temperature": 0.1,
    "exhaust_temperature": 0.1,
    "fpx_temperature": 0.1,
    "duct_supply_temperature": 0.1,
    "gwc_temperature": 0.1,
    "ambient_temperature": 0.1,
    "heating_temperature": 0.1,
    "heat_exchanger_temperature_1": 0.1,
    "heat_exchanger_temperature_2": 0.1,
    "heat_exchanger_temperature_3": 0.1,
    "heat_exchanger_temperature_4": 0.1,
    # Temperature settings with 0.5°C resolution
    "required_temperature": 0.5,
    "comfort_temperature": 0.5,
    "economy_temperature": 0.5,
    "night_temperature": 0.5,
    "away_temperature": 0.5,
    "frost_protection_temperature": 0.5,
    "max_supply_temperature": 0.5,
    "min_supply_temperature": 0.5,
    "heating_curve_offset": 0.5,
    "bypass_temperature_threshold": 0.5,
    "bypass_hysteresis": 0.5,
    "gwc_temperature_threshold": 0.5,
    "gwc_hysteresis": 0.5,
    "preheating_temperature": 0.5,
    "defrost_temperature": 0.5,
    "night_cooling_temperature": 0.5,
    "supply_air_temperature_manual": 0.5,
<<<<<<< HEAD
    "supply_air_temperature_temporary_2": 0.5,
    # Legacy register shares the same scaling as required_temperature
    "required_temperature_legacy": 0.5,
=======
    "supply_air_temperature_temporary": 0.5,
    # Legacy alias
    "required_temp": 0.5,
>>>>>>> beca7466
    # Voltage/Current conversions
    "dac_supply": 0.00244,  # 0-4095 -> 0-10V
    "dac_exhaust": 0.00244,
    "dac_heater": 0.00244,
    "dac_cooler": 0.00244,
    "motor_supply_current": 0.001,  # mA to A
    "motor_exhaust_current": 0.001,
    "motor_supply_voltage": 0.001,  # mV to V
    "motor_exhaust_voltage": 0.001,
    # Other multipliers
    "heating_curve_slope": 0.1,
}<|MERGE_RESOLUTION|>--- conflicted
+++ resolved
@@ -34,15 +34,12 @@
     "defrost_temperature": 0.5,
     "night_cooling_temperature": 0.5,
     "supply_air_temperature_manual": 0.5,
-<<<<<<< HEAD
     "supply_air_temperature_temporary_2": 0.5,
     # Legacy register shares the same scaling as required_temperature
     "required_temperature_legacy": 0.5,
-=======
     "supply_air_temperature_temporary": 0.5,
     # Legacy alias
     "required_temp": 0.5,
->>>>>>> beca7466
     # Voltage/Current conversions
     "dac_supply": 0.00244,  # 0-4095 -> 0-10V
     "dac_exhaust": 0.00244,
