--- conflicted
+++ resolved
@@ -7,10 +7,7 @@
     get_all_registers,
     get_registers_hash,
     get_registers_by_function,
-<<<<<<< HEAD
-=======
     plan_group_reads,
->>>>>>> 55e6be26
 )
 
 __all__ = [
@@ -18,8 +15,5 @@
     "get_all_registers",
     "get_registers_hash",
     "get_registers_by_function",
-<<<<<<< HEAD
-=======
     "plan_group_reads",
->>>>>>> 55e6be26
 ]