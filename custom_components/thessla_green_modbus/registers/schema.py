--- conflicted
+++ resolved
@@ -251,12 +251,9 @@
             elif self.length != expected:
                 raise ValueError("length does not match type")
 
-<<<<<<< HEAD
         if self.function in {1, 2} and self.access != "R":
             raise ValueError("functions 1 and 2 must have R access")
 
-=======
->>>>>>> 6b82a606
         if self.enum is not None:
             if not isinstance(self.enum, dict):
                 raise ValueError("enum must be a mapping")
