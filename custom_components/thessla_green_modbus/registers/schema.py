from __future__ import annotations

"""Pydantic models describing register definitions.

This module validates the raw JSON register description bundled with the
integration.  The previous implementation had become a little tangled due to
multiple rounds of feature additions.  The file is rewritten here to add a few
new capabilities while keeping the validation logic focused and explicit.

Key features implemented:

* ``function`` and ``address_dec`` may be provided as either integers or
  strings (decimal or hexadecimal).  Values are normalised to integers and a
  canonical hexadecimal representation is stored in ``address_hex``.
* ``length`` accepts ``count`` as an alias.
* Shorthand type identifiers (``u16``, ``i16`` … ``f64``, ``string``,
  ``bitmask``) are mapped to the existing ``extra["type"]`` representation and
  the expected register word count is enforced.
"""

import re
from enum import Enum
from typing import Any, Literal

import pydantic

from ..utils import _normalise_name


# ---------------------------------------------------------------------------
# Helpers
# ---------------------------------------------------------------------------


def _normalise_function(fn: int | str) -> int:
    """Return canonical integer Modbus function code.

    String aliases like ``"coil_registers"`` or zero‑padded values are mapped
    to their numeric equivalents.  Values outside the ``1``–``4`` range raise a
    ``ValueError``.
    """

    mapping = {
        "coil": 1,
        "coils": 1,
        "coil_registers": 1,
        "discrete": 2,
        "discrete_input": 2,
        "discrete_inputs": 2,
        "holding": 3,
        "holding_register": 3,
        "holding_registers": 3,
        "input": 4,
        "input_register": 4,
        "input_registers": 4,
        "inputregister": 4,
        "inputregisters": 4,
    }

    if isinstance(fn, str):
        key = fn.lower().replace(" ", "_")
        fn = mapping.get(key, fn)
        try:
            fn = int(fn)
        except (TypeError, ValueError) as err:  # pragma: no cover - defensive
            raise ValueError(f"unknown function code: {fn}") from err

    if fn not in {1, 2, 3, 4}:  # pragma: no cover - defensive
        raise ValueError(f"unknown function code: {fn}")

    return fn


class RegisterType(str, Enum):
    """Supported register data types."""

    U16 = "u16"
    I16 = "i16"
    U32 = "u32"
    I32 = "i32"
    F32 = "f32"
    U64 = "u64"
    I64 = "i64"
    F64 = "f64"
    STRING = "string"
    BITMASK = "bitmask"


# Expected register counts for the shorthand types above
_TYPE_LENGTHS: dict[str, int | None] = {
    "u16": 1,
    "i16": 1,
    "bitmask": 1,
    "u32": 2,
    "i32": 2,
    "f32": 2,
    "u64": 4,
    "i64": 4,
    "f64": 4,
    "string": None,  # variable length
}


class RegisterDefinition(pydantic.BaseModel):
    """Schema describing a raw register definition from JSON."""

    function: int
    address_dec: int
    address_hex: str
    name: str
    access: Literal["R/-", "R/W", "R", "W"]
    unit: str | None = None
    enum: dict[str, Any] | None = None
    multiplier: float | None = None
    resolution: float | None = None
    description: str | None = None
    description_en: str | None = None
    min: float | None = None
    max: float | None = None
    default: float | None = None
    notes: str | None = None
    information: str | None = None
    extra: dict[str, Any] | None = None
    length: int = 1
    bcd: bool = False
    bits: list[Any] | None = None

    model_config = pydantic.ConfigDict(extra="allow")  # pragma: no cover

    # ------------------------------------------------------------------
    # Normalisation helpers
    # ------------------------------------------------------------------

    @pydantic.model_validator(mode="before")
    @classmethod
    def _normalise_fields(cls, data: dict[str, Any]) -> dict[str, Any]:
        """Normalise raw input from JSON.

        * ``function`` and ``address_dec`` accept ``int`` or ``str`` (decimal or
          hexadecimal) and are converted to integers.  ``address_hex`` is
          canonicalised to a ``0x`` prefixed lowercase string.
        * ``count`` may be supplied instead of ``length``.
        * A top level ``type`` key is translated into ``extra['type']`` and the
          expected ``length`` is enforced or filled in.
        """

        # Allow ``count`` as an alias for ``length``
        if "count" in data and "length" not in data:
            data["length"] = data.pop("count")

        # Normalise function code
        if "function" in data:
            data["function"] = _normalise_function(data["function"])

        # Normalise address
        if "address_dec" in data:
            addr_dec = data["address_dec"]
            if isinstance(addr_dec, str):
                addr_dec = int(addr_dec, 0)
            elif not isinstance(addr_dec, int) or isinstance(addr_dec, bool):
                raise TypeError("address_dec must be int or str")
            data["address_dec"] = addr_dec

            # Canonical hex representation
            addr_hex = data.get("address_hex")
            if isinstance(addr_hex, int):
                addr_hex = hex(addr_hex)
            elif isinstance(addr_hex, str):
                addr_hex = hex(int(addr_hex, 0))
            else:
                addr_hex = hex(addr_dec)
            data["address_hex"] = addr_hex

        # Map shorthand ``type`` field
        typ = data.pop("type", None)
        if typ is not None:
            extra = data.setdefault("extra", {})
            extra["type"] = typ

        # Validate type and enforce/default length
        extra = data.get("extra") or {}
        typ = extra.get("type")
        if typ is not None:
            if typ in {"uint", "int", "float"}:
                raise ValueError("type aliases are not allowed")

            if typ in _TYPE_LENGTHS:
                expected = _TYPE_LENGTHS[typ]
                if expected is None:  # string type
                    length = data.get("length")
                    if length is None or length < 1:
                        raise ValueError("string type requires length >= 1")
                else:
                    if "length" in data:
                        if data["length"] != expected:
                            raise ValueError("length does not match type")
                    else:
                        data["length"] = expected

        return data

    @pydantic.field_validator("function")
    @classmethod
    def _check_function(cls, v: int) -> int:  # pragma: no cover - defensive
        if not 1 <= v <= 4:
            raise ValueError("function code must be between 1 and 4")
        return v

    # ------------------------------------------------------------------
    # Additional consistency checks
    # ------------------------------------------------------------------

    @pydantic.model_validator(mode="after")
    def check_consistency(self) -> "RegisterDefinition":  # pragma: no cover
        if int(self.address_hex, 16) != self.address_dec:
            raise ValueError("address_hex does not match address_dec")

        typ = (self.extra or {}).get("type")
        if typ is not None:
            try:
                reg_type = RegisterType(typ)
            except ValueError as err:
                raise ValueError(f"unsupported type: {typ}") from err
        else:
            reg_type = None

        type_lengths = {
            RegisterType.U16: 1,
            RegisterType.I16: 1,
            RegisterType.BITMASK: 1,
            RegisterType.U32: 2,
            RegisterType.I32: 2,
            RegisterType.F32: 2,
            RegisterType.U64: 4,
            RegisterType.I64: 4,
            RegisterType.F64: 4,
        }

        if typ in {"uint", "int", "float"}:
            raise ValueError("type aliases are not allowed")
<<<<<<< HEAD
        if reg_type == RegisterType.STRING or typ == "string":
=======
        if reg_type == RegisterType.STRING:
>>>>>>> 83a87ce5
            if self.length < 1:
                raise ValueError("string type requires length >= 1")
        elif reg_type in type_lengths:
            expected = type_lengths[reg_type]
            if self.length != expected:
                raise ValueError("length does not match type")

        if self.function in {1, 2} and self.access not in {"R", "R/-"}:
            raise ValueError("read-only functions must have R access")

        if self.min is not None and self.max is not None and self.min > self.max:
            raise ValueError("min greater than max")
        if self.default is not None:
            if self.min is not None and self.default < self.min:
                raise ValueError("default below min")
            if self.max is not None and self.default > self.max:
                raise ValueError("default above max")

        if self.bits is not None:
            if not (self.extra and self.extra.get("bitmask")):
                raise ValueError("bits provided without extra.bitmask")
            if len(self.bits) > 16:
                raise ValueError("bits exceed 16 entries")

            seen_indices: set[int] = set()
            for bit in self.bits:
                if not isinstance(bit, dict):
                    raise ValueError("bits entries must be objects")
                if "index" not in bit or "name" not in bit:
                    raise ValueError("bits entries must have index and name")

                index = bit["index"]
                name = bit["name"]

                if not isinstance(index, int) or isinstance(index, bool):
                    raise ValueError("bit index must be an integer")
                if not 0 <= index <= 15:
                    raise ValueError("bit index out of range")
                if index in seen_indices:
                    raise ValueError("bit indices must be unique")
                seen_indices.add(index)

                if not isinstance(name, str) or not re.fullmatch(r"[a-z0-9_]+", name):
                    raise ValueError("bit name must be snake_case")

            bitmask_val = self.extra.get("bitmask") if self.extra else None
            mask_int: int | None = None
            if isinstance(bitmask_val, str):
                try:
                    mask_int = int(bitmask_val, 0)
                except ValueError:
                    mask_int = None
            elif isinstance(bitmask_val, int) and not isinstance(bitmask_val, bool):
                mask_int = bitmask_val

            if mask_int is not None and len(self.bits) > mask_int.bit_length():
            if mask_int is not None and max(seen_indices, default=-1) >= mask_int.bit_length():
                raise ValueError("bits exceed bitmask width")
<<<<<<< HEAD
            if len(self.bits) > 16:
                raise ValueError("bits exceed 16 entries")
            for idx, bit in enumerate(self.bits):
                if idx > 15:
                    raise ValueError("bit index out of range")
                name = bit.get("name") if isinstance(bit, dict) else str(bit)
                if not isinstance(name, str) or not re.fullmatch(r"[a-z0-9_]+", name):
                    raise ValueError("bit names must be snake_case")
=======
>>>>>>> 83a87ce5

        return self

    @pydantic.field_validator("name")
    @classmethod
    def name_is_snake(cls, v: str) -> str:  # pragma: no cover
        if not re.fullmatch(r"[a-z0-9_]+", v):
            raise ValueError("name must be snake_case")
        return v


class RegisterList(pydantic.RootModel[list[RegisterDefinition]]):
    """Container model to validate a list of registers."""

    @pydantic.model_validator(mode="after")
    def unique(self) -> "RegisterList":  # pragma: no cover
        seen_pairs: set[tuple[int, int]] = set()
        seen_names: set[str] = set()
        for reg in self.root:
            fn = _normalise_function(reg.function)
            name = _normalise_name(reg.name)
            pair = (fn, reg.address_dec)
            if pair in seen_pairs:
                raise ValueError(f"duplicate register pair: {pair}")
            if name in seen_names:
                raise ValueError(f"duplicate register name: {name}")
            seen_pairs.add(pair)
            seen_names.add(name)
        return self
<|MERGE_RESOLUTION|>--- conflicted
+++ resolved
@@ -238,11 +238,7 @@
 
         if typ in {"uint", "int", "float"}:
             raise ValueError("type aliases are not allowed")
-<<<<<<< HEAD
         if reg_type == RegisterType.STRING or typ == "string":
-=======
-        if reg_type == RegisterType.STRING:
->>>>>>> 83a87ce5
             if self.length < 1:
                 raise ValueError("string type requires length >= 1")
         elif reg_type in type_lengths:
@@ -301,7 +297,6 @@
             if mask_int is not None and len(self.bits) > mask_int.bit_length():
             if mask_int is not None and max(seen_indices, default=-1) >= mask_int.bit_length():
                 raise ValueError("bits exceed bitmask width")
-<<<<<<< HEAD
             if len(self.bits) > 16:
                 raise ValueError("bits exceed 16 entries")
             for idx, bit in enumerate(self.bits):
@@ -310,8 +305,6 @@
                 name = bit.get("name") if isinstance(bit, dict) else str(bit)
                 if not isinstance(name, str) or not re.fullmatch(r"[a-z0-9_]+", name):
                     raise ValueError("bit names must be snake_case")
-=======
->>>>>>> 83a87ce5
 
         return self
 
