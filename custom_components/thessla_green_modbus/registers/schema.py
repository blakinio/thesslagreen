from __future__ import annotations

import re
from enum import Enum
from typing import Any, Literal

import pydantic

from ..utils import _normalise_name


def _normalise_function(fn: int | str) -> int:
    """Return canonical integer Modbus function code.

    String aliases like ``"coil_registers"`` or zero-padded values are mapped to
    their numeric equivalents. Values outside the 1–4 range raise ``ValueError``.
    """

    mapping = {
        "coil": 1,
        "coils": 1,
        "coil_registers": 1,
        "discrete": 2,
        "discrete_input": 2,
        "discrete_inputs": 2,
        "holding": 3,
        "holding_register": 3,
        "holding_registers": 3,
        "input": 4,
        "input_register": 4,
        "input_registers": 4,
        "inputregister": 4,
        "inputregisters": 4,
    }

    if isinstance(fn, str):
        key = fn.lower().replace(" ", "_")
        fn = mapping.get(key, fn)
        try:
            fn = int(fn)
        except (TypeError, ValueError) as err:  # pragma: no cover - defensive
            raise ValueError(f"unknown function code: {fn}") from err

    if fn not in {1, 2, 3, 4}:  # pragma: no cover - defensive
        raise ValueError(f"unknown function code: {fn}")

    return fn


class RegisterType(str, Enum):
    """Supported register data types."""

    U16 = "u16"
    I16 = "i16"
    U32 = "u32"
    I32 = "i32"
    F32 = "f32"
    U64 = "u64"
    I64 = "i64"
    F64 = "f64"
    STRING = "string"
    BITMASK = "bitmask"


class RegisterDefinition(pydantic.BaseModel):
    """Schema describing a raw register definition from JSON."""

    function: int
    address_dec: int
    address_hex: str
    name: str
    access: Literal["R/-", "R/W", "R", "W"]
    unit: str | None = None
    enum: dict[str, Any] | None = None
    multiplier: float | None = None
    resolution: float | None = None
    description: str | None = None
    description_en: str | None = None
    min: float | None = None
    max: float | None = None
    default: float | None = None
    notes: str | None = None
    information: str | None = None
    extra: dict[str, Any] | None = None
    length: int = 1
    bcd: bool = False
    bits: list[Any] | None = None

    model_config = pydantic.ConfigDict(extra="allow")  # pragma: no cover

<<<<<<< HEAD
    @pydantic.model_validator(mode="before")
    @classmethod
    def _normalise_fields(cls, data: dict[str, Any]) -> dict[str, Any]:
        # Allow string/int function codes and normalise them early
        if "function" in data:
            data["function"] = _normalise_function(data["function"])
        return data
=======
    @pydantic.field_validator("function", mode="before")
    @classmethod
    def normalise_function(cls, v: Any) -> str:
        """Accept numeric/alias function codes and normalise to two digits."""
        if isinstance(v, int):
            if 1 <= v <= 4:
                return f"{v:02d}"
            raise ValueError("function code must be between 1 and 4")
        if isinstance(v, str):
            v = _normalise_function(v)
            if v.isdigit():
                iv = int(v)
                if 1 <= iv <= 4:
                    return f"{iv:02d}"
            return v
        raise TypeError("function code must be str or int")
>>>>>>> 80c97bde

    @pydantic.model_validator(mode="after")
    def check_consistency(self) -> "RegisterDefinition":  # pragma: no cover
        if int(self.address_hex, 16) != self.address_dec:
            raise ValueError("address_hex does not match address_dec")

        typ = (self.extra or {}).get("type")
<<<<<<< HEAD
        if typ is not None:
            try:
                reg_type = RegisterType(typ)
            except ValueError as err:
                raise ValueError(f"unsupported type: {typ}") from err
        else:
            reg_type = None

        type_lengths = {
            RegisterType.U16: 1,
            RegisterType.I16: 1,
            RegisterType.BITMASK: 1,
            RegisterType.U32: 2,
            RegisterType.I32: 2,
            RegisterType.F32: 2,
            RegisterType.U64: 4,
            RegisterType.I64: 4,
            RegisterType.F64: 4,
        }

        if reg_type == RegisterType.STRING:
=======
        if typ in {"uint", "int", "float"}:
            raise ValueError("type aliases are not allowed")
        if typ == "string":
>>>>>>> 80c97bde
            if self.length < 1:
                raise ValueError("string type requires length >= 1")
        elif reg_type in type_lengths:
            expected = type_lengths[reg_type]
            if self.length != expected:
                raise ValueError("length does not match type")

        if self.function in {1, 2} and self.access not in {"R", "R/-"}:
            raise ValueError("read-only functions must have R access")

        if self.min is not None and self.max is not None and self.min > self.max:
            raise ValueError("min greater than max")
        if self.default is not None:
            if self.min is not None and self.default < self.min:
                raise ValueError("default below min")
            if self.max is not None and self.default > self.max:
                raise ValueError("default above max")

        if self.bits is not None:
            if not (self.extra and self.extra.get("bitmask")):
                raise ValueError("bits provided without extra.bitmask")

            if len(self.bits) > 16:
                raise ValueError("bits index out of range")

            for idx, bit in enumerate(self.bits):
                if not isinstance(bit, dict):
                    raise ValueError("bits entries must be objects")

                name = bit.get("name")
                if not isinstance(name, str) or not re.fullmatch(r"[a-z0-9_]+", name):
                    raise ValueError("bit name must be snake_case")

                index = bit.get("index", idx)
                if not isinstance(index, int) or isinstance(index, bool):
                    raise ValueError("bit index must be an integer")
                if index != idx:
                    raise ValueError("bits must be in implicit index order")
                if not 0 <= index <= 15:
                    raise ValueError("bit index out of range")

            bitmask_val = self.extra.get("bitmask") if self.extra else None
            mask_int: int | None = None
            if isinstance(bitmask_val, str):
                try:
                    mask_int = int(bitmask_val, 0)
                except ValueError:
                    mask_int = None
            elif isinstance(bitmask_val, int) and not isinstance(bitmask_val, bool):
                mask_int = bitmask_val
            if mask_int is not None and len(self.bits) > mask_int.bit_length():
                raise ValueError("bits exceed bitmask width")
<<<<<<< HEAD
            if len(self.bits) > 16:
                raise ValueError("bits exceed 16 entries")
            for idx, bit in enumerate(self.bits):
                if idx > 15:
                    raise ValueError("bit index out of range")
                name = bit.get("name") if isinstance(bit, dict) else str(bit)
                if name and not re.fullmatch(r"[a-z0-9_]+", name):
=======
            for bit in self.bits:
                name = bit.get("name") if isinstance(bit, dict) else bit
                if not isinstance(name, str) or not re.fullmatch(r"[a-z0-9_]+", name):
>>>>>>> 80c97bde
                    raise ValueError("bit names must be snake_case")

        return self

    @pydantic.field_validator("name")
    @classmethod
    def name_is_snake(cls, v: str) -> str:  # pragma: no cover
        if not re.fullmatch(r"[a-z0-9_]+", v):
            raise ValueError("name must be snake_case")
        return v


class RegisterList(pydantic.RootModel[list[RegisterDefinition]]):
    """Container model to validate a list of registers."""

    @pydantic.model_validator(mode="after")
    def unique(self) -> "RegisterList":  # pragma: no cover
        seen_pairs: set[tuple[int, int]] = set()
        seen_names: set[str] = set()
        for reg in self.root:
            fn = _normalise_function(reg.function)
            name = _normalise_name(reg.name)
            pair = (fn, reg.address_dec)
            if pair in seen_pairs:
                raise ValueError(f"duplicate register pair: {pair}")
            if name in seen_names:
                raise ValueError(f"duplicate register name: {name}")
            seen_pairs.add(pair)
            seen_names.add(name)
        return self
<|MERGE_RESOLUTION|>--- conflicted
+++ resolved
@@ -88,7 +88,7 @@
 
     model_config = pydantic.ConfigDict(extra="allow")  # pragma: no cover
 
-<<<<<<< HEAD
+
     @pydantic.model_validator(mode="before")
     @classmethod
     def _normalise_fields(cls, data: dict[str, Any]) -> dict[str, Any]:
@@ -96,7 +96,6 @@
         if "function" in data:
             data["function"] = _normalise_function(data["function"])
         return data
-=======
     @pydantic.field_validator("function", mode="before")
     @classmethod
     def normalise_function(cls, v: Any) -> str:
@@ -113,7 +112,6 @@
                     return f"{iv:02d}"
             return v
         raise TypeError("function code must be str or int")
->>>>>>> 80c97bde
 
     @pydantic.model_validator(mode="after")
     def check_consistency(self) -> "RegisterDefinition":  # pragma: no cover
@@ -121,7 +119,6 @@
             raise ValueError("address_hex does not match address_dec")
 
         typ = (self.extra or {}).get("type")
-<<<<<<< HEAD
         if typ is not None:
             try:
                 reg_type = RegisterType(typ)
@@ -143,11 +140,9 @@
         }
 
         if reg_type == RegisterType.STRING:
-=======
         if typ in {"uint", "int", "float"}:
             raise ValueError("type aliases are not allowed")
         if typ == "string":
->>>>>>> 80c97bde
             if self.length < 1:
                 raise ValueError("string type requires length >= 1")
         elif reg_type in type_lengths:
@@ -200,7 +195,6 @@
                 mask_int = bitmask_val
             if mask_int is not None and len(self.bits) > mask_int.bit_length():
                 raise ValueError("bits exceed bitmask width")
-<<<<<<< HEAD
             if len(self.bits) > 16:
                 raise ValueError("bits exceed 16 entries")
             for idx, bit in enumerate(self.bits):
@@ -208,11 +202,9 @@
                     raise ValueError("bit index out of range")
                 name = bit.get("name") if isinstance(bit, dict) else str(bit)
                 if name and not re.fullmatch(r"[a-z0-9_]+", name):
-=======
             for bit in self.bits:
                 name = bit.get("name") if isinstance(bit, dict) else bit
                 if not isinstance(name, str) or not re.fullmatch(r"[a-z0-9_]+", name):
->>>>>>> 80c97bde
                     raise ValueError("bit names must be snake_case")
 
         return self
