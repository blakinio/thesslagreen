from __future__ import annotations

"""Pydantic models describing register definitions.

This module validates the raw JSON register description bundled with the
integration.  The previous implementation had become a little tangled due to
multiple rounds of feature additions.  The file is rewritten here to add a few
new capabilities while keeping the validation logic focused and explicit.

Key features implemented:

* ``function`` and ``address_dec`` may be provided as either integers or
  strings (decimal or hexadecimal).  Values are normalised to integers and a
  canonical hexadecimal representation is stored in ``address_hex``.
* ``length`` accepts ``count`` as an alias.
* Shorthand type identifiers (``u16``, ``i16`` … ``f64``, ``string``,
  ``bitmask``) are mapped to the existing ``extra["type"]`` representation and
  the expected register word count is enforced.
"""

import re
from enum import Enum
from typing import Any, Literal

import pydantic

from ..utils import _normalise_name


# ---------------------------------------------------------------------------
# Helpers
# ---------------------------------------------------------------------------


def _normalise_function(fn: int | str) -> int:
    """Return canonical integer Modbus function code.

    String aliases like ``"coil_registers"`` or zero‑padded values are mapped
    to their numeric equivalents.  Values outside the ``1``–``4`` range raise a
    ``ValueError``.
    """

    mapping = {
        "coil": 1,
        "coils": 1,
        "coil_registers": 1,
        "discrete": 2,
        "discrete_input": 2,
        "discrete_inputs": 2,
        "holding": 3,
        "holding_register": 3,
        "holding_registers": 3,
        "input": 4,
        "input_register": 4,
        "input_registers": 4,
        "inputregister": 4,
        "inputregisters": 4,
    }

    if isinstance(fn, str):
        key = fn.lower().replace(" ", "_")
        fn = mapping.get(key, fn)
        try:
            fn = int(fn)
        except (TypeError, ValueError) as err:  # pragma: no cover - defensive
            raise ValueError(f"unknown function code: {fn}") from err

    if fn not in {1, 2, 3, 4}:  # pragma: no cover - defensive
        raise ValueError(f"unknown function code: {fn}")

    return fn


class RegisterType(str, Enum):
    """Supported register data types."""

    U16 = "u16"
    I16 = "i16"
    U32 = "u32"
    I32 = "i32"
    F32 = "f32"
    U64 = "u64"
    I64 = "i64"
    F64 = "f64"
    STRING = "string"
    BITMASK = "bitmask"


# Expected register counts for the shorthand types above
_TYPE_LENGTHS: dict[str, int | None] = {
    "u16": 1,
    "i16": 1,
    "bitmask": 1,
    "u32": 2,
    "i32": 2,
    "f32": 2,
    "u64": 4,
    "i64": 4,
    "f64": 4,
    "string": None,  # variable length
}


class RegisterDefinition(pydantic.BaseModel):
    """Schema describing a raw register definition from JSON."""

    function: int
    address_dec: int
    address_hex: str
    name: str
    access: Literal["R/-", "R/W", "R", "W"]
    unit: str | None = None
    enum: dict[str, Any] | None = None
    multiplier: float | None = None
    resolution: float | None = None
    description: str | None = None
    description_en: str | None = None
    min: float | None = None
    max: float | None = None
    default: float | None = None
    notes: str | None = None
    information: str | None = None
    extra: dict[str, Any] | None = None
    length: int = 1
    bcd: bool = False
    bits: list[Any] | None = None

    model_config = pydantic.ConfigDict(extra="allow")  # pragma: no cover

    # ------------------------------------------------------------------
    # Normalisation helpers
    # ------------------------------------------------------------------

    @pydantic.model_validator(mode="before")
    @classmethod
    def _normalise_fields(cls, data: dict[str, Any]) -> dict[str, Any]:
        """Normalise raw input from JSON.

        * ``function`` and ``address_dec`` accept ``int`` or ``str`` (decimal or
          hexadecimal) and are converted to integers.  ``address_hex`` is
          canonicalised to a ``0x`` prefixed lowercase string.
        * ``count`` may be supplied instead of ``length``.
        * A top level ``type`` key is translated into ``extra['type']`` and the
          expected ``length`` is enforced or filled in.
        """

        # Allow ``count`` as an alias for ``length``
        if "count" in data and "length" not in data:
            data["length"] = data.pop("count")

        # Normalise function code
        if "function" in data:
            data["function"] = _normalise_function(data["function"])

        # Normalise address
        if "address_dec" in data:
            addr_dec = data["address_dec"]
            if isinstance(addr_dec, str):
                addr_dec = int(addr_dec, 0)
            elif not isinstance(addr_dec, int) or isinstance(addr_dec, bool):
                raise TypeError("address_dec must be int or str")
            data["address_dec"] = addr_dec

            # Canonical hex representation
            addr_hex = data.get("address_hex")
            if isinstance(addr_hex, int):
                addr_hex = hex(addr_hex)
            elif isinstance(addr_hex, str):
                addr_hex = hex(int(addr_hex, 0))
            else:
                addr_hex = hex(addr_dec)
            data["address_hex"] = addr_hex

        # Map shorthand ``type`` field
        typ = data.pop("type", None)
        if typ is not None:
            extra = data.setdefault("extra", {})
            extra["type"] = typ

        # Validate type and enforce/default length
        extra = data.get("extra") or {}
        typ = extra.get("type")
        if typ is not None:
            if typ in {"uint", "int", "float"}:
                raise ValueError("type aliases are not allowed")

            if typ in _TYPE_LENGTHS:
                expected = _TYPE_LENGTHS[typ]
                if expected is None:  # string type
                    length = data.get("length")
                    if length is None or length < 1:
                        raise ValueError("string type requires length >= 1")
                else:
                    if "length" in data:
                        if data["length"] != expected:
                            raise ValueError("length does not match type")
                    else:
                        data["length"] = expected

        return data

    @pydantic.field_validator("function")
    @classmethod
    def _check_function(cls, v: int) -> int:  # pragma: no cover - defensive
        if not 1 <= v <= 4:
            raise ValueError("function code must be between 1 and 4")
        return v

    # ------------------------------------------------------------------
    # Additional consistency checks
    # ------------------------------------------------------------------

    @pydantic.model_validator(mode="after")
    def check_consistency(self) -> "RegisterDefinition":  # pragma: no cover
        if int(self.address_hex, 16) != self.address_dec:
            raise ValueError("address_hex does not match address_dec")

<<<<<<< HEAD
=======
        typ = (self.extra or {}).get("type")
        if typ is not None:
            try:
                reg_type = RegisterType(typ)
            except ValueError as err:
                raise ValueError(f"unsupported type: {typ}") from err
        else:
            reg_type = None

        type_lengths = {
            RegisterType.U16: 1,
            RegisterType.I16: 1,
            RegisterType.BITMASK: 1,
            RegisterType.U32: 2,
            RegisterType.I32: 2,
            RegisterType.F32: 2,
            RegisterType.U64: 4,
            RegisterType.I64: 4,
            RegisterType.F64: 4,
        }

        if typ in {"uint", "int", "float"}:
            raise ValueError("type aliases are not allowed")
        if reg_type == RegisterType.STRING:
            if self.length < 1:
                raise ValueError("string type requires length >= 1")
        elif reg_type in type_lengths:
            expected = type_lengths[reg_type]
            if self.length != expected:
                raise ValueError("length does not match type")

>>>>>>> 61c8d9ec
        if self.function in {1, 2} and self.access not in {"R", "R/-"}:
            raise ValueError("read-only functions must have R access")

        if self.min is not None and self.max is not None and self.min > self.max:
            raise ValueError("min greater than max")
        if self.default is not None:
            if self.min is not None and self.default < self.min:
                raise ValueError("default below min")
            if self.max is not None and self.default > self.max:
                raise ValueError("default above max")

        if self.bits is not None:
            if not (self.extra and self.extra.get("bitmask")):
                raise ValueError("bits provided without extra.bitmask")
            if len(self.bits) > 16:
                raise ValueError("bits exceed 16 entries")

            seen_indices: set[int] = set()
            for bit in self.bits:
                if not isinstance(bit, dict):
                    raise ValueError("bits entries must be objects")
                if "index" not in bit or "name" not in bit:
                    raise ValueError("bits entries must have index and name")

                index = bit["index"]
                name = bit["name"]

                if not isinstance(index, int) or isinstance(index, bool):
                    raise ValueError("bit index must be an integer")
                if not 0 <= index <= 15:
                    raise ValueError("bit index out of range")
                if index in seen_indices:
                    raise ValueError("bit indices must be unique")
                seen_indices.add(index)

                if not isinstance(name, str) or not re.fullmatch(r"[a-z0-9_]+", name):
                    raise ValueError("bit name must be snake_case")

            bitmask_val = self.extra.get("bitmask") if self.extra else None
            mask_int: int | None = None
            if isinstance(bitmask_val, str):
                try:
                    mask_int = int(bitmask_val, 0)
                except ValueError:
                    mask_int = None
            elif isinstance(bitmask_val, int) and not isinstance(bitmask_val, bool):
                mask_int = bitmask_val
<<<<<<< HEAD

            if mask_int is not None and len(self.bits) > mask_int.bit_length():
=======
            if mask_int is not None and max(seen_indices, default=-1) >= mask_int.bit_length():
>>>>>>> 61c8d9ec
                raise ValueError("bits exceed bitmask width")

        return self

    @pydantic.field_validator("name")
    @classmethod
    def name_is_snake(cls, v: str) -> str:  # pragma: no cover
        if not re.fullmatch(r"[a-z0-9_]+", v):
            raise ValueError("name must be snake_case")
        return v


class RegisterList(pydantic.RootModel[list[RegisterDefinition]]):
    """Container model to validate a list of registers."""

    @pydantic.model_validator(mode="after")
    def unique(self) -> "RegisterList":  # pragma: no cover
        seen_pairs: set[tuple[int, int]] = set()
        seen_names: set[str] = set()
        for reg in self.root:
            fn = _normalise_function(reg.function)
            name = _normalise_name(reg.name)
            pair = (fn, reg.address_dec)
            if pair in seen_pairs:
                raise ValueError(f"duplicate register pair: {pair}")
            if name in seen_names:
                raise ValueError(f"duplicate register name: {name}")
            seen_pairs.add(pair)
            seen_names.add(name)
        return self
<|MERGE_RESOLUTION|>--- conflicted
+++ resolved
@@ -215,8 +215,6 @@
         if int(self.address_hex, 16) != self.address_dec:
             raise ValueError("address_hex does not match address_dec")
 
-<<<<<<< HEAD
-=======
         typ = (self.extra or {}).get("type")
         if typ is not None:
             try:
@@ -248,7 +246,6 @@
             if self.length != expected:
                 raise ValueError("length does not match type")
 
->>>>>>> 61c8d9ec
         if self.function in {1, 2} and self.access not in {"R", "R/-"}:
             raise ValueError("read-only functions must have R access")
 
@@ -296,12 +293,9 @@
                     mask_int = None
             elif isinstance(bitmask_val, int) and not isinstance(bitmask_val, bool):
                 mask_int = bitmask_val
-<<<<<<< HEAD
 
             if mask_int is not None and len(self.bits) > mask_int.bit_length():
-=======
             if mask_int is not None and max(seen_indices, default=-1) >= mask_int.bit_length():
->>>>>>> 61c8d9ec
                 raise ValueError("bits exceed bitmask width")
 
         return self
