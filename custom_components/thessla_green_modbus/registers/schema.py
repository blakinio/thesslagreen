--- conflicted
+++ resolved
@@ -267,7 +267,6 @@
                 if not isinstance(name, str) or not re.fullmatch(r"[a-z0-9_]+", name):
                     raise ValueError("bit name must be snake_case")
 
-<<<<<<< HEAD
         if self.min is not None and self.max is not None and self.min > self.max:
             raise ValueError("min greater than max")
         if self.default is not None:
@@ -275,7 +274,6 @@
                 raise ValueError("default below min")
             if self.max is not None and self.default > self.max:
                 raise ValueError("default above max")
-=======
             bitmask_val = self.extra.get("bitmask") if self.extra else None
             mask_int: int | None = None
             if isinstance(bitmask_val, str):
@@ -296,7 +294,6 @@
                 name = bit.get("name") if isinstance(bit, dict) else str(bit)
                 if not isinstance(name, str) or not re.fullmatch(r"[a-z0-9_]+", name):
                     raise ValueError("bit names must be snake_case")
->>>>>>> 468b258d
 
         return self
 
