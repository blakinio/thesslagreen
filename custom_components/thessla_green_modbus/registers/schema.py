from __future__ import annotations

"""Pydantic models describing register definitions.

This module validates the raw JSON register description bundled with the
integration.  The previous implementation had become a little tangled due to
multiple rounds of feature additions.  The file is rewritten here to add a few
new capabilities while keeping the validation logic focused and explicit.

Key features implemented:

* ``function`` accepts integers or strings and is normalised to the canonical
  integer form (``1`` … ``4``).
* ``address_dec`` may be provided as either an integer or string.  A canonical
  ``0x`` prefixed form is stored in ``address_hex`` and the two representations
  are cross‑checked for consistency.
* ``length`` accepts ``count`` as an alias.
* A top level ``type`` field is supported.  It accepts shorthand identifiers
  (``u16``, ``i16`` … ``f64``, ``string``, ``bitmask``) and the expected
  register count is enforced or defaulted.
"""

import re
from enum import Enum
from typing import Any, Literal

import pydantic
from pydantic import AliasChoices, Field

from ..utils import _normalise_name

# ---------------------------------------------------------------------------
# Helpers
# ---------------------------------------------------------------------------


def _normalise_function(fn: int | str) -> int:
    """Return canonical integer Modbus function code.

    String aliases like ``"coil_registers"`` or zero‑padded values are mapped
    to their numeric equivalents.  Values outside the ``1``–``4`` range raise a
    ``ValueError``.
    """

    mapping = {
        "coil": 1,
        "coils": 1,
        "coil_registers": 1,
        "discrete": 2,
        "discrete_input": 2,
        "discrete_inputs": 2,
        "holding": 3,
        "holding_register": 3,
        "holding_registers": 3,
        "input": 4,
        "input_register": 4,
        "input_registers": 4,
        "inputregister": 4,
        "inputregisters": 4,
    }

    if isinstance(fn, str):
        key = fn.lower().replace(" ", "_")
        fn = mapping.get(key, fn)
        try:
            fn = int(fn)
        except (TypeError, ValueError) as err:  # pragma: no cover - defensive
            raise ValueError(f"unknown function code: {fn}") from err

    if fn not in {1, 2, 3, 4}:  # pragma: no cover - defensive
        raise ValueError(f"unknown function code: {fn}")

    return fn


class RegisterType(str, Enum):
    """Supported register data types."""

    U16 = "u16"
    I16 = "i16"
    U32 = "u32"
    I32 = "i32"
    F32 = "f32"
    U64 = "u64"
    I64 = "i64"
    F64 = "f64"
    STRING = "string"
    BITMASK = "bitmask"


# Expected register counts for the shorthand types above
_TYPE_LENGTHS: dict[str, int | None] = {
    "u16": 1,
    "i16": 1,
    "bitmask": 1,
    "u32": 2,
    "i32": 2,
    "f32": 2,
    "u64": 4,
    "i64": 4,
    "f64": 4,
    "string": None,  # variable length
}


class RegisterDefinition(pydantic.BaseModel):
    """Schema describing a raw register definition from JSON."""

    function: int
    address_dec: int
    address_hex: str
    name: str
    access: Literal["R/-", "R/W", "R", "W"]
    unit: str | None = None
    enum: dict[str, Any] | None = None
    multiplier: float | None = None
    resolution: float | None = None
    description: str | None = None
    description_en: str | None = None
    min: float | None = None
    max: float | None = None
    default: float | None = None
    notes: str | None = None
    information: str | None = None
    extra: dict[str, Any] | None = None
    length: int = Field(1, validation_alias=AliasChoices("length", "count"))
    bcd: bool = False
    bits: list[Any] | None = None
    type: RegisterType | None = None

    model_config = pydantic.ConfigDict(extra="allow")  # pragma: no cover

    # ------------------------------------------------------------------
    # Normalisation helpers
    # ------------------------------------------------------------------

    @pydantic.model_validator(mode="before")
    @classmethod
    def _normalise_fields(cls, data: dict[str, Any]) -> dict[str, Any]:
        """Normalise raw input from JSON."""

        # Normalise function code -> canonical integer
        if "function" in data:
            fn_int = _normalise_function(data["function"])
            data["function"] = fn_int

        # Normalise address_dec
        addr_dec = data.get("address_dec")
        if addr_dec is not None:
            if isinstance(addr_dec, str):
                addr_dec = int(addr_dec, 0)
            elif not isinstance(addr_dec, int) or isinstance(addr_dec, bool):
                raise TypeError("address_dec must be int or str")
            data["address_dec"] = addr_dec

        # Normalise address_hex
        addr_hex = data.get("address_hex")
        if addr_hex is not None:
            if isinstance(addr_hex, str):
                addr_hex = addr_hex.lower()
                addr_hex = addr_hex[2:] if addr_hex.startswith("0x") else addr_hex
                addr_hex_int = int(addr_hex, 16)
            elif isinstance(addr_hex, int) and not isinstance(addr_hex, bool):
                addr_hex_int = addr_hex
            else:  # pragma: no cover - defensive
                raise TypeError("address_hex must be str or int")
            data["address_hex"] = hex(addr_hex_int)
        elif addr_dec is not None:
            data["address_hex"] = hex(addr_dec)

        # Handle type field (may be top level or inside extra)
        typ = data.pop("type", None)
        extra = data.get("extra")
        if typ is None and isinstance(extra, dict):
            typ = extra.get("type")
        if extra is None:
            extra = {}
        if typ is not None:
            extra.setdefault("type", typ)
            data["type"] = typ
        if extra:
            data["extra"] = extra

        # Enforce/default length based on type
        typ = data.get("type")
        if typ is not None:
            if typ in {"uint", "int", "float"}:
                raise ValueError("type aliases are not allowed")
            expected = _TYPE_LENGTHS.get(typ)
            if expected is None:  # string type
                length = data.get("length")
                if length is None or length < 1:
                    raise ValueError("string type requires length >= 1")
            else:
                if "length" in data:
                    if data["length"] != expected:
                        raise ValueError("length does not match type")
                else:
                    data["length"] = expected

        return data

    @pydantic.field_validator("function")
    @classmethod
    def _check_function(cls, v: int) -> int:  # pragma: no cover - defensive
        if v not in {1, 2, 3, 4}:
            raise ValueError("function code must be between 1 and 4")
        return v

    # ------------------------------------------------------------------
    # Additional consistency checks
    # ------------------------------------------------------------------

    @pydantic.model_validator(mode="after")
    def check_consistency(self) -> "RegisterDefinition":  # pragma: no cover
        if int(self.address_hex, 16) != self.address_dec:
            raise ValueError("address_hex does not match address_dec")

        if self.type is not None:
            try:
                reg_type = RegisterType(self.type)
            except ValueError as err:  # pragma: no cover - defensive
                raise ValueError(f"unsupported type: {self.type}") from err
            expected = _TYPE_LENGTHS.get(self.type)
            if expected is None:
                if self.length < 1:
                    raise ValueError("string type requires length >= 1")
            elif self.length != expected:
                raise ValueError("length does not match type")

        if self.function in {1, 2} and self.access not in {"R", "R/-"}:
            raise ValueError("read-only functions must have R access")

        if self.enum is not None:
            if not isinstance(self.enum, dict):
                raise ValueError("enum must be a mapping")
            for k, v in self.enum.items():
                try:
                    int(k)
                except (TypeError, ValueError):
                    raise ValueError("enum keys must be numeric")
                if not isinstance(v, str):
                    raise ValueError("enum values must be strings")

        if self.bits is not None:
            if len(self.bits) > 16:
                raise ValueError("bits exceed 16 entries")
            seen_indices: set[int] = set()
            for bit in self.bits:
                if not isinstance(bit, dict):
                    raise ValueError("bits entries must be objects")
                if "index" not in bit or "name" not in bit:
                    raise ValueError("bits entries must have index and name")
                idx = bit["index"]
                name = bit["name"]
                if not isinstance(idx, int) or isinstance(idx, bool):
                    raise ValueError("bit index must be an integer")
                if not 0 <= idx <= 15:
                    raise ValueError("bit index out of range")
                if idx in seen_indices:
                    raise ValueError("bit indices must be unique")
                if not isinstance(name, str) or not re.fullmatch(r"[a-z0-9_]+", name):
                    raise ValueError("bit name must be snake_case")
                seen_indices.add(idx)

<<<<<<< HEAD
        if self.min is not None and self.max is not None and self.min > self.max:
            raise ValueError("min greater than max")
        if self.default is not None:
            if self.min is not None and self.default < self.min:
                raise ValueError("default below min")
            if self.max is not None and self.default > self.max:
                raise ValueError("default above max")
=======
            bitmask_val = self.extra.get("bitmask") if self.extra else None
            mask_int: int | None = None
            if isinstance(bitmask_val, str):
                try:
                    mask_int = int(bitmask_val, 0)
                except ValueError:
                    mask_int = None
            elif isinstance(bitmask_val, int) and not isinstance(bitmask_val, bool):
                mask_int = bitmask_val

            if mask_int is not None and max(seen_indices, default=-1) >= mask_int.bit_length():
                raise ValueError("bits exceed bitmask width")
>>>>>>> 1f8acc69

        if self.min is not None and self.max is not None and self.min > self.max:
            raise ValueError("min greater than max")
        if self.default is not None:
            if self.min is not None and self.default < self.min:
                raise ValueError("default below min")
            if self.max is not None and self.default > self.max:
                raise ValueError("default above max")
        return self

    @pydantic.field_validator("name")
    @classmethod
    def name_is_snake(cls, v: str) -> str:  # pragma: no cover
        if not re.fullmatch(r"[a-z0-9_]+", v):
            raise ValueError("name must be snake_case")
        return v


class RegisterList(pydantic.RootModel[list[RegisterDefinition]]):
    """Container model to validate a list of registers."""

    @pydantic.model_validator(mode="after")
    def unique(self) -> "RegisterList":  # pragma: no cover
        seen_pairs: set[tuple[int, int]] = set()
        seen_names: set[str] = set()
        for reg in self.root:
            fn = _normalise_function(reg.function)
            name = _normalise_name(reg.name)
            pair = (fn, reg.address_dec)
            if pair in seen_pairs:
                raise ValueError(f"duplicate register pair: {pair}")
            if name in seen_names:
                raise ValueError(f"duplicate register name: {name}")
            seen_pairs.add(pair)
            seen_names.add(name)
        return self
<|MERGE_RESOLUTION|>--- conflicted
+++ resolved
@@ -263,7 +263,6 @@
                     raise ValueError("bit name must be snake_case")
                 seen_indices.add(idx)
 
-<<<<<<< HEAD
         if self.min is not None and self.max is not None and self.min > self.max:
             raise ValueError("min greater than max")
         if self.default is not None:
@@ -271,7 +270,6 @@
                 raise ValueError("default below min")
             if self.max is not None and self.default > self.max:
                 raise ValueError("default above max")
-=======
             bitmask_val = self.extra.get("bitmask") if self.extra else None
             mask_int: int | None = None
             if isinstance(bitmask_val, str):
@@ -284,7 +282,6 @@
 
             if mask_int is not None and max(seen_indices, default=-1) >= mask_int.bit_length():
                 raise ValueError("bits exceed bitmask width")
->>>>>>> 1f8acc69
 
         if self.min is not None and self.max is not None and self.min > self.max:
             raise ValueError("min greater than max")
