"""Loader for Modbus register definitions.

This module reads the bundled ``thessla_green_registers_full.json`` file and
exposes a small helper API used by the integration and the tests.  The JSON file
contains the canonical list of registers together with metadata describing how a
raw register value should be interpreted.

Only a fairly small subset of the original project is required for the unit
tests in this kata, therefore the implementation below purposely focuses on the
features that are exercised in the tests: parsing of the JSON file, decoding of
values using ``enum``/``multiplier``/``resolution`` information, optional BCD
time handling for schedule registers and grouping of addresses for efficient
reads.
"""

from __future__ import annotations

import hashlib
import json
import logging
import re
from dataclasses import dataclass
from datetime import time
from pathlib import Path
from typing import Any, Dict, List, Tuple

from ..schedule_helpers import bcd_to_time, time_to_bcd

_LOGGER = logging.getLogger(__name__)

# ---------------------------------------------------------------------------
# Data model
# ---------------------------------------------------------------------------


@dataclass(slots=True)
class Register:
    """Definition of a single Modbus register."""

    function: str
    address: int
    name: str
    access: str
    description: str | None = None
    unit: str | None = None
    multiplier: float | None = None
    resolution: float | None = None
    min: float | None = None
    max: float | None = None
    default: float | None = None
    enum: Dict[int | str, Any] | None = None
    notes: str | None = None
    information: str | None = None
    extra: Dict[str, Any] | None = None
    length: int = 1
    bcd: bool = False

    # ------------------------------------------------------------------
    # Value helpers
    # ------------------------------------------------------------------
    def decode(self, raw: int) -> Any:
        """Decode ``raw`` according to the register metadata."""

        if raw == 0x8000:  # common sentinel used by the device
            return None

        # Enumerations map raw numeric values to labels for holding/input registers
        if self.enum is not None and self.function in ("03", "04"):
            if raw in self.enum:
                return self.enum[raw]
            if str(raw) in self.enum:
                return self.enum[str(raw)]

        value: Any = raw
        if self.multiplier is not None:
            value = value * self.multiplier
        if self.resolution is not None:
            steps = round(value / self.resolution)
            value = steps * self.resolution

        if self.extra and self.extra.get("aatt"):
            airflow = (raw >> 8) & 0xFF
            temp = (raw & 0xFF) / 2
            return airflow, temp

        if self.bcd:
            try:
                t = bcd_to_time(raw)
            except Exception:  # pragma: no cover - defensive
                return value
            return f"{t.hour:02d}:{t.minute:02d}"

        return value

    def encode(self, value: Any) -> int:
        """Encode ``value`` into the raw register representation."""

        if self.bcd:
            if isinstance(value, str):
                hours, minutes = (int(x) for x in value.split(":"))
            elif isinstance(value, int):
                hours, minutes = divmod(value, 60)
            elif isinstance(value, (tuple, list)):
                hours, minutes = int(value[0]), int(value[1])
            else:  # pragma: no cover - defensive
                raise ValueError(f"Unsupported BCD value: {value}")
            return time_to_bcd(time(hours, minutes))

        if self.extra and self.extra.get("aatt"):
            airflow, temp = (
                value if isinstance(value, (list, tuple)) else (value["airflow"], value["temp"])
            )  # type: ignore[index]
            return (int(airflow) << 8) | (int(round(float(temp) * 2)) & 0xFF)

        raw: Any = value
        if self.enum and isinstance(value, str) and self.function in ("03", "04"):
            # Reverse lookup
            for k, v in self.enum.items():
                if v == value:
                    raw = int(k)
                    break
        if self.multiplier is not None:
            raw = int(round(float(raw) / self.multiplier))
        if self.resolution is not None:
            step = self.resolution
            raw = int(round(float(raw) / step) * step)
        return int(raw)


# ---------------------------------------------------------------------------
# Loading helpers
# ---------------------------------------------------------------------------

_SPECIAL_MODES_PATH = Path(__file__).resolve().parents[1] / "options" / "special_modes.json"
try:  # pragma: no cover - defensive
    _SPECIAL_MODES_ENUM = {
        key.split("_")[-1]: idx
        for idx, key in enumerate(json.loads(_SPECIAL_MODES_PATH.read_text()))
    }
except Exception:  # pragma: no cover - defensive
    _SPECIAL_MODES_ENUM: Dict[str, int] = {}

# Path to bundled register definitions
_REGISTERS_PATH = Path(__file__).with_name("thessla_green_registers_full.json")


def _normalise_function(fn: str) -> str:
    mapping = {
        # Function code 01: coils
        "01": "01",
        "1": "01",
        "coil": "01",
        "coil register": "01",
        "coil registers": "01",
        "coil_register": "01",
        "coil_registers": "01",
        "coils": "01",
        # Function code 02: discrete inputs
        "02": "02",
        "2": "02",
        "discrete": "02",
        "discrete input": "02",
        "discrete inputs": "02",
        "discrete_input": "02",
        "discrete_inputs": "02",
        "discreteinput": "02",
        "discreteinputs": "02",
        # Function code 03: holding registers
        "03": "03",
        "3": "03",
        "holding": "03",
        "holding register": "03",
        "holding registers": "03",
        "holding_register": "03",
        "holding_registers": "03",
        "holdingregister": "03",
        "holdingregisters": "03",
        # Function code 04: input registers
        "04": "04",
        "4": "04",
        "input": "04",
        "input register": "04",
        "input registers": "04",
        "input_register": "04",
        "input_registers": "04",
        "inputregister": "04",
        "inputregisters": "04",
    }
    return mapping.get(fn.lower(), fn)



def _validate_item(item: Dict[str, Any]) -> None:
    """Validate raw register definition ``item``.

    Only a minimal subset of fields is required by the tests.  We ensure
    presence of the mandatory keys and verify basic types so that obviously
    malformed definitions are rejected with a :class:`ValueError`.
    """

    if not isinstance(item, dict):
        raise ValueError("register entry must be an object")
    if not isinstance(item.get("name"), str):
        raise ValueError("missing or invalid 'name'")
    if item.get("function") is None:
        raise ValueError("missing 'function'")
    if not isinstance(item["function"], (str, int)):
        raise ValueError("invalid 'function'")
    if item.get("address_dec") is None and item.get("address_hex") is None:
        raise ValueError("missing address field")
    if item.get("address_dec") is not None and not isinstance(item["address_dec"], int):
        raise ValueError("'address_dec' must be int")
    if item.get("address_hex") is not None:
        if not isinstance(item["address_hex"], str):
            raise ValueError("'address_hex' must be str")
        # ensure the value is a valid hexadecimal number
        int(str(item["address_hex"]), 16)
    if item.get("enum") is not None and not isinstance(item["enum"], dict):
        raise ValueError("'enum' must be a mapping")
    if item.get("extra") is not None and not isinstance(item["extra"], dict):
        raise ValueError("'extra' must be a mapping")
    if item.get("length") is not None and not isinstance(item["length"], int):
        raise ValueError("'length' must be an integer")
    if item.get("bcd") is not None and not isinstance(item["bcd"], bool):
        raise ValueError("'bcd' must be a boolean")

def _normalise_name(name: str) -> str:
    """Convert register names to ``snake_case`` and fix known typos."""

    # Convert camelCase or dash/space separated names to snake_case
    name = name.replace("-", "_").replace(" ", "_")
    s1 = re.sub("(.)([A-Z][a-z]+)", r"\1_\2", name)
    snake = re.sub("([a-z0-9])([A-Z])", r"\1_\2", s1).lower()

    fixes = {
        "duct_warter_heater_pump": "duct_water_heater_pump",
        "required_temp": "required_temperature",
        "specialmode": "special_mode",
    }
    return fixes.get(snake, snake)



# ---------------------------------------------------------------------------
# Register loading helpers
# ---------------------------------------------------------------------------


_REGISTERS_PATH = Path(__file__).resolve().with_name("thessla_green_registers_full.json")


def _load_registers_from_file() -> List[Register]:
    """Load register definitions from the bundled JSON file."""

<<<<<<< HEAD
    path = _REGISTERS_PATH
=======
>>>>>>> 7a06ce51
    try:
        raw = json.loads(_REGISTERS_PATH.read_text(encoding="utf-8"))
    except FileNotFoundError:  # pragma: no cover - sanity check
        _LOGGER.error("Register definition file missing: %s", _REGISTERS_PATH)
        return []
    except Exception:  # pragma: no cover - defensive
        _LOGGER.exception(
            "Failed to read register definitions from %s", _REGISTERS_PATH
        )
        return []

    items = raw.get("registers", raw) if isinstance(raw, dict) else raw

    registers: List[Register] = []
    for item in items:
        _validate_item(item)

        function = _normalise_function(str(item.get("function", "")))
        if item.get("address_dec") is not None:
            address = int(item["address_dec"])
        else:
            address = int(str(item.get("address_hex")), 16)
        if function == "02":
            address -= 1
        elif function == "03" and address >= 111:
            address -= 111

        name = _normalise_name(str(item["name"]))

        enum_map = item.get("enum")
        if name == "special_mode":
            enum_map = _SPECIAL_MODES_ENUM
        elif enum_map:
            if all(isinstance(k, (int, float)) or str(k).isdigit() for k in enum_map):
                enum_map = {int(k): v for k, v in enum_map.items()}
            elif all(
                isinstance(v, (int, float)) or str(v).isdigit() for v in enum_map.values()
            ):
                enum_map = {int(v): k for k, v in enum_map.items()}

        multiplier = item.get("multiplier")
        resolution = item.get("resolution")
        if multiplier is None and resolution is not None:
            multiplier = resolution

        registers.append(
            Register(
                function=function,
                address=address,
                name=name,
                access=str(item.get("access", "ro")),
                description=item.get("description"),
                unit=item.get("unit"),
                multiplier=multiplier,
                resolution=resolution,
                min=item.get("min"),
                max=item.get("max"),
                default=item.get("default"),
                enum=enum_map,
                notes=item.get("notes"),
                information=item.get("information"),
                extra=item.get("extra"),
                length=int(item.get("length", 1)),
                bcd=bool(item.get("bcd", False)),
            )
        )

    return registers


<<<<<<< HEAD
# Cache for loaded register definitions along with hash/mtime of the source file
_REGISTER_CACHE: Tuple[str, float, List[Register]] | None = None


def _file_signature(path: Path | None = None) -> Tuple[str, float]:
    """Return ``(hash, mtime)`` for the given register definition file."""

    target = path or _REGISTERS_PATH
    data = target.read_bytes()
    return hashlib.sha256(data).hexdigest(), target.stat().st_mtime
=======
# Cache for loaded register definitions and the file hash/mtime used to build it
_REGISTER_CACHE: List[Register] = []
_REGISTERS_HASH: str | None = None
_REGISTERS_MTIME: float | None = None


def _compute_file_hash(path: Path | None = None) -> str:
    """Return the SHA256 hash of the given registers file.

    ``path`` defaults to :data:`_REGISTERS_PATH` but is parameterised to make
    testing easier by allowing callers to pass a temporary file.
    """

    target = path or _REGISTERS_PATH
    try:
        data = target.read_bytes()
    except FileNotFoundError:  # pragma: no cover - sanity check
        _LOGGER.error("Register definition file missing: %s", target)
        return ""
    return hashlib.sha256(data).hexdigest()
>>>>>>> 7a06ce51


def _load_registers() -> List[Register]:
    """Return cached register definitions, reloading if the file changed."""

<<<<<<< HEAD
    global _REGISTER_CACHE

    current_hash, current_mtime = _file_signature()
    if (
        _REGISTER_CACHE is None
        or _REGISTER_CACHE[0] != current_hash
        or _REGISTER_CACHE[1] != current_mtime
    ):
        registers = _load_registers_from_file()
        _REGISTER_CACHE = (current_hash, current_mtime, registers)
    return _REGISTER_CACHE[2]


def _cache_clear() -> None:
    global _REGISTER_CACHE
    _REGISTER_CACHE = None
=======
    global _REGISTERS_HASH, _REGISTERS_MTIME
    try:
        stat = _REGISTERS_PATH.stat()
    except FileNotFoundError:  # pragma: no cover - sanity check
        _LOGGER.error("Register definition file missing: %s", _REGISTERS_PATH)
        _REGISTER_CACHE.clear()
        _REGISTERS_HASH = ""
        _REGISTERS_MTIME = None
        return _REGISTER_CACHE

    current_mtime = stat.st_mtime_ns
    current_hash = _compute_file_hash()
    if (
        not _REGISTER_CACHE
        or _REGISTERS_HASH != current_hash
        or _REGISTERS_MTIME != current_mtime
    ):
        _REGISTER_CACHE.clear()
        _REGISTER_CACHE.extend(_load_registers_from_file())
        _REGISTERS_HASH = current_hash
        _REGISTERS_MTIME = current_mtime
    return _REGISTER_CACHE


def _cache_clear() -> None:
    global _REGISTERS_HASH, _REGISTERS_MTIME
    _REGISTER_CACHE.clear()
    _REGISTERS_HASH = None
    _REGISTERS_MTIME = None
>>>>>>> 7a06ce51


_load_registers.cache_clear = _cache_clear  # type: ignore[attr-defined]


# Load register definitions once at import time
_load_registers()


# ---------------------------------------------------------------------------
# Public API
# ---------------------------------------------------------------------------


def get_all_registers() -> List[Register]:
    """Return a list of all known registers."""
    return list(_load_registers())


def get_registers_by_function(fn: str) -> List[Register]:
    """Return registers for the given function code or name."""
    code = _normalise_function(fn)
    return [r for r in _load_registers() if r.function == code]


def get_registers_hash() -> str:
    """Return the hash of the currently loaded register file."""

    return _REGISTER_CACHE[0] if _REGISTER_CACHE else ""


@dataclass(slots=True)
class ReadPlan:
    """Plan describing a consecutive block of registers to read."""

    function: str
    address: int
    length: int


def group_reads(max_block_size: int = 64) -> List[ReadPlan]:
    """Group registers into contiguous blocks for efficient reading."""

    plans: List[ReadPlan] = []
    regs_by_fn: Dict[str, List[int]] = {}

    for reg in _load_registers():
        addresses = list(range(reg.address, reg.address + reg.length))
        regs_by_fn.setdefault(reg.function, []).extend(addresses)

    for fn, addresses in regs_by_fn.items():
        addresses.sort()
        start = prev = addresses[0]
        length = 1
        for addr in addresses[1:]:
            if addr == prev + 1 and length < max_block_size:
                length += 1
            else:
                plans.append(ReadPlan(fn, start, length))
                start = addr
                length = 1
            prev = addr
        plans.append(ReadPlan(fn, start, length))

    return plans


__all__ = [
    "Register",
    "ReadPlan",
    "get_all_registers",
    "get_registers_by_function",
    "get_registers_hash",
    "group_reads",
]<|MERGE_RESOLUTION|>--- conflicted
+++ resolved
@@ -252,10 +252,7 @@
 def _load_registers_from_file() -> List[Register]:
     """Load register definitions from the bundled JSON file."""
 
-<<<<<<< HEAD
     path = _REGISTERS_PATH
-=======
->>>>>>> 7a06ce51
     try:
         raw = json.loads(_REGISTERS_PATH.read_text(encoding="utf-8"))
     except FileNotFoundError:  # pragma: no cover - sanity check
@@ -326,7 +323,6 @@
     return registers
 
 
-<<<<<<< HEAD
 # Cache for loaded register definitions along with hash/mtime of the source file
 _REGISTER_CACHE: Tuple[str, float, List[Register]] | None = None
 
@@ -337,7 +333,6 @@
     target = path or _REGISTERS_PATH
     data = target.read_bytes()
     return hashlib.sha256(data).hexdigest(), target.stat().st_mtime
-=======
 # Cache for loaded register definitions and the file hash/mtime used to build it
 _REGISTER_CACHE: List[Register] = []
 _REGISTERS_HASH: str | None = None
@@ -358,13 +353,11 @@
         _LOGGER.error("Register definition file missing: %s", target)
         return ""
     return hashlib.sha256(data).hexdigest()
->>>>>>> 7a06ce51
 
 
 def _load_registers() -> List[Register]:
     """Return cached register definitions, reloading if the file changed."""
 
-<<<<<<< HEAD
     global _REGISTER_CACHE
 
     current_hash, current_mtime = _file_signature()
@@ -381,7 +374,6 @@
 def _cache_clear() -> None:
     global _REGISTER_CACHE
     _REGISTER_CACHE = None
-=======
     global _REGISTERS_HASH, _REGISTERS_MTIME
     try:
         stat = _REGISTERS_PATH.stat()
@@ -411,7 +403,6 @@
     _REGISTER_CACHE.clear()
     _REGISTERS_HASH = None
     _REGISTERS_MTIME = None
->>>>>>> 7a06ce51
 
 
 _load_registers.cache_clear = _cache_clear  # type: ignore[attr-defined]
