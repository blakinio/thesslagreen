"""Loader for Modbus register definitions.

This module reads the bundled ``thessla_green_registers_full.json`` file and
exposes a small helper API used by the integration and the tests.  The JSON file
contains the canonical list of registers together with metadata describing how a
raw register value should be interpreted.

Only a fairly small subset of the original project is required for the unit
tests in this kata, therefore the implementation below purposely focuses on the
features that are exercised in the tests: parsing of the JSON file, decoding of
values using ``enum``/``multiplier``/``resolution`` information, optional BCD
time handling for schedule registers and grouping of addresses for efficient
reads.
"""

from __future__ import annotations

import hashlib
import json
import logging
import re
import struct
import importlib.resources as resources
from dataclasses import dataclass
from datetime import time
from functools import lru_cache
from pathlib import Path
from typing import Any, Literal, Sequence

import pydantic

from ..modbus_helpers import group_reads
from ..schedule_helpers import bcd_to_time, time_to_bcd
from ..utils import _to_snake_case
from ..modbus_helpers import group_reads as _group_reads

_LOGGER = logging.getLogger(__name__)

# Path to the bundled register definition file.  Tests patch this constant to
# supply temporary files, therefore it must be a module level variable instead
# of being computed inside helper functions.
_REGISTERS_PATH = resources.files(__package__).joinpath(
    "thessla_green_registers_full.json"
)
# ---------------------------------------------------------------------------
# Data model
# ---------------------------------------------------------------------------


@dataclass(slots=True)
class Register:
    """Definition of a single Modbus register."""

    function: str
    address: int
    name: str
    access: str
    description: str | None = None
    description_en: str | None = None
    unit: str | None = None
    multiplier: float | None = None
    resolution: float | None = None
    min: float | None = None
    max: float | None = None
    default: float | None = None
    enum: dict[int | str, Any] | None = None
    notes: str | None = None
    information: str | None = None
    extra: dict[str, Any] | None = None
    length: int = 1
    bcd: bool = False

    # ------------------------------------------------------------------
    # Value helpers
    # ------------------------------------------------------------------
    def decode(self, raw: int | Sequence[int]) -> Any:
        """Decode ``raw`` according to the register metadata."""

        if self.length > 1 and isinstance(raw, Sequence):
            raw_list = list(raw)
            if all(v == 0x8000 for v in raw_list):
                return None

            if self.extra and self.extra.get("type") == "string":
                encoding = self.extra.get("encoding", "ascii")
                data = bytearray()
                for word in raw_list:
                    data.extend(word.to_bytes(2, "big"))
                return data.rstrip(b"\x00").decode(encoding)

            endianness = "big"
            if self.extra:
                endianness = self.extra.get("endianness", "big")
            words = raw_list if endianness == "big" else list(reversed(raw_list))
            data = b"".join(w.to_bytes(2, "big") for w in words)

            typ = self.extra.get("type") if self.extra else None
            if typ == "float32":
                value = struct.unpack(">f" if endianness == "big" else "<f", data)[0]
            elif typ == "float64":
                value = struct.unpack(">d" if endianness == "big" else "<d", data)[0]
            elif typ == "int32":
                value = int.from_bytes(data, "big", signed=True)
            elif typ == "uint32":
                value = int.from_bytes(data, "big", signed=False)
            else:
                value = int.from_bytes(data, "big", signed=False)

            if self.multiplier is not None:
                value = value * self.multiplier
            if self.resolution is not None:
                steps = round(value / self.resolution)
                value = steps * self.resolution
            return value

        if isinstance(raw, Sequence):
            # Defensive: unexpected sequence for single register
            raw = raw[0]

        if raw == 0x8000:
            return None

        if self.extra and self.extra.get("bitmask") and self.enum:
            flags: list[Any] = []
            for key, label in sorted(
                ((int(k), v) for k, v in self.enum.items()), key=lambda x: x[0]
            ):
                if raw & key:
                    flags.append(label)
            return flags

        if self.enum is not None:
            if raw in self.enum:
                return self.enum[raw]
            if str(raw) in self.enum:
                return self.enum[str(raw)]

        value: Any = raw
        if self.length > 1 and self.extra and self.extra.get("type"):
            dtype = self.extra["type"]
            byte_len = self.length * 2
            raw_bytes = raw.to_bytes(byte_len, "big", signed=False)
            if dtype == "float32":
                value = struct.unpack(">f", raw_bytes)[0]
            elif dtype == "int32":
                value = struct.unpack(">i", raw_bytes)[0]
            elif dtype == "uint32":
                value = struct.unpack(">I", raw_bytes)[0]
            elif dtype == "int64":
                value = struct.unpack(">q", raw_bytes)[0]
            elif dtype == "uint64":
                value = struct.unpack(">Q", raw_bytes)[0]
        if self.multiplier is not None:
            value = value * self.multiplier
        if self.resolution is not None:
            steps = round(value / self.resolution)
            value = steps * self.resolution

        if self.extra and self.extra.get("aatt"):
            airflow = (raw >> 8) & 0xFF
            temp = (raw & 0xFF) / 2
            return airflow, temp

        if self.bcd:
            try:
                t = bcd_to_time(raw)
            except Exception:  # pragma: no cover - defensive
                return value
            return f"{t.hour:02d}:{t.minute:02d}"

        return value

    def encode(self, value: Any) -> int | list[int]:
        """Encode ``value`` into the raw register representation."""

        if self.length > 1:
            if self.extra and self.extra.get("type") == "string":
                encoding = self.extra.get("encoding", "ascii")
                data = str(value).encode(encoding)
                data = data.ljust(self.length * 2, b"\x00")
                return [int.from_bytes(data[i:i+2], "big") for i in range(0, self.length * 2, 2)]

            endianness = "big"
            if self.extra:
                endianness = self.extra.get("endianness", "big")

            raw_val: Any = value
            if self.enum and isinstance(value, str):
                for k, v in self.enum.items():
                    if v == value:
                        raw_val = int(k)
                        break
            if self.multiplier is not None:
                raw_val = int(round(float(raw_val) / self.multiplier))
            if self.resolution is not None:
                step = self.resolution
                raw_val = int(round(float(raw_val) / step) * step)

            typ = self.extra.get("type") if self.extra else None
            if typ == "float32":
                data = struct.pack(">f" if endianness == "big" else "<f", float(raw_val))
            elif typ == "float64":
                data = struct.pack(">d" if endianness == "big" else "<d", float(raw_val))
            elif typ == "int32":
                data = int(raw_val).to_bytes(4, "big", signed=True)
            elif typ == "uint32":
                data = int(raw_val).to_bytes(4, "big", signed=False)
            else:
                data = int(raw_val).to_bytes(self.length * 2, "big", signed=False)

            words = [int.from_bytes(data[i:i+2], "big") for i in range(0, len(data), 2)]
            if endianness == "little":
                words = list(reversed(words))
            return words

        if self.extra and self.extra.get("bitmask") and self.enum:
            raw_int = 0
            if isinstance(value, (list, tuple, set)):
                for item in value:
                    for k, v in self.enum.items():
                        if v == item:
                            raw_int |= int(k)
                            break
                return raw_int
            if isinstance(value, str):
                for k, v in self.enum.items():
                    if v == value:
                        return int(k)
            return int(value)

        if self.bcd:
            if isinstance(value, str):
                hours, minutes = (int(x) for x in value.split(":"))
            elif isinstance(value, int):
                hours, minutes = divmod(value, 60)
            elif isinstance(value, (tuple, list)):
                hours, minutes = int(value[0]), int(value[1])
            else:  # pragma: no cover - defensive
                raise ValueError(f"Unsupported BCD value: {value}")
            return time_to_bcd(time(hours, minutes))

        if self.extra and self.extra.get("aatt"):
            airflow, temp = (
                value if isinstance(value, (list, tuple)) else (value["airflow"], value["temp"])
            )  # type: ignore[index]
            return (int(airflow) << 8) | (int(round(float(temp) * 2)) & 0xFF)

        raw: Any = value
        if self.enum and isinstance(value, str):
            for k, v in self.enum.items():
                if v == value:
                    raw = int(k)
                    break
        if self.multiplier is not None:
            raw = int(round(float(raw) / self.multiplier))
        if self.resolution is not None:
            step = self.resolution
            raw = int(round(float(raw) / step) * step)
        if self.length > 1 and self.extra and self.extra.get("type"):
            dtype = self.extra["type"]
            if dtype == "float32":
                return int.from_bytes(struct.pack(">f", float(raw)), "big")
            if dtype == "int32":
                return int.from_bytes(struct.pack(">i", int(raw)), "big")
            if dtype == "uint32":
                return int.from_bytes(struct.pack(">I", int(raw)), "big")
            if dtype == "int64":
                return int.from_bytes(struct.pack(">q", int(raw)), "big")
            if dtype == "uint64":
                return int.from_bytes(struct.pack(">Q", int(raw)), "big")
        return int(raw)


# ---------------------------------------------------------------------------
# Loading helpers
# ---------------------------------------------------------------------------

_SPECIAL_MODES_PATH = Path(__file__).resolve().parents[1] / "options" / "special_modes.json"
try:  # pragma: no cover - defensive
    _SPECIAL_MODES_ENUM = {
        key.split("_")[-1]: idx
        for idx, key in enumerate(json.loads(_SPECIAL_MODES_PATH.read_text()))
    }
except Exception:  # pragma: no cover - defensive
    _SPECIAL_MODES_ENUM: dict[str, int] = {}


def _normalise_function(fn: str) -> str:
    mapping = {
        # Function code 01: coils
        "01": "01",
        "1": "01",
        "coil": "01",
        "coil register": "01",
        "coil registers": "01",
        "coil_register": "01",
        "coil_registers": "01",
        "coils": "01",
        # Function code 02: discrete inputs
        "02": "02",
        "2": "02",
        "discrete": "02",
        "discrete input": "02",
        "discrete inputs": "02",
        "discrete_input": "02",
        "discrete_inputs": "02",
        "discreteinput": "02",
        "discreteinputs": "02",
        # Function code 03: holding registers
        "03": "03",
        "3": "03",
        "holding": "03",
        "holding register": "03",
        "holding registers": "03",
        "holding_register": "03",
        "holding_registers": "03",
        "holdingregister": "03",
        "holdingregisters": "03",
        # Function code 04: input registers
        "04": "04",
        "4": "04",
        "input": "04",
        "input register": "04",
        "input registers": "04",
        "input_register": "04",
        "input_registers": "04",
        "inputregister": "04",
        "inputregisters": "04",
    }
    return mapping.get(fn.lower(), fn)


class RegisterDefinition(pydantic.BaseModel):
    """Schema describing a raw register definition from JSON."""

    function: Literal["01", "02", "03", "04"]
    address_dec: int
    address_hex: str
    name: str
    access: Literal["R/-", "R/W", "R", "W"]
    unit: str | None = None
    enum: dict[str, Any] | None = None
    multiplier: float | None = None
    resolution: float | None = None
    description: str | None = None
    description_en: str | None = None
    min: float | None = None
    max: float | None = None
    default: float | None = None
    notes: str | None = None
    information: str | None = None
    extra: dict[str, Any] | None = None
    length: int = 1
    bcd: bool = False

    # ``model_config`` and the validators below are used by Pydantic at runtime
    # to validate register definitions.  They appear unused to vulture because
    # they are referenced through Pydantic's internal mechanisms.
    model_config = pydantic.ConfigDict(extra="allow")

    @pydantic.model_validator(mode="after")
    def check_address(self) -> "RegisterDefinition":
        if int(self.address_hex, 16) != self.address_dec:
            raise ValueError("address_hex does not match address_dec")
        return self

    @pydantic.field_validator("name")
    @classmethod
    def name_is_snake(cls, v: str) -> str:
        if not re.fullmatch(r"[a-z0-9_]+", v):
            raise ValueError("name must be snake_case")
        return v


def _normalise_name(name: str) -> str:
    """Convert register names to ``snake_case`` and fix known typos."""

    fixes = {
        "duct_warter_heater_pump": "duct_water_heater_pump",
        "required_temp": "required_temperature",
        "specialmode": "special_mode",
    }
    snake = _to_snake_case(name)
    return fixes.get(snake, snake)



# ---------------------------------------------------------------------------
# Register loading helpers
# ---------------------------------------------------------------------------


@lru_cache(maxsize=1)
def _load_registers_from_file(
    path: Path, *, file_hash: str
) -> list[Register]:
    """Load register definitions from ``path``.

    ``file_hash`` is only used to invalidate the cache when the underlying file
    content changes.  It is marked as a keyword-only argument to ensure callers
    pass it explicitly which makes the intention clearer.
    """

    try:
        raw = json.loads(path.read_text(encoding="utf-8"))
    except FileNotFoundError:  # pragma: no cover - sanity check
        _LOGGER.error("Register definition file missing: %s", path)
        return []
    except Exception:  # pragma: no cover - defensive
        _LOGGER.exception("Failed to read register definitions from %s", path)
        return []

    items = raw.get("registers", raw) if isinstance(raw, dict) else raw

    registers: list[Register] = []
    seen_pairs: set[tuple[str, int]] = set()
    seen_names: set[str] = set()

    for item in items:
        parsed = RegisterDefinition.model_validate(item)

        function = _normalise_function(parsed.function)
        raw_address = int(parsed.address_dec)

        address = raw_address
        if function == "02":
            address -= 1
        elif function == "03" and address >= 111:
            address -= 111

        name = _normalise_name(parsed.name)

        pair = (function, raw_address)
        if pair in seen_pairs:
            raise ValueError(f"duplicate register pair: {pair}")
        if name in seen_names:
            raise ValueError(f"duplicate register name: {name}")
        seen_pairs.add(pair)
        seen_names.add(name)

        enum_map = parsed.enum
        if name == "special_mode":
            enum_map = _SPECIAL_MODES_ENUM
        elif enum_map:
            if all(isinstance(k, (int, float)) or str(k).isdigit() for k in enum_map):
                enum_map = {int(k): v for k, v in enum_map.items()}
            elif all(
                isinstance(v, (int, float)) or str(v).isdigit() for v in enum_map.values()
            ):
                enum_map = {int(v): k for k, v in enum_map.items()}

        multiplier = parsed.multiplier
        resolution = parsed.resolution

        registers.append(
            Register(
                function=function,
                address=address,
                name=name,
                access=str(parsed.access),
                description=parsed.description,
                description_en=parsed.description_en,
                unit=parsed.unit,
                multiplier=multiplier,
                resolution=resolution,
                min=parsed.min,
                max=parsed.max,
                default=parsed.default,
                enum=enum_map,
                notes=parsed.notes,
                information=parsed.information,
                extra=parsed.extra,
                length=int(parsed.length),
                bcd=bool(parsed.bcd),
            )
        )

    return registers


def _compute_file_hash() -> str:
    """Return the SHA256 hash of the registers file."""

    return hashlib.sha256(_REGISTERS_PATH.read_bytes()).hexdigest()


def _load_registers() -> list[Register]:
    """Return cached register definitions, reloading if the file changed."""

    file_hash = _compute_file_hash()
    return _load_registers_from_file(_REGISTERS_PATH, file_hash=file_hash)


def clear_cache() -> None:
    """Clear the register definition cache.

    Exposed for tests and tooling that need to reload register
    definitions.
    """

    _load_registers_from_file.cache_clear()


# Load register definitions once at import time
_load_registers()


# ---------------------------------------------------------------------------
# Public API
# ---------------------------------------------------------------------------


def get_all_registers() -> list[Register]:
    """Return a list of all known registers ordered by function and address."""
    return sorted(_load_registers(), key=lambda r: (r.function, r.address))


def get_registers_by_function(fn: str) -> list[Register]:
    """Return registers for the given function code or name."""
    code = _normalise_function(fn)
    return [r for r in _load_registers() if r.function == code]


def get_registers_hash() -> str:
    """Return the hash of the currently loaded register file."""
    try:
        return _compute_file_hash()
    except Exception:  # pragma: no cover - defensive
        return ""


<<<<<<< HEAD
=======
@dataclass(slots=True)
class ReadPlan:
    """Plan describing a consecutive block of registers to read."""

    function: str
    address: int
    length: int


def plan_group_reads(max_block_size: int = 64) -> list[ReadPlan]:
    """Group registers into contiguous blocks for efficient reading."""

    plans: list[ReadPlan] = []
    regs_by_fn: dict[str, list[int]] = {}

    for reg in _load_registers():
        addresses = range(reg.address, reg.address + reg.length)
        regs_by_fn.setdefault(reg.function, []).extend(addresses)

    for fn, addresses in regs_by_fn.items():
        for start, length in _group_reads(addresses, max_block_size=max_block_size):
            plans.append(ReadPlan(fn, start, length))

    return plans


>>>>>>> 55e6be26
__all__ = [
    "Register",
    "RegisterDefinition",
    "get_all_registers",
    "get_registers_by_function",
    "get_registers_hash",
    "plan_group_reads",
]<|MERGE_RESOLUTION|>--- conflicted
+++ resolved
@@ -529,8 +529,6 @@
         return ""
 
 
-<<<<<<< HEAD
-=======
 @dataclass(slots=True)
 class ReadPlan:
     """Plan describing a consecutive block of registers to read."""
@@ -557,7 +555,6 @@
     return plans
 
 
->>>>>>> 55e6be26
 __all__ = [
     "Register",
     "RegisterDefinition",
