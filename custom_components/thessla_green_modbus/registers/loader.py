--- conflicted
+++ resolved
@@ -85,15 +85,12 @@
 
             if self.extra and self.extra.get("type") == "string":
                 encoding = self.extra.get("encoding", "ascii")
-<<<<<<< HEAD
                 buffer = bytearray()
                 for word in raw_list:
                     buffer.extend(word.to_bytes(2, "big"))
                 return buffer.rstrip(b"\x00").decode(encoding)
-=======
                 data = b"".join(w.to_bytes(2, "big") for w in raw_list)
                 return data.rstrip(b"\x00").decode(encoding)
->>>>>>> f7432169
 
             endianness = self.extra.get("endianness", "big") if self.extra else "big"
             words = raw_list if endianness == "big" else list(reversed(raw_list))
@@ -102,11 +99,9 @@
             typ = self.extra.get("type") if self.extra else None
             result: Any
             if typ == "float32":
-<<<<<<< HEAD
                 result = struct.unpack(">f" if endianness == "big" else "<f", data)[0]
             elif typ == "float64":
                 result = struct.unpack(">d" if endianness == "big" else "<d", data)[0]
-=======
                 value: Any = struct.unpack(
                     ">f" if endianness == "big" else "<f", data
                 )[0]
@@ -114,7 +109,6 @@
                 value = struct.unpack(
                     ">d" if endianness == "big" else "<d", data
                 )[0]
->>>>>>> f7432169
             elif typ == "int32":
                 result = int.from_bytes(data, "big", signed=True)
             elif typ == "uint32":
@@ -129,15 +123,12 @@
             if self.multiplier is not None:
                 result = result * self.multiplier
             if self.resolution is not None:
-<<<<<<< HEAD
                 steps = round(result / self.resolution)
                 result = steps * self.resolution
             return result
-=======
                 steps = round(value / self.resolution)
                 value = steps * self.resolution
             return value
->>>>>>> f7432169
 
         if isinstance(raw, Sequence):
             # Defensive: unexpected sequence for single register
