--- conflicted
+++ resolved
@@ -27,11 +27,7 @@
 from typing import Any, Sequence
 
 # Shared grouping helper
-<<<<<<< HEAD
-from ..modbus_helpers import group_reads as _group_reads_fn
-=======
 from ..modbus_helpers import group_reads as _group_reads
->>>>>>> c7142ac4
 from ..schedule_helpers import bcd_to_time, time_to_bcd
 from .schema import RegisterList, _normalise_function, _normalise_name
 
@@ -89,13 +85,10 @@
 
             if self.extra and self.extra.get("type") == "string":
                 encoding = self.extra.get("encoding", "ascii")
-<<<<<<< HEAD
-=======
                 buffer = bytearray()
                 for word in raw_list:
                     buffer.extend(word.to_bytes(2, "big"))
                 return buffer.rstrip(b"\x00").decode(encoding)
->>>>>>> c7142ac4
                 data = b"".join(w.to_bytes(2, "big") for w in raw_list)
                 return data.rstrip(b"\x00").decode(encoding)
 
@@ -130,12 +123,9 @@
             if self.multiplier is not None:
                 result = result * self.multiplier
             if self.resolution is not None:
-<<<<<<< HEAD
-=======
                 steps = round(result / self.resolution)
                 result = steps * self.resolution
             return result
->>>>>>> c7142ac4
                 steps = round(value / self.resolution)
                 value = steps * self.resolution
             return value
@@ -529,11 +519,8 @@
         regs_by_fn.setdefault(reg.function, []).extend(addr_range)
 
     for fn, addresses in regs_by_fn.items():
-<<<<<<< HEAD
         for start, length in _group_reads_fn(addresses, max_block_size=max_block_size):
-=======
         for start, length in _group_reads(addresses, max_block_size=max_block_size):
->>>>>>> c7142ac4
             plans.append(ReadPlan(fn, start, length))
 
     return plans