--- conflicted
+++ resolved
@@ -428,7 +428,6 @@
     """Return cached register definitions, reloading if the file changed."""
 
     stat = _REGISTERS_PATH.stat()
-<<<<<<< HEAD
     mtime = stat.st_mtime
     if not (
         _cached_file_info
@@ -437,7 +436,6 @@
     ):
         _compute_file_hash(_REGISTERS_PATH, mtime)
     return _load_registers_from_file(_REGISTERS_PATH, mtime=mtime)
-=======
     return _load_registers_from_file(_REGISTERS_PATH, mtime=stat.st_mtime)
     try:
         mtime, file_hash = _get_file_info()
@@ -449,7 +447,6 @@
     return _load_registers_from_file(
         _REGISTERS_PATH, file_hash=file_hash, mtime=mtime
     )
->>>>>>> 7e6a8343
 
 def clear_cache() -> None:  # pragma: no cover
     """Clear the register definition cache.
@@ -484,12 +481,9 @@
     try:
         stat = _REGISTERS_PATH.stat()
         return _compute_file_hash(_REGISTERS_PATH, stat.st_mtime)
-<<<<<<< HEAD
     except Exception:  # pragma: no cover - defensive
-=======
         return _get_file_info()[1]
     except OSError:  # pragma: no cover - defensive
->>>>>>> 7e6a8343
         return ""
 
 
