--- conflicted
+++ resolved
@@ -1,23 +1,8 @@
-"""Utilities for loading and validating register definitions.
-
-<<<<<<< HEAD
-The register metadata used by development tools and tests is stored in
-``thessla_green_registers_full.json``.  This module exposes small helper
-classes and functions to read that file and to organise registers into
-contiguous read blocks.
-"""
-
-
 from __future__ import annotations
-=======
+
 """Load and work with Thessla Green register definitions."""
->>>>>>> 32ab1f25
 
 import csv
-import json
-from dataclasses import dataclass
-from pathlib import Path
-from typing import Dict, List
 import json
 import logging
 from dataclasses import dataclass
@@ -32,199 +17,6 @@
 _REGISTERS_FILE = Path(__file__).with_name("thessla_green_registers_full.json")
 
 
-<<<<<<< HEAD
-@dataclass(slots=True)
-class Register:
-    """Representation of a single Modbus register."""
-
-    function: str
-    address: int
-    name: str | None = None
-    description: str | None = None
-    access: str | None = None
-    enum: Dict[str, int] | None = None
-    multiplier: float | None = None
-    resolution: float | None = None
-    name: str
-    access: str
-    length: int = 1
-    enum: Dict[str, int] | None = None
-    multiplier: float | None = None
-    resolution: float | None = None
-    description: str | None = None
-    min: float | None = None
-    max: float | None = None
-    default: float | None = None
-    unit: str | None = None
-    information: str | None = None
-    bcd: bool = False
-    extra: Dict[str, Any] | None = None
-
-    @classmethod
-    def from_dict(cls, data: Dict[str, Any]) -> "Register":
-        """Create a :class:`Register` instance from raw dictionary data.
-
-        Raises ``ValueError`` if required fields are missing or invalid.
-        """
-
-        try:
-            function = str(data["function"])  # input/holding/coil/discrete
-            address = int(data.get("address_dec") or int(data.get("address_hex"), 16))
-            name = str(data["name"])
-            access = str(data.get("access", ""))
-        except (KeyError, TypeError, ValueError) as exc:  # pragma: no cover - defensive
-            _LOGGER.error("Invalid register definition: %s", data)
-            raise ValueError(f"Invalid register definition: {data}") from exc
-
-        length = int(data.get("length", 1))
-        enum: Optional[Dict[str, int]] = data.get("enum")
-        multiplier: Optional[float] = data.get("multiplier")
-        resolution: Optional[float] = data.get("resolution")
-        description: Optional[str] = data.get("description")
-        min_val: Optional[float] = data.get("min")
-        max_val: Optional[float] = data.get("max")
-        default: Optional[float] = data.get("default")
-        unit: Optional[str] = data.get("unit")
-        information: Optional[str] = data.get("information")
-
-        name_lower = name.lower()
-        bcd = bool(
-            data.get("bcd")
-            or (name_lower.startswith("schedule_") and name_lower.endswith(("_start", "_end")))
-        )
-        extra: Optional[Dict[str, Any]] = data.get("extra")
-        if extra is None and name_lower.startswith("setting_"):
-            extra = {"aatt": True}
-
-        return cls(
-            function=function,
-            address=address,
-            name=name,
-            access=access,
-            length=length,
-            enum=enum,
-            multiplier=multiplier,
-            resolution=resolution,
-            description=description,
-            min=min_val,
-            max=max_val,
-            default=default,
-            unit=unit,
-            information=information,
-            bcd=bcd,
-            extra=extra,
-        )
-
-    # ------------------------------------------------------------------
-    # Value helpers
-    # ------------------------------------------------------------------
-    def decode(self, raw: int) -> Any:
-        """Decode a raw register value using register metadata."""
-        if raw == 0x8000:
-            return None
-
-        if self.bcd:
-            hours_bcd = (raw >> 8) & 0xFF
-            mins_bcd = raw & 0xFF
-            hours = (hours_bcd >> 4) * 10 + (hours_bcd & 0x0F)
-            mins = (mins_bcd >> 4) * 10 + (mins_bcd & 0x0F)
-            return f"{hours:02d}:{mins:02d}"
-
-        if self.extra and self.extra.get("aatt"):
-            decoded = _decode_aatt(raw)
-            if decoded is not None:
-                return decoded
-            return raw
-
-        value: Any = raw
-
-        if self.enum:
-            for key, val in self.enum.items():
-                if val == raw:
-                    return key
-
-        if self.multiplier is not None:
-            value = value * self.multiplier
-
-        if self.resolution is not None and isinstance(value, (int, float)):
-            steps = round(value / self.resolution)
-            value = steps * self.resolution
-
-        return value
-
-    def encode(self, value: Any) -> int:
-        """Encode a value to raw register format."""
-
-        if self.bcd:
-            if isinstance(value, str):
-                hours_str, mins_str = value.split(":")
-                hours = int(hours_str)
-                mins = int(mins_str)
-            else:
-                hours, mins = divmod(int(value), 60)
-            hours_bcd = ((hours // 10) << 4) | (hours % 10)
-            mins_bcd = ((mins // 10) << 4) | (mins % 10)
-            return (hours_bcd << 8) | mins_bcd
-
-        if self.extra and self.extra.get("aatt"):
-            if isinstance(value, (tuple, list)):
-                airflow, temp = value
-            elif isinstance(value, dict):
-                airflow = value["airflow"]
-                temp = value["temp"]
-            else:
-                airflow, temp = value  # type: ignore[misc]
-            airflow_int = int(round(float(airflow)))
-            temp_raw = int(round(float(temp) * 2))
-            return (airflow_int << 8) | (temp_raw & 0xFF)
-
-        raw = value
-        if self.enum and isinstance(value, str) and value in self.enum:
-            raw = self.enum[value]
-        if self.multiplier is not None:
-            raw = int(round(float(raw) / self.multiplier))
-        if self.resolution is not None:
-            step = self.resolution
-            raw = int(round(float(raw) / step) * step)
-        return int(raw)
-
-
-# ----------------------------------------------------------------------
-# JSON loading utilities
-# ----------------------------------------------------------------------
-
-
-@lru_cache(maxsize=1)
-def _load_json() -> List[Dict[str, Any]]:
-    """Load register definitions from JSON file with global caching."""
-
-    json_path = Path(__file__).with_name("thessla_green_registers_full.json")
-    try:
-        with json_path.open("r", encoding="utf-8") as fp:
-            data = json.load(fp)
-    except Exception as exc:  # pragma: no cover - defensive
-        _LOGGER.exception("Failed to load register JSON: %s", exc)
-        raise
-
-    if not isinstance(data, list):  # pragma: no cover - defensive
-        _LOGGER.error("Register JSON must be a list")
-        raise ValueError("Register JSON must be a list")
-    return data
-
-
-@lru_cache(maxsize=1)
-def get_all_registers() -> List[Register]:
-    """Return all registers defined in the JSON file."""
-
-    registers: List[Register] = []
-    for item in _load_json():
-        try:
-            registers.append(Register.from_dict(item))
-        except ValueError as exc:
-            _LOGGER.error("Register validation error: %s", exc)
-            raise
-    return registers
-=======
 class _RegisterModel(BaseModel):
     """Pydantic model for a single register entry."""
 
@@ -237,7 +29,6 @@
     multiplier: Optional[float] = None
     resolution: Optional[float] = None
     length: Optional[int] = None
->>>>>>> 32ab1f25
 
     class Config:
         extra = "ignore"
@@ -249,40 +40,24 @@
 
     function: str
     address: int
-<<<<<<< HEAD
-    name: str | None = None
-=======
     name: str
     description: str | None = None
     access: str | None = None
     enum: Dict[str, int] | None = None
     multiplier: float | None = None
     resolution: float | None = None
->>>>>>> 32ab1f25
     length: int = 1
 
 
 @dataclass(slots=True)
 class ReadPlan:
-    """Plan for reading a consecutive block of registers."""
+    """Plan for reading a block of registers."""
 
     function: str
     address: int
     length: int
 
 
-<<<<<<< HEAD
-class _RegisterModel(BaseModel):
-    function: str
-    address_dec: int
-    name: str | None = None
-    description: str | None = None
-    access: str | None = None
-    enum: Dict[str, str] | None = None
-    multiplier: float | None = None
-    resolution: float | None = None
-    length: int | None = None
-=======
 def _load_from_csv(files: Iterable[Path]) -> List[Dict[str, Any]]:
     """Load register definitions from CSV files with a deprecation warning."""
 
@@ -315,7 +90,6 @@
                         row["enum"] = None
                 rows.append(row)
     return rows
->>>>>>> 32ab1f25
 
 
 @lru_cache(maxsize=1)
@@ -350,36 +124,6 @@
 def _load_registers() -> List[Register]:
     """Return all registers as :class:`Register` objects."""
 
-<<<<<<< HEAD
-_REGISTERS_PATH = Path(__file__).resolve().parents[3] / "thessla_green_registers_full.json"
-_REGISTERS: List[Register] = []
-
-
-def _load_registers() -> List[Register]:
-    """Load register definitions from the JSON file."""
-
-    global _REGISTERS
-    if _REGISTERS:
-        return _REGISTERS
-
-    text = _REGISTERS_PATH.read_text(encoding="utf-8")
-    try:
-        model = _RegisterFileModel.model_validate_json(text)
-    except AttributeError:  # pragma: no cover - pydantic v1 fallback
-        model = _RegisterFileModel.parse_raw(text)
-
-    _REGISTERS = [
-        Register(
-            function=r.function,
-            address=r.address_dec,
-            name=r.name,
-            description=r.description,
-            access=r.access,
-            enum={v: int(k) for k, v in (r.enum or {}).items()},
-            multiplier=r.multiplier,
-            resolution=r.resolution,
-            length=r.length or 1,
-=======
     registers: List[Register] = []
     for entry in _load_raw():
         registers.append(
@@ -394,7 +138,6 @@
                 resolution=entry.get("resolution"),
                 length=entry.get("length") or 1,
             )
->>>>>>> 32ab1f25
         )
     return registers
 
@@ -402,18 +145,6 @@
 def get_all_registers() -> List[Register]:
     """Return all registers defined for the device."""
 
-<<<<<<< HEAD
-def get_all_registers() -> List[Register]:
-    """Return a list of all known registers."""
-
-    return list(_load_registers())
-
-
-def get_registers_by_function(fn: str) -> List[Register]:
-    """Return registers matching a specific Modbus function code."""
-
-    return [r for r in _load_registers() if r.function == fn]
-=======
     return list(_load_registers())
 
 
@@ -431,7 +162,6 @@
         if entry.get("name") == name:
             return dict(entry)
     return {}
->>>>>>> 32ab1f25
 
 
 def group_reads(max_block_size: int = 64) -> List[ReadPlan]:
@@ -447,16 +177,17 @@
         if not sorted_regs:
             continue
         start = sorted_regs[0].address
-        length = 1
-        prev = start
+        length = sorted_regs[0].length
+        prev_end = start + length
         for reg in sorted_regs[1:]:
-            if reg.address == prev + 1 and length < max_block_size:
-                length += 1
+            reg_end = reg.address + reg.length
+            if reg.address == prev_end and length + reg.length <= max_block_size:
+                length += reg.length
             else:
                 plans.append(ReadPlan(fn, start, length))
                 start = reg.address
-                length = 1
-            prev = reg.address
+                length = reg.length
+            prev_end = reg_end
         plans.append(ReadPlan(fn, start, length))
     return plans
 
@@ -466,11 +197,6 @@
     "ReadPlan",
     "get_all_registers",
     "get_registers_by_function",
-<<<<<<< HEAD
-    "group_reads",
-    "_RegisterFileModel",
-=======
     "get_register_definition",
     "group_reads",
->>>>>>> 32ab1f25
 ]