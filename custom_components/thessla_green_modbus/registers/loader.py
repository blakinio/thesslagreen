--- conflicted
+++ resolved
@@ -1,6 +1,6 @@
 """Load and organise Thessla Green Modbus register definitions.
 
-<<<<<<< HEAD
+
 The register metadata used by development tools and tests is stored in
 ``thessla_green_registers_full.json``. This module exposes helper classes and
 functions to read that file and to organise registers into contiguous read
@@ -9,7 +9,6 @@
 
 from __future__ import annotations
 
-=======
 The integration stores a canonical list of all supported Modbus registers in
 ``thessla_green_registers_full.json``.  This module reads that file once, caches
 the result and exposes a small helper API used by the integration and tests.
@@ -25,16 +24,13 @@
 from functools import lru_cache
 import json
 import csv
->>>>>>> 3dd7f24d
+
 import logging
 from pathlib import Path
-<<<<<<< HEAD
 from typing import Any, Dict, List
 
 from pydantic import BaseModel
-=======
 from typing import Any, Dict, Iterable, List
->>>>>>> 3dd7f24d
 
 from pydantic import BaseModel, Field
 
@@ -42,11 +38,8 @@
 
 
 # ---------------------------------------------------------------------------
-<<<<<<< HEAD
 # Register representation
-=======
 # Data models
->>>>>>> 3dd7f24d
 # ---------------------------------------------------------------------------
 
 
@@ -56,18 +49,15 @@
 
     function: str
     address: int
-<<<<<<< HEAD
     name: str
     access: str
     length: int = 1
     enum: Dict[str, Any] | None = None
-=======
     access: str
     name: str
     description: str | None = None
     unit: str | None = None
     resolution: float | None = None
->>>>>>> 3dd7f24d
     multiplier: float | None = None
     min: float | None = None
     max: float | None = None
@@ -76,7 +66,6 @@
     extra: Dict[str, Any] | None = None
     length: int = 1
 
-<<<<<<< HEAD
     # ------------------------------------------------------------------
     # Construction helpers
     # ------------------------------------------------------------------
@@ -143,10 +132,8 @@
     # ------------------------------------------------------------------
     def decode(self, raw: int) -> Any:
         """Decode a raw register value using register metadata."""
-=======
     def decode(self, raw: int) -> Any:
         """Decode a raw value according to register metadata."""
->>>>>>> 3dd7f24d
 
         if raw == 0x8000:
             return None
@@ -162,7 +149,6 @@
 
         return value
 
-<<<<<<< HEAD
     def encode(self, value: Any) -> int:
         """Encode a value to raw register format."""
 
@@ -206,7 +192,7 @@
 # ---------------------------------------------------------------------------
 # Pydantic models describing the register file structure
 # ---------------------------------------------------------------------------
-=======
+
 
 @dataclass(slots=True)
 class ReadPlan:
@@ -215,7 +201,6 @@
     function: str
     address: int
     length: int
->>>>>>> 3dd7f24d
 
 
 class _RegisterModel(BaseModel):
@@ -224,7 +209,7 @@
     function: str = Field(pattern=r"^(01|02|03|04|input|holding|coil|discrete)$")
     address_dec: int
     name: str
-<<<<<<< HEAD
+
     description: str | None = None
     access: str | None = None
     enum: Dict[str, Any] | None = None
@@ -237,7 +222,6 @@
     unit: str | None = None
     information: str | None = None
     bcd: bool | None = None
-=======
     access: str = "ro"
     description: str | None = None
     unit: str | None = None
@@ -247,7 +231,6 @@
     max: float | None = None
     enum: Dict[str, int] | None = None
     notes: str | None = None
->>>>>>> 3dd7f24d
     extra: Dict[str, Any] | None = None
 
     class Config:
@@ -313,7 +296,7 @@
     if csv_files:
         return _load_from_csv(csv_files)
 
-<<<<<<< HEAD
+
 # ---------------------------------------------------------------------------
 # Register loading helpers
 # ---------------------------------------------------------------------------
@@ -338,7 +321,6 @@
     """Return a list of all known registers."""
 
     return [Register.from_dict(r.model_dump()) for r in _load_register_file().registers]
-=======
     raise FileNotFoundError(f"No register definition file found near {_REGISTERS_PATH}")
 
 
@@ -394,7 +376,7 @@
 # Public API
 # ---------------------------------------------------------------------------
 
->>>>>>> 3dd7f24d
+
 
 def get_all_registers() -> List[Register]:
     """Return all known registers."""
@@ -407,19 +389,11 @@
     """Return registers for a specific Modbus function code."""
 
     key = fn.lower().replace("_", "").replace(" ", "")
-<<<<<<< HEAD
+
     fn_code = _FUNCTION_MAP.get(key, key)
     return [r for r in get_all_registers() if r.function == fn_code]
 
 
-@dataclass(slots=True)
-class ReadPlan:
-    """Plan for reading a consecutive block of registers."""
-
-    function: str
-    address: int
-    length: int
-=======
     fn_code = {
         "1": "01",
         "01": "01",
@@ -443,7 +417,15 @@
     }.get(key, key)
 
     return [r for r in _load_registers() if r.function == fn_code]
->>>>>>> 3dd7f24d
+
+
+@dataclass(slots=True)
+class ReadPlan:
+    """Plan for reading a consecutive block of registers."""
+
+    function: str
+    address: int
+    length: int
 
 
 @lru_cache(maxsize=None)
@@ -474,7 +456,7 @@
     return plans
 
 
-<<<<<<< HEAD
+
 __all__ = [
     "Register",
     "ReadPlan",
@@ -483,6 +465,5 @@
     "group_reads",
     "_RegisterFileModel",
 ]
-=======
+
 __all__ = ["Register", "ReadPlan", "get_all_registers", "get_registers_by_function", "group_reads"]
->>>>>>> 3dd7f24d
