"""Loader for Modbus register definitions.

This module reads the bundled ``thessla_green_registers_full.json`` file and
exposes a small helper API used by the integration and the tests.  The JSON file
contains the canonical list of registers together with metadata describing how a
raw register value should be interpreted.

Only a fairly small subset of the original project is required for the unit
tests in this kata, therefore the implementation below purposely focuses on the
features that are exercised in the tests: parsing of the JSON file, decoding of
values using ``enum``/``multiplier``/``resolution`` information, optional BCD
time handling for schedule registers and grouping of addresses for efficient
reads.
"""

from __future__ import annotations

import hashlib
import json
import logging
import re
import importlib.resources as resources
from dataclasses import dataclass
from datetime import time
from pathlib import Path
from typing import Any, Dict, List

from ..schedule_helpers import bcd_to_time, time_to_bcd

_LOGGER = logging.getLogger(__name__)

# ---------------------------------------------------------------------------
# Data model
# ---------------------------------------------------------------------------


@dataclass(slots=True)
class Register:
    """Definition of a single Modbus register."""

    function: str
    address: int
    name: str
    access: str
    description: str | None = None
    unit: str | None = None
    multiplier: float | None = None
    resolution: float | None = None
    min: float | None = None
    max: float | None = None
    default: float | None = None
    enum: Dict[int | str, Any] | None = None
    notes: str | None = None
    information: str | None = None
    extra: Dict[str, Any] | None = None
    length: int = 1
    bcd: bool = False

    # ------------------------------------------------------------------
    # Value helpers
    # ------------------------------------------------------------------
    def decode(self, raw: int) -> Any:
        """Decode ``raw`` according to the register metadata."""

        if raw == 0x8000:  # common sentinel used by the device
            return None

        # Enumerations map raw numeric values to labels for holding/input registers
        if self.enum is not None and self.function in ("03", "04"):
            if raw in self.enum:
                return self.enum[raw]
            if str(raw) in self.enum:
                return self.enum[str(raw)]

        value: Any = raw
        if self.multiplier is not None:
            value = value * self.multiplier
        if self.resolution is not None:
            steps = round(value / self.resolution)
            value = steps * self.resolution

        if self.extra and self.extra.get("aatt"):
            airflow = (raw >> 8) & 0xFF
            temp = (raw & 0xFF) / 2
            return airflow, temp

        if self.bcd:
            try:
                t = bcd_to_time(raw)
            except Exception:  # pragma: no cover - defensive
                return value
            return f"{t.hour:02d}:{t.minute:02d}"

        return value

    def encode(self, value: Any) -> int:
        """Encode ``value`` into the raw register representation."""

        if self.bcd:
            if isinstance(value, str):
                hours, minutes = (int(x) for x in value.split(":"))
            elif isinstance(value, int):
                hours, minutes = divmod(value, 60)
            elif isinstance(value, (tuple, list)):
                hours, minutes = int(value[0]), int(value[1])
            else:  # pragma: no cover - defensive
                raise ValueError(f"Unsupported BCD value: {value}")
            return time_to_bcd(time(hours, minutes))

        if self.extra and self.extra.get("aatt"):
            airflow, temp = (
                value if isinstance(value, (list, tuple)) else (value["airflow"], value["temp"])
            )  # type: ignore[index]
            return (int(airflow) << 8) | (int(round(float(temp) * 2)) & 0xFF)

        raw: Any = value
        if self.enum and isinstance(value, str) and self.function in ("03", "04"):
            # Reverse lookup
            for k, v in self.enum.items():
                if v == value:
                    raw = int(k)
                    break
        if self.multiplier is not None:
            raw = int(round(float(raw) / self.multiplier))
        if self.resolution is not None:
            step = self.resolution
            raw = int(round(float(raw) / step) * step)
        return int(raw)


# ---------------------------------------------------------------------------
# Loading helpers
# ---------------------------------------------------------------------------

# Single source of truth for the bundled register definitions.  The JSON file
# lives alongside this module inside the installed package.
_REGISTERS_PATH = resources.files(__package__).joinpath(
    "thessla_green_registers_full.json"
)


_SPECIAL_MODES_PATH = Path(__file__).resolve().parents[1] / "options" / "special_modes.json"
try:  # pragma: no cover - defensive
    _SPECIAL_MODES_ENUM = {
        key.split("_")[-1]: idx
        for idx, key in enumerate(json.loads(_SPECIAL_MODES_PATH.read_text()))
    }
except Exception:  # pragma: no cover - defensive
    _SPECIAL_MODES_ENUM: Dict[str, int] = {}


def _normalise_function(fn: str) -> str:
    mapping = {
        "1": "01",
        "01": "01",
        "coil": "01",
        "coils": "01",
        "coil_registers": "01",
        "coil_register": "01",
        "coil_registers": "01",
        "coil registers": "01",
        "2": "02",
        "02": "02",
        "discrete": "02",
        "discreteinput": "02",
        "discreteinputs": "02",
        "discrete_inputs": "02",
        "discrete_input": "02",
        "discrete_inputs": "02",
        "discrete inputs": "02",
        "3": "03",
        "03": "03",
        "holding": "03",
        "holdingregister": "03",
        "holdingregisters": "03",

        "holding_registers": "03",

        "holding_register": "03",
        "holding_registers": "03",
        "holding registers": "03",

        "4": "04",
        "04": "04",
        "input": "04",
        "inputregister": "04",
        "inputregisters": "04",


        "input_register": "04",

        "input_registers": "04",
        "input registers": "04",
    }
    return mapping.get(fn.lower(), fn)



def _validate_item(item: Dict[str, Any]) -> None:
    """Validate raw register definition ``item``.

    Only a minimal subset of fields is required by the tests.  We ensure
    presence of the mandatory keys and verify basic types so that obviously
    malformed definitions are rejected with a :class:`ValueError`.
    """

    if not isinstance(item, dict):
        raise ValueError("register entry must be an object")
    if not isinstance(item.get("name"), str):
        raise ValueError("missing or invalid 'name'")
    if item.get("function") is None:
        raise ValueError("missing 'function'")
    if not isinstance(item["function"], (str, int)):
        raise ValueError("invalid 'function'")
    if item.get("address_dec") is None and item.get("address_hex") is None:
        raise ValueError("missing address field")
    if item.get("address_dec") is not None and not isinstance(item["address_dec"], int):
        raise ValueError("'address_dec' must be int")
    if item.get("address_hex") is not None:
        if not isinstance(item["address_hex"], str):
            raise ValueError("'address_hex' must be str")
        # ensure the value is a valid hexadecimal number
        int(str(item["address_hex"]), 16)
    if item.get("enum") is not None and not isinstance(item["enum"], dict):
        raise ValueError("'enum' must be a mapping")
    if item.get("extra") is not None and not isinstance(item["extra"], dict):
        raise ValueError("'extra' must be a mapping")
    if item.get("length") is not None and not isinstance(item["length"], int):
        raise ValueError("'length' must be an integer")
    if item.get("bcd") is not None and not isinstance(item["bcd"], bool):
        raise ValueError("'bcd' must be a boolean")

def _normalise_name(name: str) -> str:
    """Convert register names to ``snake_case`` and fix known typos."""

    # Convert camelCase or dash/space separated names to snake_case
    name = name.replace("-", "_").replace(" ", "_")
    s1 = re.sub("(.)([A-Z][a-z]+)", r"\1_\2", name)
    snake = re.sub("([a-z0-9])([A-Z])", r"\1_\2", s1).lower()

    fixes = {
        "duct_warter_heater_pump": "duct_water_heater_pump",
        "required_temp": "required_temperature",
        "specialmode": "special_mode",
    }
    return fixes.get(snake, snake)



# ---------------------------------------------------------------------------
# Register loading helpers
# ---------------------------------------------------------------------------


def _load_registers_from_file() -> List[Register]:
    """Load register definitions from the bundled JSON file."""

    if not _REGISTERS_PATH.is_file():  # pragma: no cover - sanity check
        _LOGGER.error("Register definition file missing: %s", _REGISTERS_PATH)
        return []

    text = _REGISTERS_PATH.read_text(encoding="utf-8")
    raw = json.loads(text)
    items = raw.get("registers", raw) if isinstance(raw, dict) else raw

    registers: List[Register] = []
    for item in items:
        try:
            _validate_item(item)
<<<<<<< HEAD
=======

>>>>>>> 57c819ff
            function = _normalise_function(str(item.get("function", "")))
            if item.get("address_dec") is not None:
                address = int(item["address_dec"])
            else:
                address = int(str(item.get("address_hex")), 16)
            if function == "02":
                address -= 1

            name = _normalise_name(str(item["name"]))

            enum_map = item.get("enum")
            if name == "special_mode":
                enum_map = _SPECIAL_MODES_ENUM
            elif enum_map:
                if all(isinstance(k, (int, float)) or str(k).isdigit() for k in enum_map):
                    enum_map = {int(k): v for k, v in enum_map.items()}
                elif all(
                    isinstance(v, (int, float)) or str(v).isdigit() for v in enum_map.values()
                ):
                    enum_map = {int(v): k for k, v in enum_map.items()}

            registers.append(
                Register(
                    function=function,
                    address=address,
                    name=name,
                    access=str(item.get("access", "ro")),
                    description=item.get("description"),
                    unit=item.get("unit"),
                    multiplier=item.get("multiplier"),
                    resolution=item.get("resolution"),
                    min=item.get("min"),
                    max=item.get("max"),
                    default=item.get("default"),
                    enum=enum_map,
                    notes=item.get("notes"),
                    information=item.get("information"),
                    extra=item.get("extra"),
                    length=int(item.get("length", 1)),
                    bcd=bool(item.get("bcd", False)),
                )
            )
        except Exception as err:
            raise ValueError(f"Invalid register definition: {err}") from err

    return registers


# Cache for loaded register definitions and the file hash used to build it
_REGISTER_CACHE: List[Register] = []
_REGISTERS_HASH: str | None = None


def _compute_file_hash() -> str:
    """Return the SHA256 hash of the registers file."""

    return hashlib.sha256(_REGISTERS_PATH.read_bytes()).hexdigest()


def _load_registers() -> List[Register]:
    """Return cached register definitions, reloading if the file changed."""

    global _REGISTERS_HASH
    current_hash = _compute_file_hash()
    if not _REGISTER_CACHE or _REGISTERS_HASH != current_hash:
        _REGISTER_CACHE.clear()
        _REGISTER_CACHE.extend(_load_registers_from_file())
        _REGISTERS_HASH = current_hash
    return _REGISTER_CACHE


def _cache_clear() -> None:
    global _REGISTERS_HASH
    _REGISTER_CACHE.clear()
    _REGISTERS_HASH = None


_load_registers.cache_clear = _cache_clear  # type: ignore[attr-defined]


# Load register definitions once at import time
_load_registers()


# ---------------------------------------------------------------------------
# Public API
# ---------------------------------------------------------------------------


def get_all_registers() -> List[Register]:
    """Return a list of all known registers."""
    return list(_load_registers())


def get_registers_by_function(fn: str) -> List[Register]:
    """Return registers for the given function code or name."""
    code = _normalise_function(fn)
    return [r for r in _load_registers() if r.function == code]


def get_registers_hash() -> str:
    """Return the hash of the currently loaded register file."""

    return _REGISTERS_HASH or ""


@dataclass(slots=True)
class ReadPlan:
    """Plan describing a consecutive block of registers to read."""

    function: str
    address: int
    length: int


def group_reads(max_block_size: int = 64) -> List[ReadPlan]:
    """Group registers into contiguous blocks for efficient reading."""

    plans: List[ReadPlan] = []
    regs_by_fn: Dict[str, List[int]] = {}

    for reg in _load_registers():
        addresses = list(range(reg.address, reg.address + reg.length))
        regs_by_fn.setdefault(reg.function, []).extend(addresses)

    for fn, addresses in regs_by_fn.items():
        addresses.sort()
        start = prev = addresses[0]
        length = 1
        for addr in addresses[1:]:
            if addr == prev + 1 and length < max_block_size:
                length += 1
            else:
                plans.append(ReadPlan(fn, start, length))
                start = addr
                length = 1
            prev = addr
        plans.append(ReadPlan(fn, start, length))

    return plans


__all__ = [
    "Register",
    "ReadPlan",
    "get_all_registers",
    "get_registers_by_function",
    "get_registers_hash",
    "group_reads",
]<|MERGE_RESOLUTION|>--- conflicted
+++ resolved
@@ -267,10 +267,7 @@
     for item in items:
         try:
             _validate_item(item)
-<<<<<<< HEAD
-=======
-
->>>>>>> 57c819ff
+
             function = _normalise_function(str(item.get("function", "")))
             if item.get("address_dec") is not None:
                 address = int(item["address_dec"])
