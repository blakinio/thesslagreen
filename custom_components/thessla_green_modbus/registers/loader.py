"""Loader for Modbus register definitions.

This module reads the bundled ``thessla_green_registers_full.json`` file and
exposes a small helper API used by the integration and the tests.  The JSON file
contains the canonical list of registers together with metadata describing how a
raw register value should be interpreted.

Only a fairly small subset of the original project is required for the unit
tests in this kata, therefore the implementation below purposely focuses on the
features that are exercised in the tests: parsing of the JSON file, decoding of
values using ``enum``/``multiplier``/``resolution`` information, optional BCD
time handling for schedule registers and grouping of addresses for efficient
reads.
"""

from __future__ import annotations

import hashlib
import importlib.resources as resources
import json
import logging
import struct
from dataclasses import dataclass
from datetime import time
from functools import lru_cache
from pathlib import Path
from typing import Any, Iterable, Sequence

from ..schedule_helpers import bcd_to_time, time_to_bcd
from .schema import (
    RegisterDefinition,
    RegisterList,
    _normalise_function,
    _normalise_name,
)

_LOGGER = logging.getLogger(__name__)

# Path to the bundled register definition file.  Tests patch this constant to
# supply temporary files, therefore it must be a module level variable instead
# of being computed inside helper functions.
_REGISTERS_PATH = resources.files(__package__).joinpath("thessla_green_registers_full.json")
# Cache for the last (path, mtime, hash) triple of the registers file.  The
# hash is only recomputed when either the path or ``mtime`` changes.
_cached_file_info: tuple[str, float, str] | None = None
# ---------------------------------------------------------------------------
# Data model
# ---------------------------------------------------------------------------


@dataclass(slots=True)
class RegisterDef:
    """Definition of a single Modbus register."""

    function: str
    address: int
    name: str
    access: str
    description: str | None = None
    description_en: str | None = None
    unit: str | None = None
    multiplier: float | None = None
    resolution: float | None = None
    min: float | None = None
    max: float | None = None
    default: float | None = None
    enum: dict[int | str, Any] | None = None
    notes: str | None = None
    information: str | None = None
    extra: dict[str, Any] | None = None
    length: int = 1
    bcd: bool = False
    bits: list[Any] | None = None


# ------------------------------------------------------------------
# Value helpers
# ------------------------------------------------------------------
    def decode(self, raw: int | Sequence[int]) -> Any:
        """Decode ``raw`` according to the register metadata."""

        if self.length > 1 and isinstance(raw, Sequence):
            raw_list = list(raw)
            if all(v == 0x8000 for v in raw_list):
                return None

            if self.extra and self.extra.get("type") == "string":
                encoding = self.extra.get("encoding", "ascii")
                data = bytearray()
                for word in raw_list:
                    data.extend(word.to_bytes(2, "big"))
                return data.rstrip(b"\x00").decode(encoding)

            endianness = "big"
            if self.extra:
                endianness = self.extra.get("endianness", "big")
            words = raw_list if endianness == "big" else list(reversed(raw_list))
            data = b"".join(w.to_bytes(2, "big") for w in words)

            typ = self.extra.get("type") if self.extra else None
            if typ == "float32":
                value = struct.unpack(">f" if endianness == "big" else "<f", data)[0]
            elif typ == "float64":
                value = struct.unpack(">d" if endianness == "big" else "<d", data)[0]
            elif typ == "int32":
                value = int.from_bytes(data, "big", signed=True)
            elif typ == "uint32":
                value = int.from_bytes(data, "big", signed=False)
            elif typ == "int64":
                value = int.from_bytes(data, "big", signed=True)
            elif typ == "uint64":
                value = int.from_bytes(data, "big", signed=False)
            else:
                value = int.from_bytes(data, "big", signed=False)

            if self.multiplier is not None:
                value = value * self.multiplier
            if self.resolution is not None:
                steps = round(value / self.resolution)
                value = steps * self.resolution
            return value

        if isinstance(raw, Sequence):
            # Defensive: unexpected sequence for single register
            raw = raw[0]

        if raw == 0x8000:
            return None

        if self.extra and self.extra.get("bitmask") and self.enum:
            flags: list[Any] = []
            for key, label in sorted(
                ((int(k), v) for k, v in self.enum.items()), key=lambda x: x[0]
            ):
                if raw & key:
                    flags.append(label)
            return flags

        if self.enum is not None:
            if raw in self.enum:
                return self.enum[raw]
            if str(raw) in self.enum:
                return self.enum[str(raw)]

        value: Any = raw
        if self.length > 1 and self.extra and self.extra.get("type"):
            dtype = self.extra["type"]
            byte_len = self.length * 2
            raw_bytes = raw.to_bytes(byte_len, "big", signed=False)
            if dtype == "float32":
                value = struct.unpack(">f", raw_bytes)[0]
            elif dtype == "int32":
                value = struct.unpack(">i", raw_bytes)[0]
            elif dtype == "uint32":
                value = struct.unpack(">I", raw_bytes)[0]
            elif dtype == "int64":
                value = struct.unpack(">q", raw_bytes)[0]
            elif dtype == "uint64":
                value = struct.unpack(">Q", raw_bytes)[0]
        if self.multiplier is not None:
            value = value * self.multiplier
        if self.resolution is not None:
            steps = round(value / self.resolution)
            value = steps * self.resolution

        if self.extra and self.extra.get("aatt"):
            airflow = (raw >> 8) & 0xFF
            temp = (raw & 0xFF) / 2
            return airflow, temp

        if self.bcd:
            try:
                t = bcd_to_time(raw)
            except (ValueError, TypeError) as err:  # pragma: no cover - defensive
                _LOGGER.debug("Invalid BCD value %s: %s", raw, err)
                return value
            except Exception as err:  # pragma: no cover - unexpected
                _LOGGER.exception("Unexpected error decoding BCD value %s: %s", raw, err)
                return value
            return f"{t.hour:02d}:{t.minute:02d}"

        return value

    def encode(self, value: Any) -> int | list[int]:
        """Encode ``value`` into the raw register representation."""

        if self.length > 1:
            if self.extra and self.extra.get("type") == "string":
                encoding = self.extra.get("encoding", "ascii")
                data = str(value).encode(encoding)
                data = data.ljust(self.length * 2, b"\x00")
                return [
                    int.from_bytes(data[i : i + 2], "big") for i in range(0, self.length * 2, 2)
                ]

            endianness = "big"
            if self.extra:
                endianness = self.extra.get("endianness", "big")

            raw_val: Any = value
            if self.enum and isinstance(value, str):
                for k, v in self.enum.items():
                    if v == value:
                        raw_val = int(k)
                        break
            if self.multiplier is not None:
                raw_val = int(round(float(raw_val) / self.multiplier))
            if self.resolution is not None:
                step = self.resolution
                raw_val = int(round(float(raw_val) / step) * step)

            typ = self.extra.get("type") if self.extra else None
            if typ == "float32":
                data = struct.pack(">f" if endianness == "big" else "<f", float(raw_val))
            elif typ == "float64":
                data = struct.pack(">d" if endianness == "big" else "<d", float(raw_val))
            elif typ == "int32":
                data = int(raw_val).to_bytes(4, "big", signed=True)
            elif typ == "uint32":
                data = int(raw_val).to_bytes(4, "big", signed=False)
            elif typ == "int64":
                data = int(raw_val).to_bytes(8, "big", signed=True)
            elif typ == "uint64":
                data = int(raw_val).to_bytes(8, "big", signed=False)
            else:
                data = int(raw_val).to_bytes(self.length * 2, "big", signed=False)

            words = [int.from_bytes(data[i : i + 2], "big") for i in range(0, len(data), 2)]
            if endianness == "little":
                words = list(reversed(words))
            return words

        if self.extra and self.extra.get("bitmask") and self.enum:
            raw_int = 0
            if isinstance(value, (list, tuple, set)):
                for item in value:
                    for k, v in self.enum.items():
                        if v == item:
                            raw_int |= int(k)
                            break
                return raw_int
            if isinstance(value, str):
                for k, v in self.enum.items():
                    if v == value:
                        return int(k)
            return int(value)

        if self.bcd:
            if isinstance(value, str):
                hours, minutes = (int(x) for x in value.split(":"))
            elif isinstance(value, int):
                hours, minutes = divmod(value, 60)
            elif isinstance(value, (tuple, list)):
                hours, minutes = int(value[0]), int(value[1])
            else:  # pragma: no cover - defensive
                raise ValueError(f"Unsupported BCD value: {value}")
            return time_to_bcd(time(hours, minutes))

        if self.extra and self.extra.get("aatt"):
            airflow, temp = (
                value if isinstance(value, (list, tuple)) else (value["airflow"], value["temp"])
            )  # type: ignore[index]
            return (int(airflow) << 8) | (int(round(float(temp) * 2)) & 0xFF)

        raw: Any = value
        if self.enum and isinstance(value, str):
            for k, v in self.enum.items():
                if v == value:
                    raw = int(k)
                    break
        if self.multiplier is not None:
            raw = int(round(float(raw) / self.multiplier))
        if self.resolution is not None:
            step = self.resolution
            raw = int(round(float(raw) / step) * step)
        if self.length > 1 and self.extra and self.extra.get("type"):
            dtype = self.extra["type"]
            if dtype == "float32":
                return int.from_bytes(struct.pack(">f", float(raw)), "big")
            if dtype == "int32":
                return int.from_bytes(struct.pack(">i", int(raw)), "big")
            if dtype == "uint32":
                return int.from_bytes(struct.pack(">I", int(raw)), "big")
            if dtype == "int64":
                return int.from_bytes(struct.pack(">q", int(raw)), "big")
            if dtype == "uint64":
                return int.from_bytes(struct.pack(">Q", int(raw)), "big")
        return int(raw)


# Backwards compatible alias used throughout the project/tests
Register = RegisterDef

# ---------------------------------------------------------------------------
# Loading helpers
# ---------------------------------------------------------------------------

_SPECIAL_MODES_PATH = Path(__file__).resolve().parents[1] / "options" / "special_modes.json"
try:  # pragma: no cover - defensive
    _SPECIAL_MODES_ENUM = {
        key.split("_")[-1]: idx
        for idx, key in enumerate(json.loads(_SPECIAL_MODES_PATH.read_text()))
    }
except (OSError, json.JSONDecodeError, ValueError) as err:  # pragma: no cover - defensive
    _LOGGER.debug("Failed to load special modes: %s", err)
    _SPECIAL_MODES_ENUM: dict[str, int] = {}
except Exception as err:  # pragma: no cover - unexpected
    _LOGGER.exception("Unexpected error loading special modes: %s", err)
    _SPECIAL_MODES_ENUM = {}


# ---------------------------------------------------------------------------
# Register loading helpers
# ---------------------------------------------------------------------------


@lru_cache(maxsize=1)
<<<<<<< HEAD
def _load_registers_from_file(path: Path, *, mtime: float, **_: Any) -> list[RegisterDef]:
    """Load register definitions from ``path``.

    ``mtime`` is included in the cache key so that the cached registers are
    invalidated when the file's modification time changes.
=======
def _load_registers_from_file(
    path: Path, *, file_hash: str = "", mtime: float
) -> list[RegisterDef]:
    """Load register definitions from ``path``.

    ``file_hash`` and ``mtime`` are included in the cache key so that the JSON
    file is only parsed again when its contents change.
    """

    try:
        if not file_hash:
            file_hash = _compute_file_hash(path, mtime)
    path: Path, *, mtime: float, file_hash: str | None = None
) -> list[RegisterDef]:
    """Load register definitions from ``path``.

    ``mtime`` is included in the cache key so that the file is reloaded only
    when its modification time changes. ``file_hash`` is accepted for backward
    compatibility but otherwise unused.
>>>>>>> f6076fa1
    """

    try:
        raw = json.loads(path.read_text(encoding="utf-8"))
    except FileNotFoundError as err:  # pragma: no cover - sanity check
        raise RuntimeError(f"Register definition file missing: {path}") from err
    except (OSError, json.JSONDecodeError, ValueError) as err:  # pragma: no cover - defensive
        raise RuntimeError(f"Failed to read register definitions from {path}") from err
    except Exception as err:  # pragma: no cover - unexpected
        raise RuntimeError(f"Unexpected error reading register definitions from {path}") from err

    items = raw.get("registers", raw) if isinstance(raw, dict) else raw

    registers: list[RegisterDef] = []
    parsed_items = RegisterList.model_validate(items).root

    for parsed in parsed_items:
        function = _normalise_function(parsed.function)
        raw_address = int(parsed.address_dec)

        address = raw_address
        if function == "02":
            address -= 1
        elif function == "03" and address >= 111:
            address -= 111

        name = _normalise_name(parsed.name)

        enum_map = parsed.enum
        if name == "special_mode":
            enum_map = _SPECIAL_MODES_ENUM
        elif enum_map:
            if all(isinstance(k, (int, float)) or str(k).isdigit() for k in enum_map):
                enum_map = {int(k): v for k, v in enum_map.items()}
            elif all(isinstance(v, (int, float)) or str(v).isdigit() for v in enum_map.values()):
                enum_map = {int(v): k for k, v in enum_map.items()}

        multiplier = parsed.multiplier
        resolution = parsed.resolution

        registers.append(
            RegisterDef(
                function=function,
                address=address,
                name=name,
                access=str(parsed.access),
                description=parsed.description,
                description_en=parsed.description_en,
                unit=parsed.unit,
                multiplier=multiplier,
                resolution=resolution,
                min=parsed.min,
                max=parsed.max,
                default=parsed.default,
                enum=enum_map,
                notes=parsed.notes,
                information=parsed.information,
                extra=parsed.extra,
                length=int(parsed.length),
                bcd=bool(parsed.bcd),
                bits=parsed.bits,
            )
        )

    return registers


def _compute_file_hash(path: Path, mtime: float) -> str:
    """Return the SHA256 hash of ``path`` and cache the result."""

    global _cached_file_info
    path_str = str(path)
    if _cached_file_info and _cached_file_info[0] == path_str and _cached_file_info[1] == mtime:
    """Return the SHA256 hash of ``path``.
<<<<<<< HEAD

    The hash is cached based on ``path`` and ``mtime`` so reading the file can
    be avoided when the file has not changed.
    """

    global _cached_file_info
    path_str = str(path)
    if _cached_file_info and _cached_file_info[0] == path_str and _cached_file_info[1] == mtime:
        return _cached_file_info[2]

    file_hash = hashlib.sha256(path.read_bytes()).hexdigest()
    _cached_file_info = (path_str, mtime, file_hash)
    return file_hash


# Ensure clearing the LRU cache also resets the file hash cache
_orig_load_cache_clear = _load_registers_from_file.cache_clear


def _load_registers_cache_clear() -> None:
    global _cached_file_info
    _cached_file_info = None
    _orig_load_cache_clear()

=======
    The hash is cached using ``(path_str, mtime, hash)`` so the file is only
    read when its modification time changes.
    """

    global _cached_file_info
    path_str = str(path)
    if (
        _cached_file_info
        and _cached_file_info[0] == path_str
        and _cached_file_info[1] == mtime
    ):
        return _cached_file_info[2]

    file_hash = hashlib.sha256(path.read_bytes()).hexdigest()
    _cached_file_info = (path_str, mtime, file_hash)
    return file_hash


def _get_file_info() -> tuple[float, str]:
    """Return ``(mtime, hash)`` for the registers file using a cache."""

    stat = _REGISTERS_PATH.stat()
    mtime = stat.st_mtime
    path_str = str(_REGISTERS_PATH)

    if _cached_file_info and _cached_file_info[0] == path_str and _cached_file_info[1] == mtime:
        return _cached_file_info[1], _cached_file_info[2]

    file_hash = _compute_file_hash(_REGISTERS_PATH, mtime)
    return mtime, file_hash
# Ensure clearing the LRU cache also resets the file hash cache
_orig_load_cache_clear = _load_registers_from_file.cache_clear


def _load_registers_cache_clear() -> None:
    global _cached_file_info
    _cached_file_info = None
    _orig_load_cache_clear()

>>>>>>> f6076fa1

_load_registers_from_file.cache_clear = _load_registers_cache_clear  # type: ignore[assignment]


def _get_file_info() -> tuple[float, str]:
    """Return ``(mtime, hash)`` for the registers file using a cache."""

<<<<<<< HEAD
    path = _REGISTERS_PATH
    stat = path.stat()
    mtime = stat.st_mtime
    path_str = str(path)

    global _cached_file_info
    if _cached_file_info and _cached_file_info[0] == path_str and _cached_file_info[1] == mtime:
        return mtime, _cached_file_info[2]

    file_hash = _compute_file_hash(path, mtime)
    return mtime, file_hash
=======
def _load_registers_cache_clear() -> None:
    global _cached_file_info
    stat = _REGISTERS_PATH.stat()
    mtime = stat.st_mtime
    path_str = str(_REGISTERS_PATH)
    if (
        _cached_file_info
        and _cached_file_info[0] == path_str
        and _cached_file_info[1] == mtime
    ):
        return _cached_file_info[1], _cached_file_info[2]

    file_hash = _compute_file_hash(_REGISTERS_PATH, mtime)
    return mtime, file_hash
    _cached_file_info = None
    _orig_load_cache_clear()


_load_registers_from_file.cache_clear = _load_registers_cache_clear  # type: ignore[assignment]
>>>>>>> f6076fa1


def load_registers() -> list[RegisterDef]:
    """Return cached register definitions, reloading if the file changed."""

<<<<<<< HEAD
    try:
        mtime, _ = _get_file_info()
    except Exception:  # pragma: no cover - defensive
=======

    mtime, _ = _get_file_info()
    return _load_registers_from_file(_REGISTERS_PATH, mtime=mtime)
    mtime, file_hash = _get_file_info()
    return _load_registers_from_file(
        _REGISTERS_PATH, file_hash=file_hash, mtime=mtime
    )
    stat = _REGISTERS_PATH.stat()
    mtime = stat.st_mtime
    if not (
        _cached_file_info
        and _cached_file_info[0] == str(_REGISTERS_PATH)
        and _cached_file_info[1] == mtime
    ):
        _compute_file_hash(_REGISTERS_PATH, mtime)
    return _load_registers_from_file(_REGISTERS_PATH, mtime=mtime)
    return _load_registers_from_file(_REGISTERS_PATH, mtime=stat.st_mtime)
    try:
        mtime, file_hash = _get_file_info()
    except OSError:
>>>>>>> f6076fa1
        stat = _REGISTERS_PATH.stat()
        mtime = stat.st_mtime

<<<<<<< HEAD
    return _load_registers_from_file(_REGISTERS_PATH, mtime=mtime)
=======
>>>>>>> f6076fa1

def clear_cache() -> None:  # pragma: no cover
    """Clear the register definition cache.

    Exposed for tests and tooling that need to reload register definitions.
    """

    global _cached_file_info
    _cached_file_info = None
    _load_registers_from_file.cache_clear()
    _register_map.cache_clear()


# ---------------------------------------------------------------------------
# Public API
# ---------------------------------------------------------------------------


def get_all_registers() -> list[RegisterDef]:
    """Return a list of all known registers ordered by function and address."""
    return sorted(load_registers(), key=lambda r: (r.function, r.address))


def get_registers_by_function(fn: str) -> list[RegisterDef]:
    """Return registers for the given function code or name."""
    code = _normalise_function(fn)
    return [r for r in load_registers() if r.function == code]


def get_registers_hash() -> str:
    """Return the hash of the currently loaded register file."""

    try:
        return _get_file_info()[1]
<<<<<<< HEAD
=======
        stat = _REGISTERS_PATH.stat()
        return _compute_file_hash(_REGISTERS_PATH, stat.st_mtime)
>>>>>>> f6076fa1
    except Exception:  # pragma: no cover - defensive
        return _get_file_info()[1]
    except OSError:  # pragma: no cover - defensive
        return ""


@lru_cache(maxsize=1)
def _register_map() -> dict[str, RegisterDef]:
    return {r.name: r for r in load_registers()}


def get_register_definition(name: str) -> RegisterDef:
    """Return definition for register ``name``."""

    return _register_map()[name]


@dataclass(slots=True)
class ReadPlan:
    """Plan describing a consecutive block of registers to read."""

    function: str
    address: int
    length: int


def _group_reads(addresses: Iterable[int], max_block_size: int) -> list[tuple[int, int]]:
    """Group raw addresses into contiguous blocks up to ``max_block_size``."""

    sorted_addrs = sorted(set(addresses))
    if not sorted_addrs:
        return []

    blocks: list[tuple[int, int]] = []
    start = prev = sorted_addrs[0]
    for addr in sorted_addrs[1:]:
        if addr != prev + 1 or addr - start + 1 > max_block_size:
            blocks.append((start, prev - start + 1))
            start = addr
        prev = addr
    blocks.append((start, prev - start + 1))

    result: list[tuple[int, int]] = []
    for s, length in blocks:
        while length > max_block_size:
            result.append((s, max_block_size))
            s += max_block_size
            length -= max_block_size
        result.append((s, length))
    return result


def plan_group_reads(max_block_size: int = 64) -> list[ReadPlan]:
    """Group registers into contiguous blocks for efficient reading."""

    from ..modbus_helpers import group_reads as _group_reads

    plans: list[ReadPlan] = []
    regs_by_fn: dict[str, list[int]] = {}

    for reg in load_registers():
        addresses = range(reg.address, reg.address + reg.length)
        regs_by_fn.setdefault(reg.function, []).extend(addresses)

    for fn, addresses in regs_by_fn.items():
        for start, length in _group_reads(addresses, max_block_size=max_block_size):
            plans.append(ReadPlan(fn, start, length))

    return plans


__all__ = [
    "RegisterDef",
    "RegisterDefinition",
    "load_registers",
    "clear_cache",
    "get_all_registers",
    "get_registers_by_function",
    "get_register_definition",
    "get_registers_hash",
    "plan_group_reads",
]<|MERGE_RESOLUTION|>--- conflicted
+++ resolved
@@ -315,13 +315,11 @@
 
 
 @lru_cache(maxsize=1)
-<<<<<<< HEAD
 def _load_registers_from_file(path: Path, *, mtime: float, **_: Any) -> list[RegisterDef]:
     """Load register definitions from ``path``.
 
     ``mtime`` is included in the cache key so that the cached registers are
     invalidated when the file's modification time changes.
-=======
 def _load_registers_from_file(
     path: Path, *, file_hash: str = "", mtime: float
 ) -> list[RegisterDef]:
@@ -341,7 +339,6 @@
     ``mtime`` is included in the cache key so that the file is reloaded only
     when its modification time changes. ``file_hash`` is accepted for backward
     compatibility but otherwise unused.
->>>>>>> f6076fa1
     """
 
     try:
@@ -416,7 +413,6 @@
     path_str = str(path)
     if _cached_file_info and _cached_file_info[0] == path_str and _cached_file_info[1] == mtime:
     """Return the SHA256 hash of ``path``.
-<<<<<<< HEAD
 
     The hash is cached based on ``path`` and ``mtime`` so reading the file can
     be avoided when the file has not changed.
@@ -441,7 +437,6 @@
     _cached_file_info = None
     _orig_load_cache_clear()
 
-=======
     The hash is cached using ``(path_str, mtime, hash)`` so the file is only
     read when its modification time changes.
     """
@@ -481,7 +476,6 @@
     _cached_file_info = None
     _orig_load_cache_clear()
 
->>>>>>> f6076fa1
 
 _load_registers_from_file.cache_clear = _load_registers_cache_clear  # type: ignore[assignment]
 
@@ -489,7 +483,6 @@
 def _get_file_info() -> tuple[float, str]:
     """Return ``(mtime, hash)`` for the registers file using a cache."""
 
-<<<<<<< HEAD
     path = _REGISTERS_PATH
     stat = path.stat()
     mtime = stat.st_mtime
@@ -501,7 +494,6 @@
 
     file_hash = _compute_file_hash(path, mtime)
     return mtime, file_hash
-=======
 def _load_registers_cache_clear() -> None:
     global _cached_file_info
     stat = _REGISTERS_PATH.stat()
@@ -521,17 +513,14 @@
 
 
 _load_registers_from_file.cache_clear = _load_registers_cache_clear  # type: ignore[assignment]
->>>>>>> f6076fa1
 
 
 def load_registers() -> list[RegisterDef]:
     """Return cached register definitions, reloading if the file changed."""
 
-<<<<<<< HEAD
     try:
         mtime, _ = _get_file_info()
     except Exception:  # pragma: no cover - defensive
-=======
 
     mtime, _ = _get_file_info()
     return _load_registers_from_file(_REGISTERS_PATH, mtime=mtime)
@@ -552,14 +541,10 @@
     try:
         mtime, file_hash = _get_file_info()
     except OSError:
->>>>>>> f6076fa1
         stat = _REGISTERS_PATH.stat()
         mtime = stat.st_mtime
 
-<<<<<<< HEAD
     return _load_registers_from_file(_REGISTERS_PATH, mtime=mtime)
-=======
->>>>>>> f6076fa1
 
 def clear_cache() -> None:  # pragma: no cover
     """Clear the register definition cache.
@@ -594,11 +579,9 @@
 
     try:
         return _get_file_info()[1]
-<<<<<<< HEAD
-=======
+
         stat = _REGISTERS_PATH.stat()
         return _compute_file_hash(_REGISTERS_PATH, stat.st_mtime)
->>>>>>> f6076fa1
     except Exception:  # pragma: no cover - defensive
         return _get_file_info()[1]
     except OSError:  # pragma: no cover - defensive
