"""Loader for Modbus register definitions.

This module reads the bundled ``thessla_green_registers_full.json`` file and
exposes a small helper API used by the integration and the tests.  The JSON file
contains the canonical list of registers together with metadata describing how a
raw register value should be interpreted.

Only a fairly small subset of the original project is required for the unit
tests in this kata, therefore the implementation below purposely focuses on the
features that are exercised in the tests: parsing of the JSON file, decoding of
values using ``enum``/``multiplier``/``resolution`` information, optional BCD
time handling for schedule registers and grouping of addresses for efficient
reads.
"""

from __future__ import annotations

import hashlib
import importlib.resources as resources
import json
import logging
import struct
from dataclasses import dataclass
from datetime import time
from functools import lru_cache
from pathlib import Path
from typing import Any, Sequence

# Shared grouping helper
from ..modbus_helpers import group_reads
from ..schedule_helpers import bcd_to_time, time_to_bcd
from .schema import RegisterList, _normalise_function, _normalise_name

_LOGGER = logging.getLogger(__name__)

# Path to the bundled register definition file.  Tests patch this constant to
# supply temporary files, therefore it must be a module level variable instead
# of being computed inside helper functions.
_REGISTERS_PATH = Path(
    str(resources.files(__package__).joinpath("thessla_green_registers_full.json"))
)
# Cache for file metadata keyed by path. Each entry stores ``(mtime, sha256)``
# for the most recently seen state of that file.
_cached_file_info: dict[str, tuple[float, str]] = {}
# ---------------------------------------------------------------------------
# Data model
# ---------------------------------------------------------------------------


@dataclass(slots=True)
class RegisterDef:
    """Definition of a single Modbus register."""

    function: int
    address: int
    name: str
    access: str
    description: str | None = None
    description_en: str | None = None
    unit: str | None = None
    multiplier: float | None = None
    resolution: float | None = None
    min: float | None = None
    max: float | None = None
    default: float | None = None
    enum: dict[int | str, Any] | None = None
    notes: str | None = None
    information: str | None = None
    extra: dict[str, Any] | None = None
    length: int = 1
    bcd: bool = False
    bits: list[Any] | None = None


# ------------------------------------------------------------------
# Value helpers
# ------------------------------------------------------------------
    def decode(self, raw: int | Sequence[int]) -> Any:
        """Decode ``raw`` according to the register metadata."""
        if self.length > 1:
            if isinstance(raw, Sequence):
                raw_list = list(raw)
            else:
                raw_list = [
                    (raw >> (16 * (self.length - 1 - i))) & 0xFFFF
                    for i in range(self.length)
                ]

            if all(v == 0x8000 for v in raw_list):
                return None

            # Multi-register strings are treated specially
            if self.extra and self.extra.get("type") == "string":
                encoding = self.extra.get("encoding", "ascii")
                data = b"".join(w.to_bytes(2, "big") for w in raw_list)
                return data.rstrip(b"\x00").decode(encoding)

            endianness = self.extra.get("endianness", "big") if self.extra else "big"
            words = raw_list if endianness == "big" else list(reversed(raw_list))
            data = b"".join(w.to_bytes(2, "big") for w in words)

            typ = self.extra.get("type") if self.extra else None
            if typ in {"f32", "f64"}:
                fmt = ">" if endianness == "big" else "<"
                fmt += "f" if typ == "f32" else "d"
                value = struct.unpack(fmt, data)[0]
            elif typ in {"i32", "u32", "i64", "u64"}:
                value = int.from_bytes(data, "big", signed=typ.startswith("i"))
            else:
                value = int.from_bytes(data, "big", signed=False)

            if self.multiplier is not None:
                value *= self.multiplier
            if self.resolution is not None:
                steps = round(value / self.resolution)
                value = steps * self.resolution
            return value

        # Defensive: handle unexpected sequence for single-register values
        if isinstance(raw, Sequence):
            raw = raw[0]

        if raw == 0x8000:
            return None

        # Bitmask registers map set bits to enum labels
        if self.extra and self.extra.get("bitmask") and self.enum:
            flags: list[Any] = []
            for key, label in sorted(
                ((int(k), v) for k, v in self.enum.items()), key=lambda x: x[0]
            ):
                if raw & key:
                    flags.append(label)
            return flags

        # Regular enum registers return the mapped label
        if self.enum is not None:
            if raw in self.enum:
                return self.enum[raw]
            if str(raw) in self.enum:
                return self.enum[str(raw)]

        typ = self.extra.get("type") if self.extra else None
        if typ == "i16":
            raw = raw if raw < 0x8000 else raw - 0x10000

        value: Any = raw

        # Combined airflow/temperature values use a custom decoding
        if self.extra and self.extra.get("aatt"):
            airflow = (raw >> 8) & 0xFF
            temp = (raw & 0xFF) / 2
            return airflow, temp

        # Schedule registers using BCD time encoding
        if self.bcd:
            try:
                t = bcd_to_time(raw)
            except Exception:  # pragma: no cover - defensive
                pass
            else:
                return f"{t.hour:02d}:{t.minute:02d}"

        if self.multiplier is not None:
            value *= self.multiplier
        if self.resolution is not None:
            steps = round(value / self.resolution)
            value = steps * self.resolution
        return value

    def encode(self, value: Any) -> int | list[int]:
        """Encode ``value`` into the raw register representation."""

        if self.length > 1:
            if self.extra and self.extra.get("type") == "string":
                encoding = self.extra.get("encoding", "ascii")
                data = str(value).encode(encoding)
                data = data.ljust(self.length * 2, b"\x00")
                return [
                    int.from_bytes(data[i : i + 2], "big") for i in range(0, self.length * 2, 2)
                ]

            endianness = "big"
            if self.extra:
                endianness = self.extra.get("endianness", "big")

            raw_val: Any = value
            if self.enum:
                if isinstance(value, str):
                    for k, v in self.enum.items():
                        if v == value:
                            raw_val = int(k)
                            break
                    else:
                        raise ValueError(f"Invalid enum value {value!r} for {self.name}")
                elif value not in self.enum and str(value) not in self.enum:
                    raise ValueError(f"Invalid enum value {value!r} for {self.name}")

            try:
                num_val = float(value)
            except (TypeError, ValueError):
                num_val = None
            if num_val is not None:
                if self.min is not None and num_val < self.min:
                    raise ValueError(
                        f"{value} is below minimum {self.min} for {self.name}"
                    )
                if self.max is not None and num_val > self.max:
                    raise ValueError(
                        f"{value} is above maximum {self.max} for {self.name}"
                    )

            if self.multiplier is not None:
                raw_val = int(round(float(raw_val) / self.multiplier))
            if self.resolution is not None:
                step = self.resolution
                raw_val = int(round(float(raw_val) / step) * step)

            typ = self.extra.get("type") if self.extra else None
            if typ == "f32":
                data = struct.pack(">f" if endianness == "big" else "<f", float(raw_val))
            elif typ == "f64":
                data = struct.pack(">d" if endianness == "big" else "<d", float(raw_val))
            elif typ in {"i32", "u32", "i64", "u64"}:
                size = 4 if typ in {"i32", "u32"} else 8
                data = int(raw_val).to_bytes(size, "big", signed=typ.startswith("i"))
            else:
                data = int(raw_val).to_bytes(self.length * 2, "big", signed=False)

            words = [int.from_bytes(data[i : i + 2], "big") for i in range(0, len(data), 2)]
            if endianness == "little":
                words = list(reversed(words))
            return words

        if self.extra and self.extra.get("bitmask") and self.enum:
            raw_int = 0
            if isinstance(value, (list, tuple, set)):
                for item in value:
                    for k, v in self.enum.items():
                        if v == item:
                            raw_int |= int(k)
                            break
                return raw_int
            if isinstance(value, str):
                for k, v in self.enum.items():
                    if v == value:
                        return int(k)
            return int(value)

        if self.bcd:
            if isinstance(value, str):
                hours, minutes = (int(x) for x in value.split(":"))
            elif isinstance(value, int):
                hours, minutes = divmod(value, 60)
            elif isinstance(value, (tuple, list)):
                hours, minutes = int(value[0]), int(value[1])
            else:  # pragma: no cover - defensive
                raise ValueError(f"Unsupported BCD value: {value}")
            return int(time_to_bcd(time(hours, minutes)))

        if self.extra and self.extra.get("aatt"):
            airflow, temp = (
                value if isinstance(value, (list, tuple)) else (value["airflow"], value["temp"])
            )
            return (int(airflow) << 8) | (int(round(float(temp) * 2)) & 0xFF)

        raw: Any = value
        if self.enum and not (self.extra and self.extra.get("bitmask")):
            if isinstance(value, str):
                for k, v in self.enum.items():
                    if v == value:
                        raw = int(k)
                        break
                else:
                    raise ValueError(f"Invalid enum value {value!r} for {self.name}")
            elif value in self.enum or str(value) in self.enum:
                raw = int(value)
            else:
                raise ValueError(f"Invalid enum value {value!r} for {self.name}")

        try:
            num_val = float(value)
        except (TypeError, ValueError):
            num_val = None
        if num_val is not None:
            if self.min is not None and num_val < self.min:
                raise ValueError(f"{value} is below minimum {self.min} for {self.name}")
            if self.max is not None and num_val > self.max:
                raise ValueError(f"{value} is above maximum {self.max} for {self.name}")
        if self.multiplier is not None:
            raw = int(round(float(raw) / self.multiplier))
        if self.resolution is not None:
            step = self.resolution
            raw = int(round(float(raw) / step) * step)
        typ = self.extra.get("type") if self.extra else None
        if typ == "i16":
            return int(raw) & 0xFFFF
        return int(raw)


# Backwards compatible alias used throughout the project/tests
Register = RegisterDef

# ---------------------------------------------------------------------------
# Loading helpers
# ---------------------------------------------------------------------------

_SPECIAL_MODES_PATH = Path(__file__).resolve().parents[1] / "options" / "special_modes.json"
_SPECIAL_MODES_ENUM: dict[str, int] = {}
try:  # pragma: no cover - defensive
    _SPECIAL_MODES_ENUM = {
        key.split("_")[-1]: idx
        for idx, key in enumerate(json.loads(_SPECIAL_MODES_PATH.read_text()))
    }
except (OSError, json.JSONDecodeError, ValueError) as err:  # pragma: no cover - defensive
    _LOGGER.debug("Failed to load special modes: %s", err)
    _SPECIAL_MODES_ENUM = {}
except Exception as err:  # pragma: no cover - unexpected
    _LOGGER.exception("Unexpected error loading special modes: %s", err)
    _SPECIAL_MODES_ENUM = {}


# ---------------------------------------------------------------------------
# Register loading helpers
# ---------------------------------------------------------------------------


@lru_cache(maxsize=None)
def _load_registers_from_file(
    path: Path, *, mtime: float, file_hash: str
) -> list[RegisterDef]:
    """Load register definitions from ``path``.

    ``mtime`` and ``file_hash`` participate in the cache key so the file is
    reloaded only when its timestamp or contents change.
    """

    try:
        raw = json.loads(path.read_text(encoding="utf-8"))
    except FileNotFoundError as err:  # pragma: no cover - sanity check
        raise RuntimeError(f"Register definition file missing: {path}") from err
    except Exception as err:  # pragma: no cover - defensive
        raise RuntimeError(f"Failed to read register definitions from {path}") from err

    items = raw.get("registers", raw) if isinstance(raw, dict) else raw

    registers: list[RegisterDef] = []
    parsed_items = RegisterList.model_validate(items).root

    for parsed in parsed_items:
        function = _normalise_function(parsed.function)
        raw_address = int(parsed.address_dec)

        address = raw_address
        if function == 2:
            address -= 1
        elif function == 3 and address >= 111:
            address -= 111

        name = _normalise_name(parsed.name)

        enum_map = parsed.enum
        if name == "special_mode":
            enum_map = _SPECIAL_MODES_ENUM
        elif enum_map:
            if all(isinstance(k, (int, float)) or str(k).isdigit() for k in enum_map):
                enum_map = {int(k): v for k, v in enum_map.items()}
            elif all(
                isinstance(v, (int, float)) or str(v).isdigit() for v in enum_map.values()
            ):
                enum_map = {int(v): k for k, v in enum_map.items()}

        multiplier = parsed.multiplier
        resolution = parsed.resolution

        registers.append(
            RegisterDef(
                function=function,
                address=address,
                name=name,
                access=str(parsed.access),
                description=parsed.description,
                description_en=parsed.description_en,
                unit=parsed.unit,
                multiplier=multiplier,
                resolution=resolution,
                min=parsed.min,
                max=parsed.max,
                default=parsed.default,
                enum=enum_map,
                notes=parsed.notes,
                information=parsed.information,
                extra=parsed.extra,
                length=int(parsed.length),
                bcd=bool(parsed.bcd),
                bits=parsed.bits,
            )
        )

    return registers


def registers_sha256(json_path: Path | str) -> str:
    """Return the SHA256 hash of ``json_path``.

    Results are cached based on the file path and modification time so repeated
    calls for an unchanged file avoid reading from disk.
    """

    path = Path(json_path)
    mtime = path.stat().st_mtime
    path_str = str(path)
    cached = _cached_file_info.get(path_str)
    if cached and cached[0] == mtime:
        return cached[1]

    digest = hashlib.sha256(path.read_bytes()).hexdigest()
    _cached_file_info[path_str] = (mtime, digest)
    return digest


def load_registers(json_path: Path | str | None = None) -> list[RegisterDef]:
    """Return cached register definitions, reloading if the file changed.

    ``json_path`` may be provided to load register definitions from an
    alternate file.  When omitted, the bundled definitions are used.
    """

    path = Path(json_path) if json_path is not None else _REGISTERS_PATH
    file_hash = registers_sha256(path)
    mtime = _cached_file_info[str(path)][0]
    registers = _load_registers_from_file(path, mtime=mtime, file_hash=file_hash)
    return registers


def clear_cache() -> None:  # pragma: no cover
    """Clear the register definition cache.

    Exposed for tests and tooling that need to reload register
    definitions.
    """
    _cached_file_info.clear()
    _load_registers_from_file.cache_clear()
    _register_map.cache_clear()


# ---------------------------------------------------------------------------
# Public API
# ---------------------------------------------------------------------------


def get_all_registers(json_path: Path | str | None = None) -> list[RegisterDef]:
    """Return all known registers ordered by function and address."""
    return sorted(
        load_registers(json_path), key=lambda r: (r.function, r.address)
    )


<<<<<<< HEAD
def get_registers_by_function(fn: int | str) -> list[RegisterDef]:
=======
def get_registers_by_function(
    fn: str, json_path: Path | str | None = None
) -> list[RegisterDef]:
>>>>>>> 80c97bde
    """Return registers for the given function code or name."""
    code = _normalise_function(fn)
    return [r for r in load_registers(json_path) if r.function == code]


def get_registers_hash(json_path: Path | str | None = None) -> str:
    """Return the hash of the register definition file."""
    try:
        return registers_sha256(json_path or _REGISTERS_PATH)
    except Exception:  # pragma: no cover - defensive
        return ""


@lru_cache(maxsize=1)
def _register_map() -> dict[str, RegisterDef]:
    return {r.name: r for r in load_registers()}


def get_register_definition(name: str) -> RegisterDef:
    """Return definition for register ``name``."""
    return _register_map()[name]


@dataclass(slots=True)
class ReadPlan:
    """Plan describing a consecutive block of registers to read."""

    function: int
    address: int
    length: int


def plan_group_reads(max_block_size: int = 64) -> list[ReadPlan]:
    """Group registers into contiguous blocks for efficient reading."""

    regs_by_fn: dict[int, list[int]] = {}
    for reg in load_registers():
        addr_range = range(reg.address, reg.address + reg.length)
        regs_by_fn.setdefault(reg.function, []).extend(addr_range)

    plans: list[ReadPlan] = []
    for fn, addresses in regs_by_fn.items():
        for start, length in group_reads(addresses, max_block_size=max_block_size):
            plans.append(ReadPlan(fn, start, length))

    return plans<|MERGE_RESOLUTION|>--- conflicted
+++ resolved
@@ -456,13 +456,9 @@
     )
 
 
-<<<<<<< HEAD
-def get_registers_by_function(fn: int | str) -> list[RegisterDef]:
-=======
 def get_registers_by_function(
     fn: str, json_path: Path | str | None = None
 ) -> list[RegisterDef]:
->>>>>>> 80c97bde
     """Return registers for the given function code or name."""
     code = _normalise_function(fn)
     return [r for r in load_registers(json_path) if r.function == code]
