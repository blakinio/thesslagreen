"""Loader for Modbus register definitions.

This module reads the bundled ``thessla_green_registers_full.json`` file and
exposes a small helper API used by the integration and the tests.  The JSON file
contains the canonical list of registers together with metadata describing how a
raw register value should be interpreted.

Only a fairly small subset of the original project is required for the unit
tests in this kata, therefore the implementation below purposely focuses on the
features that are exercised in the tests: parsing of the JSON file, decoding of
values using ``enum``/``multiplier``/``resolution`` information, optional BCD
time handling for schedule registers and grouping of addresses for efficient
reads.
"""

from __future__ import annotations

import hashlib
import importlib.resources as resources
import json
import logging
import struct
from dataclasses import dataclass
from datetime import time
from functools import lru_cache
from pathlib import Path
from typing import Any, Sequence

from ..schedule_helpers import bcd_to_time, time_to_bcd
from .schema import (
    RegisterDefinition,
    RegisterList,
    _normalise_function,
    _normalise_name,
)

_LOGGER = logging.getLogger(__name__)

# Path to the bundled register definition file.  Tests patch this constant to
# supply temporary files, therefore it must be a module level variable instead
# of being computed inside helper functions.
_REGISTERS_PATH = resources.files(__package__).joinpath("thessla_green_registers_full.json")
# Cache for the last (path, mtime, hash) triple of the registers file.  The
# hash is only recomputed when either the path or ``mtime`` changes.
_cached_file_info: tuple[str, float, str] | None = None
# ---------------------------------------------------------------------------
# Data model
# ---------------------------------------------------------------------------


@dataclass(slots=True)
class RegisterDef:
    """Definition of a single Modbus register."""

    function: str
    address: int
    name: str
    access: str
    description: str | None = None
    description_en: str | None = None
    unit: str | None = None
    multiplier: float | None = None
    resolution: float | None = None
    min: float | None = None
    max: float | None = None
    default: float | None = None
    enum: dict[int | str, Any] | None = None
    notes: str | None = None
    information: str | None = None
    extra: dict[str, Any] | None = None
    length: int = 1
    bcd: bool = False
    bits: list[Any] | None = None


# ------------------------------------------------------------------
# Value helpers
# ------------------------------------------------------------------
    def decode(self, raw: int | Sequence[int]) -> Any:
        """Decode ``raw`` according to the register metadata."""

        if self.length > 1 and isinstance(raw, Sequence):
            raw_list = list(raw)
            if all(v == 0x8000 for v in raw_list):
                return None

            if self.extra and self.extra.get("type") == "string":
                encoding = self.extra.get("encoding", "ascii")
                data = bytearray()
                for word in raw_list:
                    data.extend(word.to_bytes(2, "big"))
                return data.rstrip(b"\x00").decode(encoding)

            endianness = "big"
            if self.extra:
                endianness = self.extra.get("endianness", "big")
            words = raw_list if endianness == "big" else list(reversed(raw_list))
            data = b"".join(w.to_bytes(2, "big") for w in words)

            typ = self.extra.get("type") if self.extra else None
            if typ == "float32":
                value = struct.unpack(">f" if endianness == "big" else "<f", data)[0]
            elif typ == "float64":
                value = struct.unpack(">d" if endianness == "big" else "<d", data)[0]
            elif typ == "int32":
                value = int.from_bytes(data, "big", signed=True)
            elif typ == "uint32":
                value = int.from_bytes(data, "big", signed=False)
            elif typ == "int64":
                value = int.from_bytes(data, "big", signed=True)
            elif typ == "uint64":
                value = int.from_bytes(data, "big", signed=False)
            else:
                value = int.from_bytes(data, "big", signed=False)

            if self.multiplier is not None:
                value = value * self.multiplier
            if self.resolution is not None:
                steps = round(value / self.resolution)
                value = steps * self.resolution
            return value

        if isinstance(raw, Sequence):
            # Defensive: unexpected sequence for single register
            raw = raw[0]

        if raw == 0x8000:
            return None

        if self.extra and self.extra.get("bitmask") and self.enum:
            flags: list[Any] = []
            for key, label in sorted(
                ((int(k), v) for k, v in self.enum.items()), key=lambda x: x[0]
            ):
                if raw & key:
                    flags.append(label)
            return flags

        if self.enum is not None:
            if raw in self.enum:
                return self.enum[raw]
            if str(raw) in self.enum:
                return self.enum[str(raw)]

        value: Any = raw
        if self.length > 1 and self.extra and self.extra.get("type"):
            dtype = self.extra["type"]
            byte_len = self.length * 2
            raw_bytes = raw.to_bytes(byte_len, "big", signed=False)
            if dtype == "float32":
                value = struct.unpack(">f", raw_bytes)[0]
            elif dtype == "int32":
                value = struct.unpack(">i", raw_bytes)[0]
            elif dtype == "uint32":
                value = struct.unpack(">I", raw_bytes)[0]
            elif dtype == "int64":
                value = struct.unpack(">q", raw_bytes)[0]
            elif dtype == "uint64":
                value = struct.unpack(">Q", raw_bytes)[0]
        if self.multiplier is not None:
            value = value * self.multiplier
        if self.resolution is not None:
            steps = round(value / self.resolution)
            value = steps * self.resolution

        if self.extra and self.extra.get("aatt"):
            airflow = (raw >> 8) & 0xFF
            temp = (raw & 0xFF) / 2
            return airflow, temp

        if self.bcd:
            try:
                t = bcd_to_time(raw)
            except (ValueError, TypeError) as err:  # pragma: no cover - defensive
                _LOGGER.debug("Invalid BCD value %s: %s", raw, err)
                return value
            except Exception as err:  # pragma: no cover - unexpected
                _LOGGER.exception("Unexpected error decoding BCD value %s: %s", raw, err)
                return value
            return f"{t.hour:02d}:{t.minute:02d}"

        return value

    def encode(self, value: Any) -> int | list[int]:
        """Encode ``value`` into the raw register representation."""

        if self.length > 1:
            if self.extra and self.extra.get("type") == "string":
                encoding = self.extra.get("encoding", "ascii")
                data = str(value).encode(encoding)
                data = data.ljust(self.length * 2, b"\x00")
                return [
                    int.from_bytes(data[i : i + 2], "big") for i in range(0, self.length * 2, 2)
                ]

            endianness = "big"
            if self.extra:
                endianness = self.extra.get("endianness", "big")

            raw_val: Any = value
            if self.enum and isinstance(value, str):
                for k, v in self.enum.items():
                    if v == value:
                        raw_val = int(k)
                        break
            if self.multiplier is not None:
                raw_val = int(round(float(raw_val) / self.multiplier))
            if self.resolution is not None:
                step = self.resolution
                raw_val = int(round(float(raw_val) / step) * step)

            typ = self.extra.get("type") if self.extra else None
            if typ == "float32":
                data = struct.pack(">f" if endianness == "big" else "<f", float(raw_val))
            elif typ == "float64":
                data = struct.pack(">d" if endianness == "big" else "<d", float(raw_val))
            elif typ == "int32":
                data = int(raw_val).to_bytes(4, "big", signed=True)
            elif typ == "uint32":
                data = int(raw_val).to_bytes(4, "big", signed=False)
            elif typ == "int64":
                data = int(raw_val).to_bytes(8, "big", signed=True)
            elif typ == "uint64":
                data = int(raw_val).to_bytes(8, "big", signed=False)
            else:
                data = int(raw_val).to_bytes(self.length * 2, "big", signed=False)

            words = [int.from_bytes(data[i : i + 2], "big") for i in range(0, len(data), 2)]
            if endianness == "little":
                words = list(reversed(words))
            return words

        if self.extra and self.extra.get("bitmask") and self.enum:
            raw_int = 0
            if isinstance(value, (list, tuple, set)):
                for item in value:
                    for k, v in self.enum.items():
                        if v == item:
                            raw_int |= int(k)
                            break
                return raw_int
            if isinstance(value, str):
                for k, v in self.enum.items():
                    if v == value:
                        return int(k)
            return int(value)

        if self.bcd:
            if isinstance(value, str):
                hours, minutes = (int(x) for x in value.split(":"))
            elif isinstance(value, int):
                hours, minutes = divmod(value, 60)
            elif isinstance(value, (tuple, list)):
                hours, minutes = int(value[0]), int(value[1])
            else:  # pragma: no cover - defensive
                raise ValueError(f"Unsupported BCD value: {value}")
            return time_to_bcd(time(hours, minutes))

        if self.extra and self.extra.get("aatt"):
            airflow, temp = (
                value if isinstance(value, (list, tuple)) else (value["airflow"], value["temp"])
            )  # type: ignore[index]
            return (int(airflow) << 8) | (int(round(float(temp) * 2)) & 0xFF)

        raw: Any = value
        if self.enum and isinstance(value, str):
            for k, v in self.enum.items():
                if v == value:
                    raw = int(k)
                    break
        if self.multiplier is not None:
            raw = int(round(float(raw) / self.multiplier))
        if self.resolution is not None:
            step = self.resolution
            raw = int(round(float(raw) / step) * step)
        if self.length > 1 and self.extra and self.extra.get("type"):
            dtype = self.extra["type"]
            if dtype == "float32":
                return int.from_bytes(struct.pack(">f", float(raw)), "big")
            if dtype == "int32":
                return int.from_bytes(struct.pack(">i", int(raw)), "big")
            if dtype == "uint32":
                return int.from_bytes(struct.pack(">I", int(raw)), "big")
            if dtype == "int64":
                return int.from_bytes(struct.pack(">q", int(raw)), "big")
            if dtype == "uint64":
                return int.from_bytes(struct.pack(">Q", int(raw)), "big")
        return int(raw)


# Backwards compatible alias used throughout the project/tests
Register = RegisterDef

# ---------------------------------------------------------------------------
# Loading helpers
# ---------------------------------------------------------------------------

_SPECIAL_MODES_PATH = Path(__file__).resolve().parents[1] / "options" / "special_modes.json"
try:  # pragma: no cover - defensive
    _SPECIAL_MODES_ENUM = {
        key.split("_")[-1]: idx
        for idx, key in enumerate(json.loads(_SPECIAL_MODES_PATH.read_text()))
    }
except (OSError, json.JSONDecodeError, ValueError) as err:  # pragma: no cover - defensive
    _LOGGER.debug("Failed to load special modes: %s", err)
    _SPECIAL_MODES_ENUM: dict[str, int] = {}
except Exception as err:  # pragma: no cover - unexpected
    _LOGGER.exception("Unexpected error loading special modes: %s", err)
    _SPECIAL_MODES_ENUM = {}


# ---------------------------------------------------------------------------
# Register loading helpers
# ---------------------------------------------------------------------------


@lru_cache(maxsize=1)
def _load_registers_from_file(
    path: Path, *, mtime: float, file_hash: str | None = None
) -> list[RegisterDef]:
    """Load register definitions from ``path``.

    ``mtime`` is included in the cache key so that the file is reloaded only
    when its modification time changes. ``file_hash`` is accepted for backward
    compatibility but otherwise unused.
    """

    try:
        raw = json.loads(path.read_text(encoding="utf-8"))
    except FileNotFoundError as err:  # pragma: no cover - sanity check
        raise RuntimeError(f"Register definition file missing: {path}") from err
    except (OSError, json.JSONDecodeError, ValueError) as err:  # pragma: no cover - defensive
        raise RuntimeError(f"Failed to read register definitions from {path}") from err
    except Exception as err:  # pragma: no cover - unexpected
        raise RuntimeError(f"Unexpected error reading register definitions from {path}") from err

    items = raw.get("registers", raw) if isinstance(raw, dict) else raw

    registers: list[RegisterDef] = []
    parsed_items = RegisterList.model_validate(items).root

    for parsed in parsed_items:
        function = _normalise_function(parsed.function)
        raw_address = int(parsed.address_dec)

        address = raw_address
        if function == "02":
            address -= 1
        elif function == "03" and address >= 111:
            address -= 111

        name = _normalise_name(parsed.name)

        enum_map = parsed.enum
        if name == "special_mode":
            enum_map = _SPECIAL_MODES_ENUM
        elif enum_map:
            if all(isinstance(k, (int, float)) or str(k).isdigit() for k in enum_map):
                enum_map = {int(k): v for k, v in enum_map.items()}
            elif all(isinstance(v, (int, float)) or str(v).isdigit() for v in enum_map.values()):
                enum_map = {int(v): k for k, v in enum_map.items()}

        multiplier = parsed.multiplier
        resolution = parsed.resolution

        registers.append(
            RegisterDef(
                function=function,
                address=address,
                name=name,
                access=str(parsed.access),
                description=parsed.description,
                description_en=parsed.description_en,
                unit=parsed.unit,
                multiplier=multiplier,
                resolution=resolution,
                min=parsed.min,
                max=parsed.max,
                default=parsed.default,
                enum=enum_map,
                notes=parsed.notes,
                information=parsed.information,
                extra=parsed.extra,
                length=int(parsed.length),
                bcd=bool(parsed.bcd),
                bits=parsed.bits,
            )
        )

    return registers


def _compute_file_hash(path: Path, mtime: float) -> str:
    """Return the SHA256 hash of ``path``.

<<<<<<< HEAD
    The hash is cached using ``(path_str, mtime, hash)`` so the file is only
    read when its modification time changes.
=======
    The hash is cached based on ``mtime`` so reading the file can be avoided
    when its modification time has not changed.
>>>>>>> 2d938969
    """

    global _cached_file_info
    path_str = str(path)
    if (
        _cached_file_info
        and _cached_file_info[0] == path_str
        and _cached_file_info[1] == mtime
    ):
        return _cached_file_info[2]

    file_hash = hashlib.sha256(path.read_bytes()).hexdigest()
    _cached_file_info = (path_str, mtime, file_hash)
    return file_hash


<<<<<<< HEAD
=======
# Ensure clearing the LRU cache also resets the file hash cache
_orig_load_cache_clear = _load_registers_from_file.cache_clear


def _load_registers_cache_clear() -> None:
    global _cached_file_info
    _cached_file_info = None
    _orig_load_cache_clear()


_load_registers_from_file.cache_clear = _load_registers_cache_clear  # type: ignore[assignment]


>>>>>>> 2d938969
def load_registers() -> list[RegisterDef]:
    """Return cached register definitions, reloading if the file changed."""

    stat = _REGISTERS_PATH.stat()
    mtime = stat.st_mtime
    if not (
        _cached_file_info
        and _cached_file_info[0] == str(_REGISTERS_PATH)
        and _cached_file_info[1] == mtime
    ):
        _compute_file_hash(_REGISTERS_PATH, mtime)
    return _load_registers_from_file(_REGISTERS_PATH, mtime=mtime)
    return _load_registers_from_file(_REGISTERS_PATH, mtime=stat.st_mtime)
<<<<<<< HEAD
=======
    try:
        mtime, file_hash = _get_file_info()
    except OSError:
        stat = _REGISTERS_PATH.stat()
        mtime = stat.st_mtime
        file_hash = _compute_file_hash()
>>>>>>> 2d938969


def clear_cache() -> None:  # pragma: no cover
    """Clear the register definition cache.

    Exposed for tests and tooling that need to reload register definitions.
    """

    global _cached_file_info
    _cached_file_info = None
    _load_registers_from_file.cache_clear()
    _register_map.cache_clear()


# ---------------------------------------------------------------------------
# Public API
# ---------------------------------------------------------------------------


def get_all_registers() -> list[RegisterDef]:
    """Return a list of all known registers ordered by function and address."""
    return sorted(load_registers(), key=lambda r: (r.function, r.address))


def get_registers_by_function(fn: str) -> list[RegisterDef]:
    """Return registers for the given function code or name."""
    code = _normalise_function(fn)
    return [r for r in load_registers() if r.function == code]


def get_registers_hash() -> str:
    """Return the hash of the currently loaded register file."""

    try:
        stat = _REGISTERS_PATH.stat()
        return _compute_file_hash(_REGISTERS_PATH, stat.st_mtime)
    except Exception:  # pragma: no cover - defensive
        return _get_file_info()[1]
    except OSError:  # pragma: no cover - defensive
        return ""


@lru_cache(maxsize=1)
def _register_map() -> dict[str, RegisterDef]:
    return {r.name: r for r in load_registers()}


def get_register_definition(name: str) -> RegisterDef:
    """Return definition for register ``name``."""

    return _register_map()[name]


@dataclass(slots=True)
class ReadPlan:
    """Plan describing a consecutive block of registers to read."""

    function: str
    address: int
    length: int


def plan_group_reads(max_block_size: int = 64) -> list[ReadPlan]:
    """Group registers into contiguous blocks for efficient reading."""

    from ..modbus_helpers import group_reads as _group_reads

    plans: list[ReadPlan] = []
    regs_by_fn: dict[str, list[int]] = {}

    for reg in load_registers():
        addresses = range(reg.address, reg.address + reg.length)
        regs_by_fn.setdefault(reg.function, []).extend(addresses)

    for fn, addresses in regs_by_fn.items():
        for start, length in _group_reads(addresses, max_block_size=max_block_size):
            plans.append(ReadPlan(fn, start, length))

    return plans


__all__ = [
    "RegisterDef",
    "RegisterDefinition",
    "load_registers",
    "clear_cache",
    "get_all_registers",
    "get_registers_by_function",
    "get_register_definition",
    "get_registers_hash",
    "plan_group_reads",
]<|MERGE_RESOLUTION|>--- conflicted
+++ resolved
@@ -392,14 +392,8 @@
 
 def _compute_file_hash(path: Path, mtime: float) -> str:
     """Return the SHA256 hash of ``path``.
-
-<<<<<<< HEAD
     The hash is cached using ``(path_str, mtime, hash)`` so the file is only
     read when its modification time changes.
-=======
-    The hash is cached based on ``mtime`` so reading the file can be avoided
-    when its modification time has not changed.
->>>>>>> 2d938969
     """
 
     global _cached_file_info
@@ -416,8 +410,6 @@
     return file_hash
 
 
-<<<<<<< HEAD
-=======
 # Ensure clearing the LRU cache also resets the file hash cache
 _orig_load_cache_clear = _load_registers_from_file.cache_clear
 
@@ -431,7 +423,6 @@
 _load_registers_from_file.cache_clear = _load_registers_cache_clear  # type: ignore[assignment]
 
 
->>>>>>> 2d938969
 def load_registers() -> list[RegisterDef]:
     """Return cached register definitions, reloading if the file changed."""
 
@@ -445,15 +436,12 @@
         _compute_file_hash(_REGISTERS_PATH, mtime)
     return _load_registers_from_file(_REGISTERS_PATH, mtime=mtime)
     return _load_registers_from_file(_REGISTERS_PATH, mtime=stat.st_mtime)
-<<<<<<< HEAD
-=======
     try:
         mtime, file_hash = _get_file_info()
     except OSError:
         stat = _REGISTERS_PATH.stat()
         mtime = stat.st_mtime
         file_hash = _compute_file_hash()
->>>>>>> 2d938969
 
 
 def clear_cache() -> None:  # pragma: no cover
