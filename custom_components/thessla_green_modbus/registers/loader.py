"""Loader for Modbus register definitions.

This module reads the bundled ``thessla_green_registers_full.json`` file and
exposes a small helper API used by the integration and the tests.  The JSON file
contains the canonical list of registers together with metadata describing how a
raw register value should be interpreted.

Only a fairly small subset of the original project is required for the unit
tests in this kata, therefore the implementation below purposely focuses on the
features that are exercised in the tests: parsing of the JSON file, decoding of
values using ``enum``/``multiplier``/``resolution`` information, optional BCD
time handling for schedule registers and grouping of addresses for efficient
reads.
"""

from __future__ import annotations

import hashlib
import importlib.resources as resources
import json
import logging
import struct
from dataclasses import dataclass
from datetime import time
from functools import lru_cache
from pathlib import Path
from typing import Any, Sequence

from ..schedule_helpers import bcd_to_time, time_to_bcd
from .schema import (
    RegisterDefinition,
    RegisterList,
    _normalise_function,
    _normalise_name,
)

_LOGGER = logging.getLogger(__name__)

# Path to the bundled register definition file.  Tests patch this constant to
# supply temporary files, therefore it must be a module level variable instead
# of being computed inside helper functions.
_REGISTERS_PATH = resources.files(__package__).joinpath("thessla_green_registers_full.json")
# Cache for the last (path, mtime, hash) triple of the registers file.  The
# hash is only recomputed when either the path or ``mtime`` changes.
_cached_file_info: tuple[str, float, str] | None = None
# ---------------------------------------------------------------------------
# Data model
# ---------------------------------------------------------------------------


@dataclass(slots=True)
class RegisterDef:
    """Definition of a single Modbus register."""

    function: str
    address: int
    name: str
    access: str
    description: str | None = None
    description_en: str | None = None
    unit: str | None = None
    multiplier: float | None = None
    resolution: float | None = None
    min: float | None = None
    max: float | None = None
    default: float | None = None
    enum: dict[int | str, Any] | None = None
    notes: str | None = None
    information: str | None = None
    extra: dict[str, Any] | None = None
    length: int = 1
    bcd: bool = False
    bits: list[Any] | None = None


# ------------------------------------------------------------------
# Value helpers
# ------------------------------------------------------------------
    def decode(self, raw: int | Sequence[int]) -> Any:
        """Decode ``raw`` according to the register metadata."""

        if self.length > 1 and isinstance(raw, Sequence):
            raw_list = list(raw)
            if all(v == 0x8000 for v in raw_list):
                return None

            if self.extra and self.extra.get("type") == "string":
                encoding = self.extra.get("encoding", "ascii")
                data = bytearray()
                for word in raw_list:
                    data.extend(word.to_bytes(2, "big"))
                return data.rstrip(b"\x00").decode(encoding)

            endianness = "big"
            if self.extra:
                endianness = self.extra.get("endianness", "big")
            words = raw_list if endianness == "big" else list(reversed(raw_list))
            data = b"".join(w.to_bytes(2, "big") for w in words)

            typ = self.extra.get("type") if self.extra else None
            if typ == "float32":
                value = struct.unpack(">f" if endianness == "big" else "<f", data)[0]
            elif typ == "float64":
                value = struct.unpack(">d" if endianness == "big" else "<d", data)[0]
            elif typ == "int32":
                value = int.from_bytes(data, "big", signed=True)
            elif typ == "uint32":
                value = int.from_bytes(data, "big", signed=False)
            elif typ == "int64":
                value = int.from_bytes(data, "big", signed=True)
            elif typ == "uint64":
                value = int.from_bytes(data, "big", signed=False)
            else:
                value = int.from_bytes(data, "big", signed=False)

            if self.multiplier is not None:
                value = value * self.multiplier
            if self.resolution is not None:
                steps = round(value / self.resolution)
                value = steps * self.resolution
            return value

        if isinstance(raw, Sequence):
            # Defensive: unexpected sequence for single register
            raw = raw[0]

        if raw == 0x8000:
            return None

        if self.extra and self.extra.get("bitmask") and self.enum:
            flags: list[Any] = []
            for key, label in sorted(
                ((int(k), v) for k, v in self.enum.items()), key=lambda x: x[0]
            ):
                if raw & key:
                    flags.append(label)
            return flags

        if self.enum is not None:
            if raw in self.enum:
                return self.enum[raw]
            if str(raw) in self.enum:
                return self.enum[str(raw)]

        value: Any = raw
        if self.length > 1 and self.extra and self.extra.get("type"):
            dtype = self.extra["type"]
            byte_len = self.length * 2
            raw_bytes = raw.to_bytes(byte_len, "big", signed=False)
            if dtype == "float32":
                value = struct.unpack(">f", raw_bytes)[0]
            elif dtype == "int32":
                value = struct.unpack(">i", raw_bytes)[0]
            elif dtype == "uint32":
                value = struct.unpack(">I", raw_bytes)[0]
            elif dtype == "int64":
                value = struct.unpack(">q", raw_bytes)[0]
            elif dtype == "uint64":
                value = struct.unpack(">Q", raw_bytes)[0]
        if self.multiplier is not None:
            value = value * self.multiplier
        if self.resolution is not None:
            steps = round(value / self.resolution)
            value = steps * self.resolution

        if self.extra and self.extra.get("aatt"):
            airflow = (raw >> 8) & 0xFF
            temp = (raw & 0xFF) / 2
            return airflow, temp

        if self.bcd:
            try:
                t = bcd_to_time(raw)
            except (ValueError, TypeError) as err:  # pragma: no cover - defensive
                _LOGGER.debug("Invalid BCD value %s: %s", raw, err)
                return value
            except Exception as err:  # pragma: no cover - unexpected
                _LOGGER.exception("Unexpected error decoding BCD value %s: %s", raw, err)
                return value
            return f"{t.hour:02d}:{t.minute:02d}"

        return value

    def encode(self, value: Any) -> int | list[int]:
        """Encode ``value`` into the raw register representation."""

        if self.length > 1:
            if self.extra and self.extra.get("type") == "string":
                encoding = self.extra.get("encoding", "ascii")
                data = str(value).encode(encoding)
                data = data.ljust(self.length * 2, b"\x00")
                return [
                    int.from_bytes(data[i : i + 2], "big") for i in range(0, self.length * 2, 2)
                ]

            endianness = "big"
            if self.extra:
                endianness = self.extra.get("endianness", "big")

            raw_val: Any = value
            if self.enum and isinstance(value, str):
                for k, v in self.enum.items():
                    if v == value:
                        raw_val = int(k)
                        break
            if self.multiplier is not None:
                raw_val = int(round(float(raw_val) / self.multiplier))
            if self.resolution is not None:
                step = self.resolution
                raw_val = int(round(float(raw_val) / step) * step)

            typ = self.extra.get("type") if self.extra else None
            if typ == "float32":
                data = struct.pack(">f" if endianness == "big" else "<f", float(raw_val))
            elif typ == "float64":
                data = struct.pack(">d" if endianness == "big" else "<d", float(raw_val))
            elif typ == "int32":
                data = int(raw_val).to_bytes(4, "big", signed=True)
            elif typ == "uint32":
                data = int(raw_val).to_bytes(4, "big", signed=False)
            elif typ == "int64":
                data = int(raw_val).to_bytes(8, "big", signed=True)
            elif typ == "uint64":
                data = int(raw_val).to_bytes(8, "big", signed=False)
            else:
                data = int(raw_val).to_bytes(self.length * 2, "big", signed=False)

            words = [int.from_bytes(data[i : i + 2], "big") for i in range(0, len(data), 2)]
            if endianness == "little":
                words = list(reversed(words))
            return words

        if self.extra and self.extra.get("bitmask") and self.enum:
            raw_int = 0
            if isinstance(value, (list, tuple, set)):
                for item in value:
                    for k, v in self.enum.items():
                        if v == item:
                            raw_int |= int(k)
                            break
                return raw_int
            if isinstance(value, str):
                for k, v in self.enum.items():
                    if v == value:
                        return int(k)
            return int(value)

        if self.bcd:
            if isinstance(value, str):
                hours, minutes = (int(x) for x in value.split(":"))
            elif isinstance(value, int):
                hours, minutes = divmod(value, 60)
            elif isinstance(value, (tuple, list)):
                hours, minutes = int(value[0]), int(value[1])
            else:  # pragma: no cover - defensive
                raise ValueError(f"Unsupported BCD value: {value}")
            return time_to_bcd(time(hours, minutes))

        if self.extra and self.extra.get("aatt"):
            airflow, temp = (
                value if isinstance(value, (list, tuple)) else (value["airflow"], value["temp"])
            )  # type: ignore[index]
            return (int(airflow) << 8) | (int(round(float(temp) * 2)) & 0xFF)

        raw: Any = value
        if self.enum and isinstance(value, str):
            for k, v in self.enum.items():
                if v == value:
                    raw = int(k)
                    break
        if self.multiplier is not None:
            raw = int(round(float(raw) / self.multiplier))
        if self.resolution is not None:
            step = self.resolution
            raw = int(round(float(raw) / step) * step)
        if self.length > 1 and self.extra and self.extra.get("type"):
            dtype = self.extra["type"]
            if dtype == "float32":
                return int.from_bytes(struct.pack(">f", float(raw)), "big")
            if dtype == "int32":
                return int.from_bytes(struct.pack(">i", int(raw)), "big")
            if dtype == "uint32":
                return int.from_bytes(struct.pack(">I", int(raw)), "big")
            if dtype == "int64":
                return int.from_bytes(struct.pack(">q", int(raw)), "big")
            if dtype == "uint64":
                return int.from_bytes(struct.pack(">Q", int(raw)), "big")
        return int(raw)


# Backwards compatible alias used throughout the project/tests
Register = RegisterDef

# ---------------------------------------------------------------------------
# Loading helpers
# ---------------------------------------------------------------------------

_SPECIAL_MODES_PATH = Path(__file__).resolve().parents[1] / "options" / "special_modes.json"
try:  # pragma: no cover - defensive
    _SPECIAL_MODES_ENUM = {
        key.split("_")[-1]: idx
        for idx, key in enumerate(json.loads(_SPECIAL_MODES_PATH.read_text()))
    }
except (OSError, json.JSONDecodeError, ValueError) as err:  # pragma: no cover - defensive
    _LOGGER.debug("Failed to load special modes: %s", err)
    _SPECIAL_MODES_ENUM: dict[str, int] = {}
except Exception as err:  # pragma: no cover - unexpected
    _LOGGER.exception("Unexpected error loading special modes: %s", err)
    _SPECIAL_MODES_ENUM = {}


# ---------------------------------------------------------------------------
# Register loading helpers
# ---------------------------------------------------------------------------


@lru_cache(maxsize=1)
def _load_registers_from_file(
<<<<<<< HEAD
    path: Path, *, file_hash: str = "", mtime: float
) -> list[RegisterDef]:
    """Load register definitions from ``path``.

    ``file_hash`` and ``mtime`` are included in the cache key so that the JSON
    file is only parsed again when its contents change.
    """

    try:
        if not file_hash:
            file_hash = _compute_file_hash(path, mtime)
=======
    path: Path, *, mtime: float, file_hash: str | None = None
) -> list[RegisterDef]:
    """Load register definitions from ``path``.

    ``mtime`` is included in the cache key so that the file is reloaded only
    when its modification time changes. ``file_hash`` is accepted for backward
    compatibility but otherwise unused.
    """

    try:
>>>>>>> 3d3cbde1
        raw = json.loads(path.read_text(encoding="utf-8"))
    except FileNotFoundError as err:  # pragma: no cover - sanity check
        raise RuntimeError(f"Register definition file missing: {path}") from err
    except (OSError, json.JSONDecodeError, ValueError) as err:  # pragma: no cover - defensive
        raise RuntimeError(f"Failed to read register definitions from {path}") from err
    except Exception as err:  # pragma: no cover - unexpected
        raise RuntimeError(f"Unexpected error reading register definitions from {path}") from err

    items = raw.get("registers", raw) if isinstance(raw, dict) else raw

    registers: list[RegisterDef] = []
    parsed_items = RegisterList.model_validate(items).root

    for parsed in parsed_items:
        function = _normalise_function(parsed.function)
        raw_address = int(parsed.address_dec)

        address = raw_address
        if function == "02":
            address -= 1
        elif function == "03" and address >= 111:
            address -= 111

        name = _normalise_name(parsed.name)

        enum_map = parsed.enum
        if name == "special_mode":
            enum_map = _SPECIAL_MODES_ENUM
        elif enum_map:
            if all(isinstance(k, (int, float)) or str(k).isdigit() for k in enum_map):
                enum_map = {int(k): v for k, v in enum_map.items()}
            elif all(isinstance(v, (int, float)) or str(v).isdigit() for v in enum_map.values()):
                enum_map = {int(v): k for k, v in enum_map.items()}

        multiplier = parsed.multiplier
        resolution = parsed.resolution

        registers.append(
            RegisterDef(
                function=function,
                address=address,
                name=name,
                access=str(parsed.access),
                description=parsed.description,
                description_en=parsed.description_en,
                unit=parsed.unit,
                multiplier=multiplier,
                resolution=resolution,
                min=parsed.min,
                max=parsed.max,
                default=parsed.default,
                enum=enum_map,
                notes=parsed.notes,
                information=parsed.information,
                extra=parsed.extra,
                length=int(parsed.length),
                bcd=bool(parsed.bcd),
                bits=parsed.bits,
            )
        )

    return registers


def _compute_file_hash(path: Path, mtime: float) -> str:
    """Return the SHA256 hash of ``path``.
<<<<<<< HEAD

    The hash is cached based on ``path`` and ``mtime`` so reading the file can
    be avoided when the modification time has not changed.
=======
    The hash is cached using ``(path_str, mtime, hash)`` so the file is only
    read when its modification time changes.
>>>>>>> 3d3cbde1
    """

    global _cached_file_info
    path_str = str(path)
    if (
        _cached_file_info
        and _cached_file_info[0] == path_str
        and _cached_file_info[1] == mtime
    ):
        return _cached_file_info[2]

    file_hash = hashlib.sha256(path.read_bytes()).hexdigest()
    _cached_file_info = (path_str, mtime, file_hash)
    return file_hash


# Ensure clearing the LRU cache also resets the file hash cache
_orig_load_cache_clear = _load_registers_from_file.cache_clear

<<<<<<< HEAD

def _load_registers_cache_clear() -> None:
    global _cached_file_info
    _cached_file_info = None
    _orig_load_cache_clear()


_load_registers_from_file.cache_clear = _load_registers_cache_clear  # type: ignore[assignment]


def _get_file_info() -> tuple[float, str]:
    """Return ``(mtime, hash)`` for the registers file using a cache."""
=======
>>>>>>> 3d3cbde1

def _load_registers_cache_clear() -> None:
    global _cached_file_info
<<<<<<< HEAD
    stat = _REGISTERS_PATH.stat()
    mtime = stat.st_mtime
    path_str = str(_REGISTERS_PATH)
    if (
        _cached_file_info
        and _cached_file_info[0] == path_str
        and _cached_file_info[1] == mtime
    ):
        return _cached_file_info[1], _cached_file_info[2]

    file_hash = _compute_file_hash(_REGISTERS_PATH, mtime)
    return mtime, file_hash
=======
    _cached_file_info = None
    _orig_load_cache_clear()


_load_registers_from_file.cache_clear = _load_registers_cache_clear  # type: ignore[assignment]
>>>>>>> 3d3cbde1


def load_registers() -> list[RegisterDef]:
    """Return cached register definitions, reloading if the file changed."""

<<<<<<< HEAD
    mtime, file_hash = _get_file_info()
    return _load_registers_from_file(
        _REGISTERS_PATH, file_hash=file_hash, mtime=mtime
    )
=======
    stat = _REGISTERS_PATH.stat()
    mtime = stat.st_mtime
    if not (
        _cached_file_info
        and _cached_file_info[0] == str(_REGISTERS_PATH)
        and _cached_file_info[1] == mtime
    ):
        _compute_file_hash(_REGISTERS_PATH, mtime)
    return _load_registers_from_file(_REGISTERS_PATH, mtime=mtime)
    return _load_registers_from_file(_REGISTERS_PATH, mtime=stat.st_mtime)
    try:
        mtime, file_hash = _get_file_info()
    except OSError:
        stat = _REGISTERS_PATH.stat()
        mtime = stat.st_mtime
        file_hash = _compute_file_hash()

>>>>>>> 3d3cbde1


def clear_cache() -> None:  # pragma: no cover
    """Clear the register definition cache.

    Exposed for tests and tooling that need to reload register definitions.
    """

    global _cached_file_info
    _cached_file_info = None
    _load_registers_from_file.cache_clear()
    _register_map.cache_clear()


# ---------------------------------------------------------------------------
# Public API
# ---------------------------------------------------------------------------


def get_all_registers() -> list[RegisterDef]:
    """Return a list of all known registers ordered by function and address."""
    return sorted(load_registers(), key=lambda r: (r.function, r.address))


def get_registers_by_function(fn: str) -> list[RegisterDef]:
    """Return registers for the given function code or name."""
    code = _normalise_function(fn)
    return [r for r in load_registers() if r.function == code]


def get_registers_hash() -> str:
    """Return the hash of the currently loaded register file."""

    try:
<<<<<<< HEAD
        return _get_file_info()[1]
=======
        stat = _REGISTERS_PATH.stat()
        return _compute_file_hash(_REGISTERS_PATH, stat.st_mtime)
>>>>>>> 3d3cbde1
    except Exception:  # pragma: no cover - defensive
        return _get_file_info()[1]
    except OSError:  # pragma: no cover - defensive
        return ""


@lru_cache(maxsize=1)
def _register_map() -> dict[str, RegisterDef]:
    return {r.name: r for r in load_registers()}


def get_register_definition(name: str) -> RegisterDef:
    """Return definition for register ``name``."""

    return _register_map()[name]


@dataclass(slots=True)
class ReadPlan:
    """Plan describing a consecutive block of registers to read."""

    function: str
    address: int
    length: int


def plan_group_reads(max_block_size: int = 64) -> list[ReadPlan]:
    """Group registers into contiguous blocks for efficient reading."""

    from ..modbus_helpers import group_reads as _group_reads

    plans: list[ReadPlan] = []
    regs_by_fn: dict[str, list[int]] = {}

    for reg in load_registers():
        addresses = range(reg.address, reg.address + reg.length)
        regs_by_fn.setdefault(reg.function, []).extend(addresses)

    for fn, addresses in regs_by_fn.items():
        for start, length in _group_reads(addresses, max_block_size=max_block_size):
            plans.append(ReadPlan(fn, start, length))

    return plans


__all__ = [
    "RegisterDef",
    "RegisterDefinition",
    "load_registers",
    "clear_cache",
    "get_all_registers",
    "get_registers_by_function",
    "get_register_definition",
    "get_registers_hash",
    "plan_group_reads",
]<|MERGE_RESOLUTION|>--- conflicted
+++ resolved
@@ -316,7 +316,6 @@
 
 @lru_cache(maxsize=1)
 def _load_registers_from_file(
-<<<<<<< HEAD
     path: Path, *, file_hash: str = "", mtime: float
 ) -> list[RegisterDef]:
     """Load register definitions from ``path``.
@@ -328,7 +327,6 @@
     try:
         if not file_hash:
             file_hash = _compute_file_hash(path, mtime)
-=======
     path: Path, *, mtime: float, file_hash: str | None = None
 ) -> list[RegisterDef]:
     """Load register definitions from ``path``.
@@ -339,7 +337,6 @@
     """
 
     try:
->>>>>>> 3d3cbde1
         raw = json.loads(path.read_text(encoding="utf-8"))
     except FileNotFoundError as err:  # pragma: no cover - sanity check
         raise RuntimeError(f"Register definition file missing: {path}") from err
@@ -406,14 +403,8 @@
 
 def _compute_file_hash(path: Path, mtime: float) -> str:
     """Return the SHA256 hash of ``path``.
-<<<<<<< HEAD
-
-    The hash is cached based on ``path`` and ``mtime`` so reading the file can
-    be avoided when the modification time has not changed.
-=======
     The hash is cached using ``(path_str, mtime, hash)`` so the file is only
     read when its modification time changes.
->>>>>>> 3d3cbde1
     """
 
     global _cached_file_info
@@ -433,7 +424,6 @@
 # Ensure clearing the LRU cache also resets the file hash cache
 _orig_load_cache_clear = _load_registers_from_file.cache_clear
 
-<<<<<<< HEAD
 
 def _load_registers_cache_clear() -> None:
     global _cached_file_info
@@ -446,12 +436,9 @@
 
 def _get_file_info() -> tuple[float, str]:
     """Return ``(mtime, hash)`` for the registers file using a cache."""
-=======
->>>>>>> 3d3cbde1
 
 def _load_registers_cache_clear() -> None:
     global _cached_file_info
-<<<<<<< HEAD
     stat = _REGISTERS_PATH.stat()
     mtime = stat.st_mtime
     path_str = str(_REGISTERS_PATH)
@@ -464,24 +451,20 @@
 
     file_hash = _compute_file_hash(_REGISTERS_PATH, mtime)
     return mtime, file_hash
-=======
     _cached_file_info = None
     _orig_load_cache_clear()
 
 
 _load_registers_from_file.cache_clear = _load_registers_cache_clear  # type: ignore[assignment]
->>>>>>> 3d3cbde1
 
 
 def load_registers() -> list[RegisterDef]:
     """Return cached register definitions, reloading if the file changed."""
 
-<<<<<<< HEAD
     mtime, file_hash = _get_file_info()
     return _load_registers_from_file(
         _REGISTERS_PATH, file_hash=file_hash, mtime=mtime
     )
-=======
     stat = _REGISTERS_PATH.stat()
     mtime = stat.st_mtime
     if not (
@@ -499,8 +482,6 @@
         mtime = stat.st_mtime
         file_hash = _compute_file_hash()
 
->>>>>>> 3d3cbde1
-
 
 def clear_cache() -> None:  # pragma: no cover
     """Clear the register definition cache.
@@ -534,12 +515,9 @@
     """Return the hash of the currently loaded register file."""
 
     try:
-<<<<<<< HEAD
         return _get_file_info()[1]
-=======
         stat = _REGISTERS_PATH.stat()
         return _compute_file_hash(_REGISTERS_PATH, stat.st_mtime)
->>>>>>> 3d3cbde1
     except Exception:  # pragma: no cover - defensive
         return _get_file_info()[1]
     except OSError:  # pragma: no cover - defensive
