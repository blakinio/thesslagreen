"""Loader for Modbus register definitions.

This module reads the bundled ``thessla_green_registers_full.json`` file and
exposes a small helper API used by the integration and the tests.  The JSON file
contains the canonical list of registers together with metadata describing how a
raw register value should be interpreted.

Only a fairly small subset of the original project is required for the unit
tests in this kata, therefore the implementation below purposely focuses on the
features that are exercised in the tests: parsing of the JSON file, decoding of
values using ``enum``/``multiplier``/``resolution`` information, optional BCD
time handling for schedule registers and grouping of addresses for efficient
reads.
"""

from __future__ import annotations

import hashlib
import importlib.resources as resources
import json
import logging
import struct
from dataclasses import dataclass
from datetime import time
from functools import lru_cache
from pathlib import Path
from typing import Any, Sequence

# Shared grouping helper
<<<<<<< HEAD
=======
from ..modbus_helpers import group_reads
>>>>>>> b3af6992
from ..schedule_helpers import bcd_to_time, time_to_bcd
from .schema import RegisterList, _normalise_function, _normalise_name

_LOGGER = logging.getLogger(__name__)

# Path to the bundled register definition file.  Tests patch this constant to
# supply temporary files, therefore it must be a module level variable instead
# of being computed inside helper functions.
_REGISTERS_PATH = Path(
    str(resources.files(__package__).joinpath("thessla_green_registers_full.json"))
)
# Cache for the last (path, mtime, hash) triple of the registers file.  The
# hash is only recomputed when either the path or ``mtime`` changes.
_cached_file_info: tuple[str, float, str] | None = None
# ---------------------------------------------------------------------------
# Data model
# ---------------------------------------------------------------------------


@dataclass(slots=True)
class RegisterDef:
    """Definition of a single Modbus register."""

    function: str
    address: int
    name: str
    access: str
    description: str | None = None
    description_en: str | None = None
    unit: str | None = None
    multiplier: float | None = None
    resolution: float | None = None
    min: float | None = None
    max: float | None = None
    default: float | None = None
    enum: dict[int | str, Any] | None = None
    notes: str | None = None
    information: str | None = None
    extra: dict[str, Any] | None = None
    length: int = 1
    bcd: bool = False
    bits: list[Any] | None = None


# ------------------------------------------------------------------
# Value helpers
# ------------------------------------------------------------------
    def decode(self, raw: int | Sequence[int]) -> Any:
        """Decode ``raw`` according to the register metadata."""

        if self.length > 1:
            raw_list: list[int]
            if isinstance(raw, Sequence):
                raw_list = list(raw)
                if all(v == 0x8000 for v in raw_list):
                    return None
            else:
                raw_int = int(raw)
                raw_list = [
                    (raw_int >> (16 * (self.length - 1 - i))) & 0xFFFF
                    for i in range(self.length)
                ]

            if self.extra and self.extra.get("type") == "string":
                encoding = self.extra.get("encoding", "ascii")
<<<<<<< HEAD
                data = b"".join(w.to_bytes(2, "big") for w in raw_list)
                return data.rstrip(b"\x00").decode(encoding)
=======
                buffer = bytearray()
                for word in raw_list:
                    buffer.extend(word.to_bytes(2, "big"))
                return buffer.rstrip(b"\x00").decode(encoding)
>>>>>>> b3af6992

            endianness = "big"
            if self.extra:
                endianness = self.extra.get("endianness", "big")
            words = raw_list if endianness == "big" else list(reversed(raw_list))
            data = b"".join(w.to_bytes(2, "big") for w in words)

            typ = self.extra.get("type") if self.extra else None
            if typ == "float32":
                value: Any = struct.unpack(">f" if endianness == "big" else "<f", data)[0]
            elif typ == "float64":
                value = struct.unpack(">d" if endianness == "big" else "<d", data)[0]
            elif typ == "int32":
                value = int.from_bytes(data, "big", signed=True)
            elif typ == "uint32":
                value = int.from_bytes(data, "big", signed=False)
            elif typ == "int64":
                value = int.from_bytes(data, "big", signed=True)
            elif typ == "uint64":
                value = int.from_bytes(data, "big", signed=False)
            else:
                value = int.from_bytes(data, "big", signed=False)

            if self.multiplier is not None:
                value = value * self.multiplier
            if self.resolution is not None:
<<<<<<< HEAD
                steps = round(value / self.resolution)
                value = steps * self.resolution
            return value
=======
                steps = round(result / self.resolution)
                result = steps * self.resolution
            return result
>>>>>>> b3af6992

        if isinstance(raw, Sequence):
            # Defensive: unexpected sequence for single register
            raw = raw[0]

        if raw == 0x8000:
            return None

        if self.extra and self.extra.get("bitmask") and self.enum:
            flags: list[Any] = []
            for key, label in sorted(
                ((int(k), v) for k, v in self.enum.items()), key=lambda x: x[0]
            ):
                if raw & key:
                    flags.append(label)
            return flags

        if self.enum is not None:
            if raw in self.enum:
                return self.enum[raw]
            if str(raw) in self.enum:
                return self.enum[str(raw)]

        value: Any = raw
        if self.multiplier is not None:
            value = value * self.multiplier
        if self.resolution is not None:
            steps = round(value / self.resolution)
            value = steps * self.resolution

        if self.extra and self.extra.get("aatt"):
            airflow = (raw >> 8) & 0xFF
            temp = (raw & 0xFF) / 2
            return airflow, temp

        if self.bcd:
            try:
                t = bcd_to_time(raw)
            except Exception:  # pragma: no cover - defensive
                return value
            return f"{t.hour:02d}:{t.minute:02d}"

        return value

    def encode(self, value: Any) -> int | list[int]:
        """Encode ``value`` into the raw register representation."""

        if self.length > 1:
            if self.extra and self.extra.get("type") == "string":
                encoding = self.extra.get("encoding", "ascii")
                data = str(value).encode(encoding)
                data = data.ljust(self.length * 2, b"\x00")
                return [
                    int.from_bytes(data[i : i + 2], "big") for i in range(0, self.length * 2, 2)
                ]

            endianness = "big"
            if self.extra:
                endianness = self.extra.get("endianness", "big")

            raw_val: Any = value
            if self.enum and isinstance(value, str):
                for k, v in self.enum.items():
                    if v == value:
                        raw_val = int(k)
                        break
            if self.multiplier is not None:
                raw_val = int(round(float(raw_val) / self.multiplier))
            if self.resolution is not None:
                step = self.resolution
                raw_val = int(round(float(raw_val) / step) * step)

            typ = self.extra.get("type") if self.extra else None
            if typ == "float32":
                data = struct.pack(">f" if endianness == "big" else "<f", float(raw_val))
            elif typ == "float64":
                data = struct.pack(">d" if endianness == "big" else "<d", float(raw_val))
            elif typ == "int32":
                data = int(raw_val).to_bytes(4, "big", signed=True)
            elif typ == "uint32":
                data = int(raw_val).to_bytes(4, "big", signed=False)
            elif typ == "int64":
                data = int(raw_val).to_bytes(8, "big", signed=True)
            elif typ == "uint64":
                data = int(raw_val).to_bytes(8, "big", signed=False)
            else:
                data = int(raw_val).to_bytes(self.length * 2, "big", signed=False)

            words = [int.from_bytes(data[i : i + 2], "big") for i in range(0, len(data), 2)]
            if endianness == "little":
                words = list(reversed(words))
            return words

        if self.extra and self.extra.get("bitmask") and self.enum:
            raw_int = 0
            if isinstance(value, (list, tuple, set)):
                for item in value:
                    for k, v in self.enum.items():
                        if v == item:
                            raw_int |= int(k)
                            break
                return raw_int
            if isinstance(value, str):
                for k, v in self.enum.items():
                    if v == value:
                        return int(k)
            return int(value)

        if self.bcd:
            if isinstance(value, str):
                hours, minutes = (int(x) for x in value.split(":"))
            elif isinstance(value, int):
                hours, minutes = divmod(value, 60)
            elif isinstance(value, (tuple, list)):
                hours, minutes = int(value[0]), int(value[1])
            else:  # pragma: no cover - defensive
                raise ValueError(f"Unsupported BCD value: {value}")
            return int(time_to_bcd(time(hours, minutes)))

        if self.extra and self.extra.get("aatt"):
            airflow, temp = (
                value if isinstance(value, (list, tuple)) else (value["airflow"], value["temp"])
            )
            return (int(airflow) << 8) | (int(round(float(temp) * 2)) & 0xFF)

        raw: Any = value
        if self.enum and isinstance(value, str):
            for k, v in self.enum.items():
                if v == value:
                    raw = int(k)
                    break
        if self.multiplier is not None:
            raw = int(round(float(raw) / self.multiplier))
        if self.resolution is not None:
            step = self.resolution
            raw = int(round(float(raw) / step) * step)
        if self.length > 1 and self.extra and self.extra.get("type"):
            dtype = self.extra["type"]
            if dtype == "float32":
                return int.from_bytes(struct.pack(">f", float(raw)), "big")
            if dtype == "int32":
                return int.from_bytes(struct.pack(">i", int(raw)), "big")
            if dtype == "uint32":
                return int.from_bytes(struct.pack(">I", int(raw)), "big")
            if dtype == "int64":
                return int.from_bytes(struct.pack(">q", int(raw)), "big")
            if dtype == "uint64":
                return int.from_bytes(struct.pack(">Q", int(raw)), "big")
        return int(raw)


# Backwards compatible alias used throughout the project/tests
Register = RegisterDef

# ---------------------------------------------------------------------------
# Loading helpers
# ---------------------------------------------------------------------------

_SPECIAL_MODES_PATH = Path(__file__).resolve().parents[1] / "options" / "special_modes.json"
_SPECIAL_MODES_ENUM: dict[str, int]
try:  # pragma: no cover - defensive
    _SPECIAL_MODES_ENUM = {
        key.split("_")[-1]: idx
        for idx, key in enumerate(json.loads(_SPECIAL_MODES_PATH.read_text()))
    }
except (OSError, json.JSONDecodeError, ValueError) as err:  # pragma: no cover - defensive
    _LOGGER.debug("Failed to load special modes: %s", err)
    _SPECIAL_MODES_ENUM = {}
except Exception as err:  # pragma: no cover - unexpected
    _LOGGER.exception("Unexpected error loading special modes: %s", err)
    _SPECIAL_MODES_ENUM = {}


# ---------------------------------------------------------------------------
# Register loading helpers
# ---------------------------------------------------------------------------


@lru_cache(maxsize=1)
def _load_registers_from_file(
    path: Path, *, mtime: float, file_hash: str | None = None
) -> list[RegisterDef]:
    """Load register definitions from ``path``.

    ``mtime`` is included in the cache key so that the file is reloaded only
    when its modification time changes. ``file_hash`` is accepted for backward
    compatibility but otherwise ignored.
    """

    try:
        raw = json.loads(path.read_text(encoding="utf-8"))
    except FileNotFoundError as err:  # pragma: no cover - sanity check
        raise RuntimeError(f"Register definition file missing: {path}") from err
    except Exception as err:  # pragma: no cover - defensive
        raise RuntimeError(f"Failed to read register definitions from {path}") from err

    items = raw.get("registers", raw) if isinstance(raw, dict) else raw

    registers: list[RegisterDef] = []
    parsed_items = RegisterList.model_validate(items).root

    for parsed in parsed_items:
        function = _normalise_function(parsed.function)
        raw_address = int(parsed.address_dec)

        address = raw_address
        if function == "02":
            address -= 1
        elif function == "03" and address >= 111:
            address -= 111

        name = _normalise_name(parsed.name)

        enum_map = parsed.enum
        if name == "special_mode":
            enum_map = _SPECIAL_MODES_ENUM
        elif enum_map:
            if all(isinstance(k, (int, float)) or str(k).isdigit() for k in enum_map):
                enum_map = {int(k): v for k, v in enum_map.items()}
            elif all(
                isinstance(v, (int, float)) or str(v).isdigit() for v in enum_map.values()
            ):
                enum_map = {int(v): k for k, v in enum_map.items()}

        multiplier = parsed.multiplier
        resolution = parsed.resolution

        registers.append(
            RegisterDef(
                function=function,
                address=address,
                name=name,
                access=str(parsed.access),
                description=parsed.description,
                description_en=parsed.description_en,
                unit=parsed.unit,
                multiplier=multiplier,
                resolution=resolution,
                min=parsed.min,
                max=parsed.max,
                default=parsed.default,
                enum=enum_map,
                notes=parsed.notes,
                information=parsed.information,
                extra=parsed.extra,
                length=int(parsed.length),
                bcd=bool(parsed.bcd),
                bits=parsed.bits,
            )
        )

    return registers
def _compute_file_hash(path: Path, mtime: float) -> str:
<<<<<<< HEAD
=======
    """Return the SHA256 hash of ``path``.

    The hash is cached using ``(path_str, mtime, hash)`` so the file is only
    read when its modification time changes.
    """
>>>>>>> b3af6992
    """Return the SHA256 hash of ``path`` and cache the result."""

    global _cached_file_info
    path_str = str(path)
    if (
        _cached_file_info
        and _cached_file_info[0] == path_str
        and _cached_file_info[1] == mtime
    ):
        return _cached_file_info[2]

    digest = hashlib.sha256(path.read_bytes()).hexdigest()
    _cached_file_info = (path_str, mtime, digest)
    return digest


def _get_file_info() -> tuple[float, str]:
    """Return ``(mtime, hash)`` for the registers file using a cache."""

    stat = _REGISTERS_PATH.stat()
    mtime = stat.st_mtime
    path_str = str(_REGISTERS_PATH)

    if (
        _cached_file_info
        and _cached_file_info[0] == path_str
        and _cached_file_info[1] == mtime
    ):
        return mtime, _cached_file_info[2]

    file_hash = _compute_file_hash(_REGISTERS_PATH, mtime)
    return mtime, file_hash


def load_registers() -> list[RegisterDef]:
    """Return cached register definitions, reloading if the file changed."""

    mtime, file_hash = _get_file_info()
    return _load_registers_from_file(_REGISTERS_PATH, mtime=mtime, file_hash=file_hash)


def clear_cache() -> None:  # pragma: no cover
    """Clear the register definition cache.

    Exposed for tests and tooling that need to reload register
    definitions.
    """
    global _cached_file_info
    _cached_file_info = None
    _load_registers_from_file.cache_clear()
    _register_map.cache_clear()


# ---------------------------------------------------------------------------
# Public API
# ---------------------------------------------------------------------------


def get_all_registers() -> list[RegisterDef]:
    """Return a list of all known registers ordered by function and address."""
    return sorted(load_registers(), key=lambda r: (r.function, r.address))


def get_registers_by_function(fn: str) -> list[RegisterDef]:
    """Return registers for the given function code or name."""
    code = _normalise_function(fn)
    return [r for r in load_registers() if r.function == code]


def get_registers_hash() -> str:
    """Return the hash of the currently loaded register file."""
    try:
        stat = _REGISTERS_PATH.stat()
    except OSError:  # pragma: no cover - defensive
        return _get_file_info()[1]
    except Exception:  # pragma: no cover - defensive
        return ""
    mtime = stat.st_mtime
    path_str = str(_REGISTERS_PATH)
    if (
        _cached_file_info
        and _cached_file_info[0] == path_str
        and _cached_file_info[1] == mtime
    ):
        return _cached_file_info[2]
    return _compute_file_hash(_REGISTERS_PATH, mtime)


@lru_cache(maxsize=1)
def _register_map() -> dict[str, RegisterDef]:
    return {r.name: r for r in load_registers()}


def get_register_definition(name: str) -> RegisterDef:
    """Return definition for register ``name``."""
    return _register_map()[name]


@dataclass(slots=True)
class ReadPlan:
    """Plan describing a consecutive block of registers to read."""

    function: str
    address: int
    length: int


def plan_group_reads(max_block_size: int = 64) -> list[ReadPlan]:
    """Group registers into contiguous blocks for efficient reading."""

    plans: list[ReadPlan] = []
    regs_by_fn: dict[str, list[int]] = {}

    for reg in load_registers():
        addr_range = range(reg.address, reg.address + reg.length)
        regs_by_fn.setdefault(reg.function, []).extend(addr_range)

    for fn, addresses in regs_by_fn.items():
        for start, length in group_reads(addresses, max_block_size=max_block_size):
            plans.append(ReadPlan(fn, start, length))

    return plans<|MERGE_RESOLUTION|>--- conflicted
+++ resolved
@@ -27,10 +27,7 @@
 from typing import Any, Sequence
 
 # Shared grouping helper
-<<<<<<< HEAD
-=======
 from ..modbus_helpers import group_reads
->>>>>>> b3af6992
 from ..schedule_helpers import bcd_to_time, time_to_bcd
 from .schema import RegisterList, _normalise_function, _normalise_name
 
@@ -96,15 +93,12 @@
 
             if self.extra and self.extra.get("type") == "string":
                 encoding = self.extra.get("encoding", "ascii")
-<<<<<<< HEAD
                 data = b"".join(w.to_bytes(2, "big") for w in raw_list)
                 return data.rstrip(b"\x00").decode(encoding)
-=======
                 buffer = bytearray()
                 for word in raw_list:
                     buffer.extend(word.to_bytes(2, "big"))
                 return buffer.rstrip(b"\x00").decode(encoding)
->>>>>>> b3af6992
 
             endianness = "big"
             if self.extra:
@@ -131,15 +125,12 @@
             if self.multiplier is not None:
                 value = value * self.multiplier
             if self.resolution is not None:
-<<<<<<< HEAD
                 steps = round(value / self.resolution)
                 value = steps * self.resolution
             return value
-=======
                 steps = round(result / self.resolution)
                 result = steps * self.resolution
             return result
->>>>>>> b3af6992
 
         if isinstance(raw, Sequence):
             # Defensive: unexpected sequence for single register
@@ -393,14 +384,11 @@
 
     return registers
 def _compute_file_hash(path: Path, mtime: float) -> str:
-<<<<<<< HEAD
-=======
     """Return the SHA256 hash of ``path``.
 
     The hash is cached using ``(path_str, mtime, hash)`` so the file is only
     read when its modification time changes.
     """
->>>>>>> b3af6992
     """Return the SHA256 hash of ``path`` and cache the result."""
 
     global _cached_file_info
