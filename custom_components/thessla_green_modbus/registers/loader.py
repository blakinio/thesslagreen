--- conflicted
+++ resolved
@@ -381,10 +381,8 @@
     return registers
 
 
-<<<<<<< HEAD
 def _compute_file_hash(path: Path, mtime: float) -> str:
     """Return the SHA256 hash of ``path``.
-=======
 # Ensure clearing the LRU cache also resets the file hash cache
 _orig_load_cache_clear = _load_registers_from_file.cache_clear
 
@@ -400,7 +398,6 @@
 
 def _compute_file_hash() -> str:
     """Return the SHA256 hash of the registers file."""
->>>>>>> 98b24e73
 
     The hash is cached based on ``mtime`` so reading the file can be avoided
     when its modification time has not changed.
@@ -433,10 +430,8 @@
 def load_registers() -> list[RegisterDef]:
     """Return cached register definitions, reloading if the file changed."""
 
-<<<<<<< HEAD
     stat = _REGISTERS_PATH.stat()
     return _load_registers_from_file(_REGISTERS_PATH, mtime=stat.st_mtime)
-=======
     try:
         mtime, file_hash = _get_file_info()
     except Exception:
@@ -447,8 +442,6 @@
     return _load_registers_from_file(
         _REGISTERS_PATH, file_hash=file_hash, mtime=mtime
     )
->>>>>>> 98b24e73
-
 
 def clear_cache() -> None:  # pragma: no cover
     """Clear the register definition cache.
@@ -480,12 +473,9 @@
 def get_registers_hash() -> str:
     """Return the hash of the currently loaded register file."""
     try:
-<<<<<<< HEAD
         stat = _REGISTERS_PATH.stat()
         return _compute_file_hash(_REGISTERS_PATH, stat.st_mtime)
-=======
         return _get_file_info()[1]
->>>>>>> 98b24e73
     except Exception:  # pragma: no cover - defensive
         return ""
 
