"""Loader for Modbus register definitions.

This module reads the bundled ``thessla_green_registers_full.json`` file and
exposes a small helper API used by the integration and the tests.  The JSON file
contains the canonical list of registers together with metadata describing how a
raw register value should be interpreted.

Only a fairly small subset of the original project is required for the unit
tests in this kata, therefore the implementation below purposely focuses on the
features that are exercised in the tests: parsing of the JSON file, decoding of
values using ``enum``/``multiplier``/``resolution`` information, optional BCD
time handling for schedule registers and grouping of addresses for efficient
reads.
"""

from __future__ import annotations

import hashlib
import json
import logging
from dataclasses import dataclass
from datetime import time
from pathlib import Path
from typing import Any, Dict, List

from ..schedule_helpers import bcd_to_time, time_to_bcd
from ..utils import _to_snake_case

_LOGGER = logging.getLogger(__name__)

<<<<<<< HEAD
# Path to the bundled register definition file.  Tests patch this constant to
# supply temporary files, therefore it must be a module level variable instead
# of being computed inside helper functions.
_REGISTERS_PATH = Path(__file__).resolve().with_name(
    "thessla_green_registers_full.json"
)
=======
# Path to bundled register definitions
_REGISTERS_PATH = Path(__file__).resolve().with_name("thessla_green_registers_full.json")
>>>>>>> a6e9ae37

# ---------------------------------------------------------------------------
# Data model
# ---------------------------------------------------------------------------


@dataclass(slots=True)
class Register:
    """Definition of a single Modbus register."""

    function: str
    address: int
    name: str
    access: str
    description: str | None = None
    unit: str | None = None
    multiplier: float | None = None
    resolution: float | None = None
    min: float | None = None
    max: float | None = None
    default: float | None = None
    enum: Dict[int | str, Any] | None = None
    notes: str | None = None
    information: str | None = None
    extra: Dict[str, Any] | None = None
    length: int = 1
    bcd: bool = False

    # ------------------------------------------------------------------
    # Value helpers
    # ------------------------------------------------------------------
    def decode(self, raw: int) -> Any:
        """Decode ``raw`` according to the register metadata."""

        if raw == 0x8000:  # common sentinel used by the device
            return None

        # Bitmask registers return a list of active flag labels
        if self.extra and self.extra.get("bitmask") and self.enum:
            flags: list[Any] = []
            for key, label in sorted(
                ((int(k), v) for k, v in self.enum.items()), key=lambda x: x[0]
            ):
                if raw & key:
                    flags.append(label)
            return flags

        # Enumerations map raw numeric values to labels when provided
        if self.enum is not None:
            if raw in self.enum:
                return self.enum[raw]
            if str(raw) in self.enum:
                return self.enum[str(raw)]

        value: Any = raw
        if self.multiplier is not None:
            value = value * self.multiplier
        if self.resolution is not None:
            steps = round(value / self.resolution)
            value = steps * self.resolution

        if self.extra and self.extra.get("aatt"):
            airflow = (raw >> 8) & 0xFF
            temp = (raw & 0xFF) / 2
            return airflow, temp

        if self.bcd:
            try:
                t = bcd_to_time(raw)
            except Exception:  # pragma: no cover - defensive
                return value
            return f"{t.hour:02d}:{t.minute:02d}"

        return value

    def encode(self, value: Any) -> int:
        """Encode ``value`` into the raw register representation."""

        if self.extra and self.extra.get("bitmask") and self.enum:
            raw_int = 0
            if isinstance(value, (list, tuple, set)):
                for item in value:
                    for k, v in self.enum.items():
                        if v == item:
                            raw_int |= int(k)
                            break
                return raw_int
            if isinstance(value, str):
                for k, v in self.enum.items():
                    if v == value:
                        return int(k)
            return int(value)

        if self.bcd:
            if isinstance(value, str):
                hours, minutes = (int(x) for x in value.split(":"))
            elif isinstance(value, int):
                hours, minutes = divmod(value, 60)
            elif isinstance(value, (tuple, list)):
                hours, minutes = int(value[0]), int(value[1])
            else:  # pragma: no cover - defensive
                raise ValueError(f"Unsupported BCD value: {value}")
            return time_to_bcd(time(hours, minutes))

        if self.extra and self.extra.get("aatt"):
            airflow, temp = (
                value if isinstance(value, (list, tuple)) else (value["airflow"], value["temp"])
            )  # type: ignore[index]
            return (int(airflow) << 8) | (int(round(float(temp) * 2)) & 0xFF)

        raw: Any = value
        if self.enum and isinstance(value, str):
            # Reverse lookup
            for k, v in self.enum.items():
                if v == value:
                    raw = int(k)
                    break
        if self.multiplier is not None:
            raw = int(round(float(raw) / self.multiplier))
        if self.resolution is not None:
            step = self.resolution
            raw = int(round(float(raw) / step) * step)
        return int(raw)


# ---------------------------------------------------------------------------
# Loading helpers
# ---------------------------------------------------------------------------

_SPECIAL_MODES_PATH = Path(__file__).resolve().parents[1] / "options" / "special_modes.json"
try:  # pragma: no cover - defensive
    _SPECIAL_MODES_ENUM = {
        key.split("_")[-1]: idx
        for idx, key in enumerate(json.loads(_SPECIAL_MODES_PATH.read_text()))
    }
except Exception:  # pragma: no cover - defensive
    _SPECIAL_MODES_ENUM: Dict[str, int] = {}


def _normalise_function(fn: str) -> str:
    mapping = {
        # Function code 01: coils
        "01": "01",
        "1": "01",
        "coil": "01",
        "coil register": "01",
        "coil registers": "01",
        "coil_register": "01",
        "coil_registers": "01",
        "coils": "01",
        # Function code 02: discrete inputs
        "02": "02",
        "2": "02",
        "discrete": "02",
        "discrete input": "02",
        "discrete inputs": "02",
        "discrete_input": "02",
        "discrete_inputs": "02",
        "discreteinput": "02",
        "discreteinputs": "02",
        # Function code 03: holding registers
        "03": "03",
        "3": "03",
        "holding": "03",
        "holding register": "03",
        "holding registers": "03",
        "holding_register": "03",
        "holding_registers": "03",
        "holdingregister": "03",
        "holdingregisters": "03",
        # Function code 04: input registers
        "04": "04",
        "4": "04",
        "input": "04",
        "input register": "04",
        "input registers": "04",
        "input_register": "04",
        "input_registers": "04",
        "inputregister": "04",
        "inputregisters": "04",
    }
    return mapping.get(fn.lower(), fn)



def _validate_item(item: Dict[str, Any]) -> None:
    """Validate raw register definition ``item``.

    Only a minimal subset of fields is required by the tests.  We ensure
    presence of the mandatory keys and verify basic types so that obviously
    malformed definitions are rejected with a :class:`ValueError`.
    """

    if not isinstance(item, dict):
        raise ValueError("register entry must be an object")
    if not isinstance(item.get("name"), str):
        raise ValueError("missing or invalid 'name'")
    if item.get("function") is None:
        raise ValueError("missing 'function'")
    if not isinstance(item["function"], (str, int)):
        raise ValueError("invalid 'function'")
    if item.get("address_dec") is None and item.get("address_hex") is None:
        raise ValueError("missing address field")
    if item.get("address_dec") is not None and not isinstance(item["address_dec"], int):
        raise ValueError("'address_dec' must be int")
    if item.get("address_hex") is not None:
        if not isinstance(item["address_hex"], str):
            raise ValueError("'address_hex' must be str")
        # ensure the value is a valid hexadecimal number
        int(str(item["address_hex"]), 16)
    if item.get("enum") is not None and not isinstance(item["enum"], dict):
        raise ValueError("'enum' must be a mapping")
    if item.get("extra") is not None and not isinstance(item["extra"], dict):
        raise ValueError("'extra' must be a mapping")
    if item.get("length") is not None and not isinstance(item["length"], int):
        raise ValueError("'length' must be an integer")
    if item.get("bcd") is not None and not isinstance(item["bcd"], bool):
        raise ValueError("'bcd' must be a boolean")

<<<<<<< HEAD

def _normalise_name(name: str) -> str:
    """Convert register names to ``snake_case`` and fix known typos."""

    fixes = {
        "duct_warter_heater_pump": "duct_water_heater_pump",
        "required_temp": "required_temperature",
        "specialmode": "special_mode",
    }
    snake = _to_snake_case(name)
    return fixes.get(snake, snake)
=======
>>>>>>> a6e9ae37



# ---------------------------------------------------------------------------
# Register loading helpers
# ---------------------------------------------------------------------------


def _load_registers_from_file(path: Path | None = None) -> List[Register]:
    """Load register definitions from the bundled JSON file."""

<<<<<<< HEAD
    target = path or _REGISTERS_PATH
=======
    path = path or _REGISTERS_PATH
>>>>>>> a6e9ae37
    try:
        raw = json.loads(target.read_text(encoding="utf-8"))
    except FileNotFoundError:  # pragma: no cover - sanity check
        _LOGGER.error("Register definition file missing: %s", target)
        return []
    except Exception:  # pragma: no cover - defensive
        _LOGGER.exception("Failed to read register definitions from %s", target)
        return []

    items = raw.get("registers", raw) if isinstance(raw, dict) else raw

    registers: List[Register] = []
    for item in items:
        _validate_item(item)

        function = _normalise_function(str(item.get("function", "")))
        if item.get("address_dec") is not None:
            address = int(item["address_dec"])
        else:
            address = int(str(item.get("address_hex")), 16)
        if function == "02":
            address -= 1
        elif function == "03" and address >= 111:
            address -= 111

        name = str(item["name"])

        enum_map = item.get("enum")
        if name == "special_mode":
            enum_map = _SPECIAL_MODES_ENUM
        elif enum_map:
            if all(isinstance(k, (int, float)) or str(k).isdigit() for k in enum_map):
                enum_map = {int(k): v for k, v in enum_map.items()}
            elif all(
                isinstance(v, (int, float)) or str(v).isdigit() for v in enum_map.values()
            ):
                enum_map = {int(v): k for k, v in enum_map.items()}

        multiplier = item.get("multiplier")
        resolution = item.get("resolution")

        registers.append(
            Register(
                function=function,
                address=address,
                name=name,
                access=str(item.get("access", "ro")),
                description=item.get("description"),
                unit=item.get("unit"),
                multiplier=multiplier,
                resolution=resolution,
                min=item.get("min"),
                max=item.get("max"),
                default=item.get("default"),
                enum=enum_map,
                notes=item.get("notes"),
                information=item.get("information"),
                extra=item.get("extra"),
                length=int(item.get("length", 1)),
                bcd=bool(item.get("bcd", False)),
            )
        )

    return registers


# Cache for loaded register definitions and the file hash used to build it
_REGISTER_CACHE: List[Register] = []
_REGISTERS_HASH: str | None = None
_REGISTERS_PATH = resources.files(__package__) / "thessla_green_registers_full.json"


def _compute_file_hash(path: Path | None = None) -> str:
    """Return the SHA256 hash of the given registers file.

    ``path`` defaults to :data:`_REGISTERS_PATH` but is parameterised to make
    testing easier by allowing callers to pass a temporary file.
    """

    target = path or _REGISTERS_PATH
    return hashlib.sha256(target.read_bytes()).hexdigest()


def _load_registers() -> List[Register]:
    """Return cached register definitions, reloading if the file changed."""

    global _REGISTERS_HASH
    current_hash = _compute_file_hash()
    if not _REGISTER_CACHE or _REGISTERS_HASH != current_hash:
        _REGISTER_CACHE.clear()
        _REGISTER_CACHE.extend(_load_registers_from_file())
        _REGISTERS_HASH = current_hash
    return _REGISTER_CACHE


def _cache_clear() -> None:
    global _REGISTERS_HASH
    _REGISTER_CACHE.clear()
    _REGISTERS_HASH = None


_load_registers.cache_clear = _cache_clear  # type: ignore[attr-defined]


# Load register definitions once at import time
_load_registers()


# ---------------------------------------------------------------------------
# Public API
# ---------------------------------------------------------------------------


def get_all_registers() -> List[Register]:
    """Return a list of all known registers."""
    return list(_load_registers())


def get_registers_by_function(fn: str) -> List[Register]:
    """Return registers for the given function code or name."""
    code = _normalise_function(fn)
    return [r for r in _load_registers() if r.function == code]


def get_registers_hash() -> str:
    """Return the hash of the currently loaded register file."""

    return _REGISTERS_HASH or ""


@dataclass(slots=True)
class ReadPlan:
    """Plan describing a consecutive block of registers to read."""

    function: str
    address: int
    length: int


def group_reads(max_block_size: int = 64) -> List[ReadPlan]:
    """Group registers into contiguous blocks for efficient reading."""

    plans: List[ReadPlan] = []
    regs_by_fn: Dict[str, List[int]] = {}

    for reg in _load_registers():
        addresses = list(range(reg.address, reg.address + reg.length))
        regs_by_fn.setdefault(reg.function, []).extend(addresses)

    for fn, addresses in regs_by_fn.items():
        addresses.sort()
        start = prev = addresses[0]
        length = 1
        for addr in addresses[1:]:
            if addr == prev + 1 and length < max_block_size:
                length += 1
            else:
                plans.append(ReadPlan(fn, start, length))
                start = addr
                length = 1
            prev = addr
        plans.append(ReadPlan(fn, start, length))

    return plans


__all__ = [
    "Register",
    "ReadPlan",
    "get_all_registers",
    "get_registers_by_function",
    "get_registers_hash",
    "group_reads",
]<|MERGE_RESOLUTION|>--- conflicted
+++ resolved
@@ -28,18 +28,14 @@
 
 _LOGGER = logging.getLogger(__name__)
 
-<<<<<<< HEAD
 # Path to the bundled register definition file.  Tests patch this constant to
 # supply temporary files, therefore it must be a module level variable instead
 # of being computed inside helper functions.
 _REGISTERS_PATH = Path(__file__).resolve().with_name(
     "thessla_green_registers_full.json"
 )
-=======
 # Path to bundled register definitions
 _REGISTERS_PATH = Path(__file__).resolve().with_name("thessla_green_registers_full.json")
->>>>>>> a6e9ae37
-
 # ---------------------------------------------------------------------------
 # Data model
 # ---------------------------------------------------------------------------
@@ -258,7 +254,6 @@
     if item.get("bcd") is not None and not isinstance(item["bcd"], bool):
         raise ValueError("'bcd' must be a boolean")
 
-<<<<<<< HEAD
 
 def _normalise_name(name: str) -> str:
     """Convert register names to ``snake_case`` and fix known typos."""
@@ -270,8 +265,6 @@
     }
     snake = _to_snake_case(name)
     return fixes.get(snake, snake)
-=======
->>>>>>> a6e9ae37
 
 
 
@@ -283,11 +276,8 @@
 def _load_registers_from_file(path: Path | None = None) -> List[Register]:
     """Load register definitions from the bundled JSON file."""
 
-<<<<<<< HEAD
     target = path or _REGISTERS_PATH
-=======
     path = path or _REGISTERS_PATH
->>>>>>> a6e9ae37
     try:
         raw = json.loads(target.read_text(encoding="utf-8"))
     except FileNotFoundError:  # pragma: no cover - sanity check
