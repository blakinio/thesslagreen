"""Loader for Modbus register definitions.

This module reads the bundled ``thessla_green_registers_full.json`` file and
exposes a small helper API used by the integration and the tests.  The JSON file
contains the canonical list of registers together with metadata describing how a
raw register value should be interpreted.

Only a fairly small subset of the original project is required for the unit
tests in this kata, therefore the implementation below purposely focuses on the
features that are exercised in the tests: parsing of the JSON file, decoding of
values using ``enum``/``multiplier``/``resolution`` information, optional BCD
time handling for schedule registers and grouping of addresses for efficient
reads.
"""

from __future__ import annotations

import json
import logging
import re
from dataclasses import dataclass
from datetime import time
from pathlib import Path
from typing import Any, Dict, List

from ..schedule_helpers import bcd_to_time, time_to_bcd

_LOGGER = logging.getLogger(__name__)

# ---------------------------------------------------------------------------
# Data model
# ---------------------------------------------------------------------------


@dataclass(slots=True)
class Register:
    """Definition of a single Modbus register."""

    function: str
    address: int
    name: str
    access: str
    description: str | None = None
    unit: str | None = None
    multiplier: float | None = None
    resolution: float | None = None
    min: float | None = None
    max: float | None = None
    default: float | None = None
    enum: Dict[int | str, Any] | None = None
    notes: str | None = None
    information: str | None = None
    extra: Dict[str, Any] | None = None
    length: int = 1
    bcd: bool = False

    # ------------------------------------------------------------------
    # Value helpers
    # ------------------------------------------------------------------
    def decode(self, raw: int) -> Any:
        """Decode ``raw`` according to the register metadata."""

        if raw == 0x8000:  # common sentinel used by the device
            return None

        # Enumerations map raw numeric values to labels for holding/input registers
        if self.enum is not None and self.function in ("03", "04"):
            if raw in self.enum:
                return self.enum[raw]
            if str(raw) in self.enum:
                return self.enum[str(raw)]

        value: Any = raw
        if self.multiplier is not None:
            value = value * self.multiplier
        if self.resolution is not None:
            steps = round(value / self.resolution)
            value = steps * self.resolution

        if self.extra and self.extra.get("aatt"):
            airflow = (raw >> 8) & 0xFF
            temp = (raw & 0xFF) / 2
            return airflow, temp

        if self.bcd:
            try:
                t = bcd_to_time(raw)
            except Exception:  # pragma: no cover - defensive
                return value
            return f"{t.hour:02d}:{t.minute:02d}"

        return value

    def encode(self, value: Any) -> int:
        """Encode ``value`` into the raw register representation."""

        if self.bcd:
            if isinstance(value, str):
                hours, minutes = (int(x) for x in value.split(":"))
            elif isinstance(value, int):
                hours, minutes = divmod(value, 60)
            elif isinstance(value, (tuple, list)):
                hours, minutes = int(value[0]), int(value[1])
            else:  # pragma: no cover - defensive
                raise ValueError(f"Unsupported BCD value: {value}")
            return time_to_bcd(time(hours, minutes))

        if self.extra and self.extra.get("aatt"):
            airflow, temp = (
                value if isinstance(value, (list, tuple)) else (value["airflow"], value["temp"])
            )  # type: ignore[index]
            return (int(airflow) << 8) | (int(round(float(temp) * 2)) & 0xFF)

        raw: Any = value
        if self.enum and isinstance(value, str) and self.function in ("03", "04"):
            # Reverse lookup
            for k, v in self.enum.items():
                if v == value:
                    raw = int(k)
                    break
        if self.multiplier is not None:
            raw = int(round(float(raw) / self.multiplier))
        if self.resolution is not None:
            step = self.resolution
            raw = int(round(float(raw) / step) * step)
        return int(raw)


# ---------------------------------------------------------------------------
# Loading helpers
# ---------------------------------------------------------------------------

# Single source of truth for the bundled register definitions.  The JSON file
<<<<<<< HEAD
# lives alongside this module inside the installed package.
_REGISTERS_PATH = Path(__file__).with_name("thessla_green_registers_full.json")
=======
# lives in the repository root under ``registers`` and is bundled with the
# tests.  Use an explicit absolute path to avoid repeating this logic in
# multiple places.
_REGISTERS_PATH = (
    Path(__file__).resolve().parents[3] / "registers" / "thessla_green_registers_full.json"
)
>>>>>>> 319fc0c5

_SPECIAL_MODES_PATH = Path(__file__).resolve().parents[1] / "options" / "special_modes.json"
try:  # pragma: no cover - defensive
    _SPECIAL_MODES_ENUM = {
        key.split("_")[-1]: idx
        for idx, key in enumerate(json.loads(_SPECIAL_MODES_PATH.read_text()))
    }
except Exception:  # pragma: no cover - defensive
    _SPECIAL_MODES_ENUM: Dict[str, int] = {}


def _normalise_function(fn: str) -> str:
    mapping = {
        "1": "01",
        "01": "01",
        "coil": "01",
        "coils": "01",
        "coil_register": "01",
        "coil_registers": "01",
        "coil registers": "01",
        "2": "02",
        "02": "02",
        "discrete": "02",
        "discreteinput": "02",
        "discreteinputs": "02",
        "discrete_input": "02",
        "discrete_inputs": "02",
        "discrete inputs": "02",
        "3": "03",
        "03": "03",
        "holding": "03",
        "holdingregister": "03",
        "holdingregisters": "03",
        "holding_register": "03",
        "holding_registers": "03",
        "holding registers": "03",
        "4": "04",
        "04": "04",
        "input": "04",
        "inputregister": "04",
        "inputregisters": "04",
        "input_register": "04",
        "input_registers": "04",
        "input registers": "04",
    }
    return mapping.get(fn.lower(), fn)


def _normalise_name(name: str) -> str:
    """Convert register names to ``snake_case`` and fix known typos."""

    # Convert camelCase or dash/space separated names to snake_case
    name = name.replace("-", "_").replace(" ", "_")
    s1 = re.sub("(.)([A-Z][a-z]+)", r"\1_\2", name)
    snake = re.sub("([a-z0-9])([A-Z])", r"\1_\2", s1).lower()

    fixes = {
        "duct_warter_heater_pump": "duct_water_heater_pump",
        "required_temp": "required_temperature",
        "specialmode": "special_mode",
    }
    return fixes.get(snake, snake)


# ---------------------------------------------------------------------------
# Register loading helpers
# ---------------------------------------------------------------------------


def _load_registers_from_file() -> List[Register]:
    """Load register definitions from the bundled JSON file."""

    if not _REGISTERS_PATH.exists():  # pragma: no cover - sanity check
        _LOGGER.error("Register definition file missing: %s", _REGISTERS_PATH)
        return []

    text = _REGISTERS_PATH.read_text(encoding="utf-8")
    raw = json.loads(text)
    items = raw.get("registers", raw) if isinstance(raw, dict) else raw

    registers: List[Register] = []
    for item in items:
        function = _normalise_function(str(item.get("function", "")))
        if item.get("address_dec") is not None:
            address = int(item["address_dec"])
        else:
            address = int(str(item.get("address_hex")), 16)
        if function == "02":
            address -= 1

        try:
            name = _normalise_name(str(item["name"]))
            enum_map = item.get("enum")
            if name == "special_mode":
                enum_map = _SPECIAL_MODES_ENUM
            elif enum_map:
                if all(isinstance(k, (int, float)) or str(k).isdigit() for k in enum_map):
                    enum_map = {int(k): v for k, v in enum_map.items()}
                elif all(
                    isinstance(v, (int, float)) or str(v).isdigit() for v in enum_map.values()
                ):
                    enum_map = {int(v): k for k, v in enum_map.items()}

            registers.append(
                Register(
                    function=function,
                    address=address,
                    name=name,
                    access=str(item.get("access", "ro")),
                    description=item.get("description"),
                    unit=item.get("unit"),
                    multiplier=item.get("multiplier"),
                    resolution=item.get("resolution"),
                    min=item.get("min"),
                    max=item.get("max"),
                    default=item.get("default"),
                    enum=enum_map,
                    notes=item.get("notes"),
                    information=item.get("information"),
                    extra=item.get("extra"),
                    length=int(item.get("length", 1)),
                    bcd=bool(item.get("bcd", False)),
                )
            )
        except Exception as err:  # pragma: no cover - defensive
            _LOGGER.warning("Invalid register definition skipped: %s", err)

    return registers


# Cache for loaded register definitions
_REGISTER_CACHE: List[Register] = []


def _load_registers() -> List[Register]:
    """Return cached register definitions, loading them if necessary."""

    if not _REGISTER_CACHE:
        _REGISTER_CACHE.extend(_load_registers_from_file())
    return _REGISTER_CACHE


def _cache_clear() -> None:
    _REGISTER_CACHE.clear()


_load_registers.cache_clear = _cache_clear  # type: ignore[attr-defined]


# Load register definitions once at import time
_load_registers()


# ---------------------------------------------------------------------------
# Public API
# ---------------------------------------------------------------------------


def get_all_registers() -> List[Register]:
    """Return a list of all known registers."""
    return list(_load_registers())


def get_registers_by_function(fn: str) -> List[Register]:
    """Return registers for the given function code or name."""
    code = _normalise_function(fn)
    return [r for r in _load_registers() if r.function == code]


@dataclass(slots=True)
class ReadPlan:
    """Plan describing a consecutive block of registers to read."""

    function: str
    address: int
    length: int


def group_reads(max_block_size: int = 64) -> List[ReadPlan]:
    """Group registers into contiguous blocks for efficient reading."""

    plans: List[ReadPlan] = []
    regs_by_fn: Dict[str, List[int]] = {}

    for reg in _load_registers():
        addresses = list(range(reg.address, reg.address + reg.length))
        regs_by_fn.setdefault(reg.function, []).extend(addresses)

    for fn, addresses in regs_by_fn.items():
        addresses.sort()
        start = prev = addresses[0]
        length = 1
        for addr in addresses[1:]:
            if addr == prev + 1 and length < max_block_size:
                length += 1
            else:
                plans.append(ReadPlan(fn, start, length))
                start = addr
                length = 1
            prev = addr
        plans.append(ReadPlan(fn, start, length))

    return plans


__all__ = [
    "Register",
    "ReadPlan",
    "get_all_registers",
    "get_registers_by_function",
    "group_reads",
]<|MERGE_RESOLUTION|>--- conflicted
+++ resolved
@@ -131,17 +131,15 @@
 # ---------------------------------------------------------------------------
 
 # Single source of truth for the bundled register definitions.  The JSON file
-<<<<<<< HEAD
 # lives alongside this module inside the installed package.
 _REGISTERS_PATH = Path(__file__).with_name("thessla_green_registers_full.json")
-=======
 # lives in the repository root under ``registers`` and is bundled with the
 # tests.  Use an explicit absolute path to avoid repeating this logic in
 # multiple places.
 _REGISTERS_PATH = (
     Path(__file__).resolve().parents[3] / "registers" / "thessla_green_registers_full.json"
 )
->>>>>>> 319fc0c5
+
 
 _SPECIAL_MODES_PATH = Path(__file__).resolve().parents[1] / "options" / "special_modes.json"
 try:  # pragma: no cover - defensive
