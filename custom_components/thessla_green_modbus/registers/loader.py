--- conflicted
+++ resolved
@@ -162,12 +162,8 @@
 # Register loading helpers
 # ---------------------------------------------------------------------------
 
-<<<<<<< HEAD
-
-@lru_cache(maxsize=1)
-=======
 @lru_cache(maxsize=1)  # cache to avoid repeated disk reads
->>>>>>> 91043054
+
 def _load_registers() -> List[Register]:
     """Load register definitions from the JSON file."""
 
