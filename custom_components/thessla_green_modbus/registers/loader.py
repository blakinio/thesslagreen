"""Loader for Modbus register definitions.

This module reads the bundled ``thessla_green_registers_full.json`` file and
exposes a small helper API used by the integration and the tests.  The JSON file
contains the canonical list of registers together with metadata describing how a
raw register value should be interpreted.

Only a fairly small subset of the original project is required for the unit
tests in this kata, therefore the implementation below purposely focuses on the
features that are exercised in the tests: parsing of the JSON file, decoding of
values using ``enum``/``multiplier``/``resolution`` information, optional BCD
time handling for schedule registers and grouping of addresses for efficient
reads.
"""

from __future__ import annotations

import hashlib
import json
import logging
import re
from dataclasses import dataclass
from datetime import time
from importlib import resources
from pathlib import Path
from typing import Any, Dict, List

from ..schedule_helpers import bcd_to_time, time_to_bcd

_LOGGER = logging.getLogger(__name__)

# ---------------------------------------------------------------------------
# Data model
# ---------------------------------------------------------------------------


@dataclass(slots=True)
class Register:
    """Definition of a single Modbus register."""

    function: str
    address: int
    name: str
    access: str
    description: str | None = None
    unit: str | None = None
    multiplier: float | None = None
    resolution: float | None = None
    min: float | None = None
    max: float | None = None
    default: float | None = None
    enum: Dict[int | str, Any] | None = None
    notes: str | None = None
    information: str | None = None
    extra: Dict[str, Any] | None = None
    length: int = 1
    bcd: bool = False

    # ------------------------------------------------------------------
    # Value helpers
    # ------------------------------------------------------------------
    def decode(self, raw: int) -> Any:
        """Decode ``raw`` according to the register metadata."""

        if raw == 0x8000:  # common sentinel used by the device
            return None

        # Enumerations map raw numeric values to labels for holding/input registers
        if self.enum is not None and self.function in ("03", "04"):
            if raw in self.enum:
                return self.enum[raw]
            if str(raw) in self.enum:
                return self.enum[str(raw)]

        value: Any = raw
        if self.multiplier is not None:
            value = value * self.multiplier
        if self.resolution is not None:
            steps = round(value / self.resolution)
            value = steps * self.resolution

        if self.extra and self.extra.get("aatt"):
            airflow = (raw >> 8) & 0xFF
            temp = (raw & 0xFF) / 2
            return airflow, temp

        if self.bcd:
            try:
                t = bcd_to_time(raw)
            except Exception:  # pragma: no cover - defensive
                return value
            return f"{t.hour:02d}:{t.minute:02d}"

        return value

    def encode(self, value: Any) -> int:
        """Encode ``value`` into the raw register representation."""

        if self.bcd:
            if isinstance(value, str):
                hours, minutes = (int(x) for x in value.split(":"))
            elif isinstance(value, int):
                hours, minutes = divmod(value, 60)
            elif isinstance(value, (tuple, list)):
                hours, minutes = int(value[0]), int(value[1])
            else:  # pragma: no cover - defensive
                raise ValueError(f"Unsupported BCD value: {value}")
            return time_to_bcd(time(hours, minutes))

        if self.extra and self.extra.get("aatt"):
            airflow, temp = (
                value if isinstance(value, (list, tuple)) else (value["airflow"], value["temp"])
            )  # type: ignore[index]
            return (int(airflow) << 8) | (int(round(float(temp) * 2)) & 0xFF)

        raw: Any = value
        if self.enum and isinstance(value, str) and self.function in ("03", "04"):
            # Reverse lookup
            for k, v in self.enum.items():
                if v == value:
                    raw = int(k)
                    break
        if self.multiplier is not None:
            raw = int(round(float(raw) / self.multiplier))
        if self.resolution is not None:
            step = self.resolution
            raw = int(round(float(raw) / step) * step)
        return int(raw)


# ---------------------------------------------------------------------------
# Loading helpers
# ---------------------------------------------------------------------------

_SPECIAL_MODES_PATH = Path(__file__).resolve().parents[1] / "options" / "special_modes.json"
try:  # pragma: no cover - defensive
    _SPECIAL_MODES_ENUM = {
        key.split("_")[-1]: idx
        for idx, key in enumerate(json.loads(_SPECIAL_MODES_PATH.read_text()))
    }
except Exception:  # pragma: no cover - defensive
    _SPECIAL_MODES_ENUM: Dict[str, int] = {}


def _normalise_function(fn: str) -> str:
    mapping = {
        # Function code 01: coils
        "01": "01",
        "1": "01",
        "coil": "01",
        "coil register": "01",
        "coil registers": "01",
        "coil_register": "01",
        "coil_registers": "01",
        "coils": "01",
        # Function code 02: discrete inputs
        "02": "02",
        "2": "02",
        "discrete": "02",
        "discrete input": "02",
        "discrete inputs": "02",
        "discrete_input": "02",
        "discrete_inputs": "02",
        "discreteinput": "02",
        "discreteinputs": "02",
        # Function code 03: holding registers
        "03": "03",
        "3": "03",
        "holding": "03",
        "holding register": "03",
        "holding registers": "03",
        "holding_register": "03",
        "holding_registers": "03",
        "holdingregister": "03",
        "holdingregisters": "03",
        # Function code 04: input registers
        "04": "04",
        "4": "04",
        "input": "04",
        "input register": "04",
        "input registers": "04",
        "input_register": "04",
        "input_registers": "04",
        "inputregister": "04",
        "inputregisters": "04",
    }
    return mapping.get(fn.lower(), fn)



def _validate_item(item: Dict[str, Any]) -> None:
    """Validate raw register definition ``item``.

    Only a minimal subset of fields is required by the tests.  We ensure
    presence of the mandatory keys and verify basic types so that obviously
    malformed definitions are rejected with a :class:`ValueError`.
    """

    if not isinstance(item, dict):
        raise ValueError("register entry must be an object")
    if not isinstance(item.get("name"), str):
        raise ValueError("missing or invalid 'name'")
    if item.get("function") is None:
        raise ValueError("missing 'function'")
    if not isinstance(item["function"], (str, int)):
        raise ValueError("invalid 'function'")
    if item.get("address_dec") is None and item.get("address_hex") is None:
        raise ValueError("missing address field")
    if item.get("address_dec") is not None and not isinstance(item["address_dec"], int):
        raise ValueError("'address_dec' must be int")
    if item.get("address_hex") is not None:
        if not isinstance(item["address_hex"], str):
            raise ValueError("'address_hex' must be str")
        # ensure the value is a valid hexadecimal number
        int(str(item["address_hex"]), 16)
    if item.get("enum") is not None and not isinstance(item["enum"], dict):
        raise ValueError("'enum' must be a mapping")
    if item.get("extra") is not None and not isinstance(item["extra"], dict):
        raise ValueError("'extra' must be a mapping")
    if item.get("length") is not None and not isinstance(item["length"], int):
        raise ValueError("'length' must be an integer")
    if item.get("bcd") is not None and not isinstance(item["bcd"], bool):
        raise ValueError("'bcd' must be a boolean")

def _normalise_name(name: str) -> str:
    """Convert register names to ``snake_case`` and fix known typos."""

    # Convert camelCase or dash/space separated names to snake_case
    name = name.replace("-", "_").replace(" ", "_")
    s1 = re.sub("(.)([A-Z][a-z]+)", r"\1_\2", name)
    snake = re.sub("([a-z0-9])([A-Z])", r"\1_\2", s1).lower()

    fixes = {
        "duct_warter_heater_pump": "duct_water_heater_pump",
        "required_temp": "required_temperature",
        "specialmode": "special_mode",
    }
    return fixes.get(snake, snake)



# ---------------------------------------------------------------------------
# Register loading helpers
# ---------------------------------------------------------------------------


def _load_registers_from_file() -> List[Register]:
    """Load register definitions from the bundled JSON file."""

    path = resources.files(__package__) / "thessla_green_registers_full.json"
    try:
        raw = json.loads(path.read_text(encoding="utf-8"))
    except FileNotFoundError:  # pragma: no cover - sanity check
        _LOGGER.error("Register definition file missing: %s", path)
        return []
    except Exception:  # pragma: no cover - defensive
        _LOGGER.exception("Failed to read register definitions from %s", path)
        return []

    items = raw.get("registers", raw) if isinstance(raw, dict) else raw

    registers: List[Register] = []
    for item in items:
        _validate_item(item)

        function = _normalise_function(str(item.get("function", "")))
        if item.get("address_dec") is not None:
            address = int(item["address_dec"])
        else:
            address = int(str(item.get("address_hex")), 16)
        if function == "02":
            address -= 1
        elif function == "03" and address >= 111:
            address -= 111

        name = _normalise_name(str(item["name"]))

        enum_map = item.get("enum")
        if name == "special_mode":
            enum_map = _SPECIAL_MODES_ENUM
        elif enum_map:
            if all(isinstance(k, (int, float)) or str(k).isdigit() for k in enum_map):
                enum_map = {int(k): v for k, v in enum_map.items()}
            elif all(
                isinstance(v, (int, float)) or str(v).isdigit() for v in enum_map.values()
            ):
                enum_map = {int(v): k for k, v in enum_map.items()}

        multiplier = item.get("multiplier")
        resolution = item.get("resolution")
        if multiplier is None and resolution is not None:
            multiplier = resolution

        registers.append(
            Register(
                function=function,
                address=address,
                name=name,
                access=str(item.get("access", "ro")),
                description=item.get("description"),
                unit=item.get("unit"),
                multiplier=multiplier,
                resolution=resolution,
                min=item.get("min"),
                max=item.get("max"),
                default=item.get("default"),
                enum=enum_map,
                notes=item.get("notes"),
                information=item.get("information"),
                extra=item.get("extra"),
                length=int(item.get("length", 1)),
                bcd=bool(item.get("bcd", False)),
            )
        )

    return registers


# Cache for loaded register definitions and the file hash used to build it
_REGISTER_CACHE: List[Register] = []
_REGISTERS_HASH: str | None = None


<<<<<<< HEAD
def _compute_file_hash() -> str:
    """Return the SHA256 hash of the registers file."""
    path = resources.files(__package__) / "thessla_green_registers_full.json"
    try:
        data = path.read_bytes()
    except FileNotFoundError:  # pragma: no cover - sanity check
        _LOGGER.error("Register definition file missing: %s", path)
        return ""
    return hashlib.sha256(data).hexdigest()
=======
def _compute_file_hash(path: Path | None = None) -> str:
    """Return the SHA256 hash of the given registers file.

    ``path`` defaults to :data:`_REGISTERS_PATH` but is parameterised to make
    testing easier by allowing callers to pass a temporary file.
    """

    target = path or _REGISTERS_PATH
    return hashlib.sha256(target.read_bytes()).hexdigest()
>>>>>>> b5190476


def _load_registers() -> List[Register]:
    """Return cached register definitions, reloading if the file changed."""

    global _REGISTERS_HASH
    current_hash = _compute_file_hash()
    if not _REGISTER_CACHE or _REGISTERS_HASH != current_hash:
        _REGISTER_CACHE.clear()
        _REGISTER_CACHE.extend(_load_registers_from_file())
        _REGISTERS_HASH = current_hash
    return _REGISTER_CACHE


def _cache_clear() -> None:
    global _REGISTERS_HASH
    _REGISTER_CACHE.clear()
    _REGISTERS_HASH = None


_load_registers.cache_clear = _cache_clear  # type: ignore[attr-defined]


# Load register definitions once at import time
_load_registers()


# ---------------------------------------------------------------------------
# Public API
# ---------------------------------------------------------------------------


def get_all_registers() -> List[Register]:
    """Return a list of all known registers."""
    return list(_load_registers())


def get_registers_by_function(fn: str) -> List[Register]:
    """Return registers for the given function code or name."""
    code = _normalise_function(fn)
    return [r for r in _load_registers() if r.function == code]


def get_registers_hash() -> str:
    """Return the hash of the currently loaded register file."""

    return _REGISTERS_HASH or ""


@dataclass(slots=True)
class ReadPlan:
    """Plan describing a consecutive block of registers to read."""

    function: str
    address: int
    length: int


def group_reads(max_block_size: int = 64) -> List[ReadPlan]:
    """Group registers into contiguous blocks for efficient reading."""

    plans: List[ReadPlan] = []
    regs_by_fn: Dict[str, List[int]] = {}

    for reg in _load_registers():
        addresses = list(range(reg.address, reg.address + reg.length))
        regs_by_fn.setdefault(reg.function, []).extend(addresses)

    for fn, addresses in regs_by_fn.items():
        addresses.sort()
        start = prev = addresses[0]
        length = 1
        for addr in addresses[1:]:
            if addr == prev + 1 and length < max_block_size:
                length += 1
            else:
                plans.append(ReadPlan(fn, start, length))
                start = addr
                length = 1
            prev = addr
        plans.append(ReadPlan(fn, start, length))

    return plans


__all__ = [
    "Register",
    "ReadPlan",
    "get_all_registers",
    "get_registers_by_function",
    "get_registers_hash",
    "group_reads",
]<|MERGE_RESOLUTION|>--- conflicted
+++ resolved
@@ -321,7 +321,6 @@
 _REGISTERS_HASH: str | None = None
 
 
-<<<<<<< HEAD
 def _compute_file_hash() -> str:
     """Return the SHA256 hash of the registers file."""
     path = resources.files(__package__) / "thessla_green_registers_full.json"
@@ -331,7 +330,6 @@
         _LOGGER.error("Register definition file missing: %s", path)
         return ""
     return hashlib.sha256(data).hexdigest()
-=======
 def _compute_file_hash(path: Path | None = None) -> str:
     """Return the SHA256 hash of the given registers file.
 
@@ -341,7 +339,6 @@
 
     target = path or _REGISTERS_PATH
     return hashlib.sha256(target.read_bytes()).hexdigest()
->>>>>>> b5190476
 
 
 def _load_registers() -> List[Register]:
