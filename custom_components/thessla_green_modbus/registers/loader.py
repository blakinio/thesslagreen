--- conflicted
+++ resolved
@@ -464,7 +464,6 @@
     return [r for r in load_registers(json_path) if r.function == code]
 
 
-<<<<<<< HEAD
 def registers_sha256(path: Path | str | None = None) -> str:
     """Return the SHA256 digest for ``path``.
 
@@ -486,12 +485,10 @@
         ):
             return _cached_file_info[2]
         return _compute_file_hash(file_path, mtime)
-=======
 def get_registers_hash(json_path: Path | str | None = None) -> str:
     """Return the hash of the register definition file."""
     try:
         return registers_sha256(json_path or _REGISTERS_PATH)
->>>>>>> 90eae7cc
     except Exception:  # pragma: no cover - defensive
         return ""
 
