--- conflicted
+++ resolved
@@ -6,14 +6,13 @@
 contiguous read blocks.
 """
 
-<<<<<<< HEAD
+
 from __future__ import annotations
 
 import json
 from dataclasses import dataclass
 from pathlib import Path
 from typing import Dict, List
-=======
 import json
 import logging
 from dataclasses import dataclass
@@ -26,7 +25,6 @@
 from ..utils import _decode_aatt
 
 _LOGGER = logging.getLogger(__name__)
->>>>>>> d10a929c
 
 
 
@@ -36,14 +34,12 @@
 
     function: str
     address: int
-<<<<<<< HEAD
     name: str | None = None
     description: str | None = None
     access: str | None = None
     enum: Dict[str, int] | None = None
     multiplier: float | None = None
     resolution: float | None = None
-=======
     name: str
     access: str
     length: int = 1
@@ -259,7 +255,6 @@
     function: str
     address: int
     name: str | None = None
->>>>>>> d10a929c
     length: int = 1
 
 
