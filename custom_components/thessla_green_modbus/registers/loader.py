--- conflicted
+++ resolved
@@ -1,10 +1,3 @@
-<<<<<<< HEAD
-from __future__ import annotations
-
-"""Load and work with Thessla Green register definitions."""
-
-import csv
-=======
 """Loader for Modbus register definitions.
 
 This module reads the bundled ``thessla_green_registers_full.json`` file and
@@ -23,70 +16,30 @@
 from __future__ import annotations
 
 import hashlib
->>>>>>> 1385ab43
 import json
 import logging
 from dataclasses import dataclass
 from datetime import time
 from importlib import resources
 from pathlib import Path
-<<<<<<< HEAD
-from typing import Any, Dict, Iterable, List, Optional
-
-from pydantic import BaseModel
+from typing import Any, Dict, List
+
+from ..schedule_helpers import bcd_to_time, time_to_bcd
 
 _LOGGER = logging.getLogger(__name__)
 
-_REGISTERS_FILE = Path(__file__).with_name("thessla_green_registers_full.json")
-
-
-class _RegisterModel(BaseModel):
-    """Pydantic model for a single register entry."""
-
-    function: str
-    address_dec: int
-    name: str
-    description: Optional[str] = None
-    access: Optional[str] = None
-    enum: Optional[Dict[str, int]] = None
-    multiplier: Optional[float] = None
-    resolution: Optional[float] = None
-    length: Optional[int] = None
-
-    class Config:
-        extra = "ignore"
-=======
-from typing import Any, Dict, List
-
-from ..schedule_helpers import bcd_to_time, time_to_bcd
-
-_LOGGER = logging.getLogger(__name__)
-
 # ---------------------------------------------------------------------------
 # Data model
 # ---------------------------------------------------------------------------
->>>>>>> 1385ab43
 
 
 @dataclass(slots=True)
 class Register:
-<<<<<<< HEAD
-    """Representation of a Modbus register."""
-=======
     """Definition of a single Modbus register."""
->>>>>>> 1385ab43
 
     function: str
     address: int
     name: str
-<<<<<<< HEAD
-    description: str | None = None
-    access: str | None = None
-    enum: Dict[str, int] | None = None
-    multiplier: float | None = None
-    resolution: float | None = None
-    length: int = 1
-=======
     access: str
     description: str | None = None
     unit: str | None = None
@@ -390,7 +343,6 @@
 
 def _load_registers() -> List[Register]:
     """Return cached register definitions, reloading if the file changed."""
->>>>>>> 1385ab43
 
     global _REGISTERS_HASH
     current_hash = _compute_file_hash()
@@ -400,12 +352,6 @@
         _REGISTERS_HASH = current_hash
     return _REGISTER_CACHE
 
-<<<<<<< HEAD
-@dataclass(slots=True)
-class ReadPlan:
-    """Plan for reading a block of registers."""
-=======
->>>>>>> 1385ab43
 
 def _cache_clear() -> None:
     global _REGISTERS_HASH
@@ -413,41 +359,6 @@
     _REGISTERS_HASH = None
 
 
-<<<<<<< HEAD
-def _load_from_csv(files: Iterable[Path]) -> List[Dict[str, Any]]:
-    """Load register definitions from CSV files with a deprecation warning."""
-
-    _LOGGER.warning(
-        "Register CSV files are deprecated and will be removed in a future release. "
-        "Please migrate to JSON."
-    )
-    rows: List[Dict[str, Any]] = []
-    for csv_file in files:
-        with csv_file.open(encoding="utf-8") as f:
-            reader = csv.DictReader(f)
-            for row in reader:
-                try:
-                    row["address_dec"] = int(row["address_dec"])
-                except (KeyError, ValueError):
-                    continue
-                for field in ("multiplier", "resolution", "length"):
-                    if row.get(field) not in (None, ""):
-                        try:
-                            if field == "length":
-                                row[field] = int(row[field])
-                            else:
-                                row[field] = float(row[field])
-                        except ValueError:
-                            row[field] = None
-                if row.get("enum"):
-                    try:
-                        row["enum"] = json.loads(row["enum"])
-                    except json.JSONDecodeError:
-                        row["enum"] = None
-                rows.append(row)
-    return rows
-
-=======
 _load_registers.cache_clear = _cache_clear  # type: ignore[attr-defined]
 
 
@@ -458,62 +369,8 @@
 # ---------------------------------------------------------------------------
 # Public API
 # ---------------------------------------------------------------------------
->>>>>>> 1385ab43
-
-@lru_cache(maxsize=1)
-def _load_raw() -> List[Dict[str, Any]]:
-    """Load raw register definitions from JSON or CSV."""
-
-<<<<<<< HEAD
-    if _REGISTERS_FILE.exists():
-        text = _REGISTERS_FILE.read_text(encoding="utf-8")
-        try:
-            data, _ = json.JSONDecoder().raw_decode(text)
-        except json.JSONDecodeError as exc:  # pragma: no cover - invalid JSON
-            _LOGGER.error("Invalid register definition file: %s", exc)
-            raise
-    else:
-        csv_files = list(_REGISTERS_FILE.parent.glob("*.csv"))
-        if not csv_files:
-            raise FileNotFoundError(f"No register definition file found at {_REGISTERS_FILE}")
-        data = _load_from_csv(csv_files)
-    if not isinstance(data, list):
-        raise ValueError("Register definition file must contain a list")
-    validated: List[Dict[str, Any]] = []
-    for item in data:
-        try:
-            model = _RegisterModel.model_validate(item)
-        except AttributeError:  # pragma: no cover - pydantic v1 fallback
-            model = _RegisterModel.parse_obj(item)
-        validated.append(model.dict())
-    return validated
-
-
-@lru_cache(maxsize=1)
-def _load_registers() -> List[Register]:
-    """Return all registers as :class:`Register` objects."""
-
-    registers: List[Register] = []
-    for entry in _load_raw():
-        registers.append(
-            Register(
-                function=entry["function"],
-                address=entry["address_dec"],
-                name=entry["name"],
-                description=entry.get("description"),
-                access=entry.get("access"),
-                enum=entry.get("enum"),
-                multiplier=entry.get("multiplier"),
-                resolution=entry.get("resolution"),
-                length=entry.get("length") or 1,
-            )
-        )
-    return registers
-
-
-def get_all_registers() -> List[Register]:
-    """Return all registers defined for the device."""
-=======
+
+
 def get_all_registers() -> List[Register]:
     """Return a list of all known registers."""
     return list(_load_registers())
@@ -527,27 +384,10 @@
 
 def get_registers_hash() -> str:
     """Return the hash of the currently loaded register file."""
->>>>>>> 1385ab43
 
     return _REGISTERS_HASH or ""
 
 
-<<<<<<< HEAD
-def get_registers_by_function(fn: str) -> List[Register]:
-    """Return registers for a specific Modbus function code."""
-
-    fn_lower = fn.lower()
-    return [r for r in _load_registers() if r.function.lower() == fn_lower]
-
-
-def get_register_definition(name: str) -> Dict[str, Any]:
-    """Return the raw register definition by name."""
-
-    for entry in _load_raw():
-        if entry.get("name") == name:
-            return dict(entry)
-    return {}
-=======
 @dataclass(slots=True)
 class ReadPlan:
     """Plan describing a consecutive block of registers to read."""
@@ -555,7 +395,6 @@
     function: str
     address: int
     length: int
->>>>>>> 1385ab43
 
 
 def group_reads(max_block_size: int = 64) -> List[ReadPlan]:
@@ -568,24 +407,6 @@
         addresses = list(range(reg.address, reg.address + reg.length))
         regs_by_fn.setdefault(reg.function, []).extend(addresses)
 
-<<<<<<< HEAD
-    for fn, regs in regs_by_fn.items():
-        sorted_regs = sorted(regs, key=lambda r: r.address)
-        if not sorted_regs:
-            continue
-        start = sorted_regs[0].address
-        length = sorted_regs[0].length
-        prev_end = start + length
-        for reg in sorted_regs[1:]:
-            reg_end = reg.address + reg.length
-            if reg.address == prev_end and length + reg.length <= max_block_size:
-                length += reg.length
-            else:
-                plans.append(ReadPlan(fn, start, length))
-                start = reg.address
-                length = reg.length
-            prev_end = reg_end
-=======
     for fn, addresses in regs_by_fn.items():
         addresses.sort()
         start = prev = addresses[0]
@@ -598,7 +419,6 @@
                 start = addr
                 length = 1
             prev = addr
->>>>>>> 1385ab43
         plans.append(ReadPlan(fn, start, length))
 
     return plans
@@ -609,10 +429,6 @@
     "ReadPlan",
     "get_all_registers",
     "get_registers_by_function",
-<<<<<<< HEAD
-    "get_register_definition",
-=======
     "get_registers_hash",
->>>>>>> 1385ab43
     "group_reads",
 ]