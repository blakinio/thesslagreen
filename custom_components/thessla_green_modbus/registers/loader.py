--- conflicted
+++ resolved
@@ -85,17 +85,14 @@
 
             if self.extra and self.extra.get("type") == "string":
                 encoding = self.extra.get("encoding", "ascii")
-<<<<<<< HEAD
                 buffer = bytearray()
                 for word in raw_list:
                     buffer.extend(word.to_bytes(2, "big"))
                 return buffer.rstrip(b"\x00").decode(encoding)
-=======
                 buf = bytearray()
                 for word in raw_list:
                     buf.extend(word.to_bytes(2, "big"))
                 return bytes(buf).rstrip(b"\x00").decode(encoding)
->>>>>>> b1b55620
 
             endianness = "big"
             if self.extra:
@@ -106,7 +103,6 @@
             typ = self.extra.get("type") if self.extra else None
             result: Any
             if typ == "float32":
-<<<<<<< HEAD
                 result = struct.unpack(">f" if endianness == "big" else "<f", data)[0]
             elif typ == "float64":
                 result = struct.unpack(">d" if endianness == "big" else "<d", data)[0]
@@ -127,7 +123,6 @@
                 steps = round(result / self.resolution)
                 result = steps * self.resolution
             return result
-=======
                 decoded: Any = struct.unpack(">f" if endianness == "big" else "<f", data)[0]
             elif typ == "float64":
                 decoded = struct.unpack(">d" if endianness == "big" else "<d", data)[0]
@@ -148,7 +143,6 @@
                 steps = round(decoded / self.resolution)
                 decoded = steps * self.resolution
             return decoded
->>>>>>> b1b55620
 
         if isinstance(raw, Sequence):
             # Defensive: unexpected sequence for single register
@@ -328,15 +322,12 @@
         key.split("_")[-1]: idx
         for idx, key in enumerate(json.loads(_SPECIAL_MODES_PATH.read_text()))
     }
-<<<<<<< HEAD
 except Exception:  # pragma: no cover - defensive
-=======
 except (OSError, json.JSONDecodeError, ValueError) as err:  # pragma: no cover - defensive
     _LOGGER.debug("Failed to load special modes: %s", err)
     _SPECIAL_MODES_ENUM = {}
 except Exception as err:  # pragma: no cover - unexpected
     _LOGGER.exception("Unexpected error loading special modes: %s", err)
->>>>>>> b1b55620
     _SPECIAL_MODES_ENUM = {}
 
 
@@ -351,15 +342,9 @@
 ) -> list[RegisterDef]:
     """Load register definitions from ``path``.
 
-<<<<<<< HEAD
-    ``mtime`` is included in the cache key so that the file is only parsed
-    again when its modification time changes. ``file_hash`` is accepted for
-    backward compatibility but otherwise ignored.
-=======
     ``mtime`` is included in the cache key so that the file is reloaded only
     when its modification time changes. ``file_hash`` is accepted for backward
     compatibility but otherwise ignored.
->>>>>>> b1b55620
     """
 
     try:
@@ -428,13 +413,11 @@
 
 
 def _compute_file_hash(path: Path, mtime: float) -> str:
-<<<<<<< HEAD
     """Return the SHA256 hash of ``path`` and cache the result."""
 
     global _cached_file_info
     path_str = str(path)
     if _cached_file_info and _cached_file_info[0] == path_str and _cached_file_info[1] == mtime:
-=======
     """Return the SHA256 hash of ``path``.
 
     The hash is cached using ``(path_str, mtime, hash)`` so the file is only
@@ -448,7 +431,6 @@
         and _cached_file_info[0] == path_str
         and _cached_file_info[1] == mtime
     ):
->>>>>>> b1b55620
         return _cached_file_info[2]
 
     digest = hashlib.sha256(path.read_bytes()).hexdigest()
@@ -456,7 +438,7 @@
     return digest
 
 
-<<<<<<< HEAD
+
 def load_registers() -> list[RegisterDef]:
     """Return cached register definitions, reloading if the file changed."""
     stat = _REGISTERS_PATH.stat()
@@ -468,7 +450,6 @@
         and _cached_file_info[1] == mtime
     ):
         _compute_file_hash(_REGISTERS_PATH, mtime)
-=======
 def _get_file_info() -> tuple[float, str]:
     """Return ``(mtime, hash)`` for the registers file using a cache."""
 
@@ -491,7 +472,6 @@
     """Return cached register definitions, reloading if the file changed."""
 
     mtime, _ = _get_file_info()
->>>>>>> b1b55620
     return _load_registers_from_file(_REGISTERS_PATH, mtime=mtime)
 
 
@@ -527,13 +507,10 @@
 def get_registers_hash() -> str:
     """Return the hash of the currently loaded register file."""
     try:
-<<<<<<< HEAD
         stat = _REGISTERS_PATH.stat()
     except OSError:  # pragma: no cover - defensive
-=======
         return _get_file_info()[1]
     except Exception:  # pragma: no cover - defensive
->>>>>>> b1b55620
         return ""
     mtime = stat.st_mtime
     path_str = str(_REGISTERS_PATH)
@@ -568,29 +545,24 @@
 def plan_group_reads(max_block_size: int = 64) -> list[ReadPlan]:
     """Group registers into contiguous blocks for efficient reading."""
 
-<<<<<<< HEAD
-=======
+
     from ..modbus_helpers import group_reads as _group_reads_fn
 
->>>>>>> b1b55620
     plans: list[ReadPlan] = []
     regs_by_fn: dict[str, list[int]] = {}
 
     for reg in load_registers():
-<<<<<<< HEAD
         addr_range = range(reg.address, reg.address + reg.length)
         regs_by_fn.setdefault(reg.function, []).extend(addr_range)
 
     for fn, addrs in regs_by_fn.items():
         for start, length in _group_reads(addrs, max_block_size=max_block_size):
-=======
         regs_by_fn.setdefault(reg.function, []).extend(
             range(reg.address, reg.address + reg.length)
         )
 
     for fn, addresses in regs_by_fn.items():
         for start, length in _group_reads_fn(addresses, max_block_size=max_block_size):
->>>>>>> b1b55620
             plans.append(ReadPlan(fn, start, length))
 
     return plans