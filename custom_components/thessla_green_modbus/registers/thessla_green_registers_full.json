{
  "schema_version": "1.0.0",
  "generated_at": "2025-08-22T08:23:18.108999Z",
  "source_pdf": "MODBUS_USER_AirPack_Home_08.2021.01.pdf",
  "publisher": "Thessla Green",
  "device_family": "AirPack Home (Energy/Energy+)",
  "registers": [
    {
      "function": "03",
      "address_hex": "0x0000",
      "address_dec": 0,
      "name": "date_time_rrmm",
      "description": "Data i godzina; dziesiątki/jedności roku i miesiąc [RRMM]",
      "access": "R/W",
      "min": 0,
      "max": 99,
      "notes": "00->2000,...,99->2099; wszystkie 4 rejestry muszą być odczyt/zapis razem"
    },
    {
      "function": "02",
      "address_hex": "0x0000",
      "address_dec": 0,
      "name": "duct_heater_protection",
      "description": "Stan wejścia zabezpieczenia termicznego elektrycznej nagrzewnicy kanałowej",
      "access": "R",
      "enum": {
        "0": "OFF",
        "1": "ON"
      }
    },
    {
      "function": "04",
      "address_hex": "0x0000",
      "address_dec": 0,
      "name": "version_major",
      "description": "Wersja oprogramowania sterownika - liczba 1 [MM]",
      "access": "R",
      "notes": "Format: <MM>.<mm>.<pp>; przykład 4.84.2 dla 0x0004,0x0054,0x0002."
    },
    {
      "function": "03",
      "address_hex": "0x0001",
      "address_dec": 1,
      "name": "date_time_ddtt",
      "description": "Data i godzina; dzień miesiąca i dzień tygodnia [DDTT]",
      "access": "R/W",
      "min": 1,
      "max": 31,
      "notes": "Dzień tygodnia 0..6 = Pon..Niedz"
    },
    {
      "function": "02",
      "address_hex": "0x0001",
      "address_dec": 1,
      "name": "expansion",
      "description": "Komunikacja z modułem Expansion",
      "access": "R",
      "enum": {
        "0": "brak",
        "1": "jest"
      }
    },
    {
      "function": "04",
      "address_hex": "0x0001",
      "address_dec": 1,
      "name": "version_minor",
      "description": "Wersja oprogramowania sterownika - liczba 2 [mm]",
      "access": "R"
    },
    {
      "function": "03",
      "address_hex": "0x0002",
      "address_dec": 2,
      "name": "date_time_ggmm",
      "description": "Data i godzina; godzina i minuta [GGmm]",
      "access": "R/W",
      "unit": "h",
      "min": 0,
      "max": 23
    },
    {
      "function": "04",
      "address_hex": "0x0002",
      "address_dec": 2,
      "name": "day_of_week",
      "description": "Bieżący dzień tygodnia dla trybu automatycznego",
      "access": "R",
      "min": 0,
      "max": 6,
      "enum": {
        "0": "Poniedziałek",
        "1": "Wtorek",
        "2": "Środa",
        "3": "Czwartek",
        "4": "Piątek",
        "5": "Sobota",
        "6": "Niedziela"
      }
    },
    {
      "function": "03",
      "address_hex": "0x0003",
      "address_dec": 3,
      "name": "date_time_sscc",
      "description": "Data i godzina; sekunda i setne sekundy [sscc]",
      "access": "R/W",
      "unit": "s",
      "min": 0,
      "max": 59
    },
    {
      "function": "02",
      "address_hex": "0x0003",
      "address_dec": 3,
      "name": "dp_duct_filter_overflow",
      "description": "Stan wejścia presostatu filtra kanałowego",
      "access": "R",
      "enum": {
        "0": "OFF",
        "1": "ON"
      }
    },
    {
      "function": "04",
      "address_hex": "0x0003",
      "address_dec": 3,
      "name": "period",
      "description": "Bieżący odcinek czasowy dla trybu automatycznego",
      "access": "R",
      "min": 0,
      "max": 3,
      "enum": {
        "0": "Odcinek 1",
        "1": "Odcinek 2",
        "2": "Odcinek 3",
        "3": "Odcinek 4"
      }
    },
    {
      "function": "02",
      "address_hex": "0x0004",
      "address_dec": 4,
      "name": "hood_switch",
      "description": "Stan wejścia włącznika funkcji OKAP",
      "access": "R",
      "enum": {
        "0": "OFF",
        "1": "ON"
      }
    },
    {
      "function": "04",
      "address_hex": "0x0004",
      "address_dec": 4,
      "name": "version_patch",
      "description": "Wersja oprogramowania sterownika - liczba 3 [pp]",
      "access": "R"
    },
    {
      "function": "02",
      "address_hex": "0x0005",
      "address_dec": 5,
      "name": "contamination_sensor",
      "description": "Stan wejścia dwustanowego czujnika jakości powietrza",
      "access": "R",
      "enum": {
        "0": "OFF",
        "1": "ON"
      }
    },
    {
      "function": "01",
      "address_hex": "0x0005",
      "address_dec": 5,
      "name": "duct_water_heater_pump",
      "description": "Stan wyjścia przekaźnika pompy obiegowej nagrzewnicy",
      "access": "R",
      "enum": {
        "0": "OFF",
        "1": "ON"
      }
    },
    {
      "function": "02",
      "address_hex": "0x0006",
      "address_dec": 6,
      "name": "airing_sensor",
      "description": "Stan wejścia dwustanowego czujnika wilgotności",
      "access": "R",
      "enum": {
        "0": "OFF",
        "1": "ON"
      }
    },
    {
      "function": "02",
      "address_hex": "0x0007",
      "address_dec": 7,
      "name": "airing_switch",
      "description": "Stan wejścia włącznika funkcji WIETRZENIE",
      "access": "R",
      "enum": {
        "0": "OFF",
        "1": "ON"
      }
    },
    {
      "function": "03",
      "address_hex": "0x0007",
      "address_dec": 7,
      "name": "lock_date_rr",
      "description": "Data zablokowania - rok [00RR]",
      "access": "R",
      "min": 0,
      "max": 99,
      "notes": "0x0007..0x0009 odczytywać razem"
    },
    {
      "function": "03",
      "address_hex": "0x0008",
      "address_dec": 8,
      "name": "lock_date_mm",
      "description": "Data zablokowania - miesiąc [00MM]",
      "access": "R",
      "min": 1,
      "max": 12
    },
    {
      "function": "01",
      "address_hex": "0x0009",
      "address_dec": 9,
      "name": "bypass",
      "description": "Stan wyjścia siłownika przepustnicy bypass",
      "access": "R",
      "enum": {
        "0": "OFF",
        "1": "ON"
      }
    },
    {
      "function": "03",
      "address_hex": "0x0009",
      "address_dec": 9,
      "name": "lock_date_dd",
      "description": "Data zablokowania - dzień [00DD]",
      "access": "R",
      "min": 1,
      "max": 31
    },
    {
      "function": "02",
      "address_hex": "0x000A",
      "address_dec": 10,
      "name": "airing_mini",
      "description": "Stan wejścia przełącznika AirS w pozycji \"Wietrzenie\"",
      "access": "R",
      "enum": {
        "0": "OFF",
        "1": "ON"
      }
    },
    {
      "function": "01",
      "address_hex": "0x000A",
      "address_dec": 10,
      "name": "info",
      "description": "Stan wyjścia sygnału potwierdzenia pracy centrali (O1)",
      "access": "R",
      "enum": {
        "0": "OFF",
        "1": "ON"
      }
    },
    {
      "function": "02",
      "address_hex": "0x000B",
      "address_dec": 11,
      "name": "fan_speed_3",
      "description": "Stan wejścia przełącznika AirS w pozycji \"3 bieg\"",
      "access": "R",
      "enum": {
        "0": "OFF",
        "1": "ON"
      }
    },
    {
      "function": "01",
      "address_hex": "0x000B",
      "address_dec": 11,
      "name": "power_supply_fans",
      "description": "Stan wyjścia przekaźnika zasilania wentylatorów",
      "access": "R",
      "enum": {
        "0": "OFF",
        "1": "ON"
      }
    },
    {
      "function": "02",
      "address_hex": "0x000C",
      "address_dec": 12,
      "name": "fan_speed_2",
      "description": "Stan wejścia przełącznika AirS w pozycji \"2 bieg\"",
      "access": "R",
      "enum": {
        "0": "OFF",
        "1": "ON"
      }
    },
    {
      "function": "01",
      "address_hex": "0x000C",
      "address_dec": 12,
      "name": "heating_cable",
      "description": "Stan wyjścia przekaźnika zasilania kabla grzejnego",
      "access": "R",
      "enum": {
        "0": "OFF",
        "1": "ON"
      }
    },
    {
      "function": "03",
      "address_hex": "0x000D",
      "address_dec": 13,
      "name": "configuration_mode",
      "description": "Tryby specjalne pracy centrali",
      "access": "R/W",
      "min": 0,
      "max": 242,
      "notes": "0=normalna; 47=AFC presostat; 65=AFC+presostat; zapis 0 dezaktywuje tryb/procedurę"
    },
    {
      "function": "02",
      "address_hex": "0x000D",
      "address_dec": 13,
      "name": "fan_speed_1",
      "description": "Stan wejścia przełącznika AirS w pozycji \"1 bieg\"",
      "access": "R",
      "enum": {
        "0": "OFF",
        "1": "ON"
      }
    },
    {
      "function": "01",
      "address_hex": "0x000D",
      "address_dec": 13,
      "name": "work_permit",
      "description": "Stan wyjścia przekaźnika potwierdzenia pracy (Expansion)",
      "access": "R",
      "enum": {
        "0": "OFF",
        "1": "ON"
      }
    },
    {
      "function": "04",
      "address_hex": "0x000E",
      "address_dec": 14,
      "name": "compilation_days",
      "description": "Data kompilacji oprogramowania Basic (liczba dni od 01.01.2000)",
      "access": "R",
      "unit": "d"
    },
    {
      "function": "02",
      "address_hex": "0x000E",
      "address_dec": 14,
      "name": "fireplace",
      "description": "Stan wejścia włącznika funkcji KOMINEK",
      "access": "R",
      "enum": {
        "0": "OFF",
        "1": "ON"
      }
    },
    {
      "function": "01",
      "address_hex": "0x000E",
      "address_dec": 14,
      "name": "gwc",
      "description": "Stan wyjścia przekaźnika GWC",
      "access": "R",
      "enum": {
        "0": "OFF",
        "1": "ON"
      }
    },
    {
      "function": "03",
      "address_hex": "0x000F",
      "address_dec": 15,
      "name": "access_level",
      "description": "Poziom dostępu (zapisz kod i odczytaj poziom)",
      "access": "R/W",
      "min": 0,
      "max": 3,
      "enum": {
        "0": "użytkownik",
        "1": "serwis/instalator",
        "3": "producent"
      }
    },
    {
      "function": "04",
      "address_hex": "0x000F",
      "address_dec": 15,
      "name": "compilation_seconds",
      "description": "Godzina kompilacji oprogramowania Basic (liczba sekund od 00:00:00)",
      "access": "R",
      "unit": "s"
    },
    {
      "function": "01",
      "address_hex": "0x000F",
      "address_dec": 15,
      "name": "hood_output",
      "description": "Stan wyjścia zasilającego przepustnicę okapu",
      "access": "R",
      "enum": {
        "0": "OFF",
        "1": "ON"
      }
    },
    {
      "function": "02",
      "address_hex": "0x000F",
      "address_dec": 15,
      "name": "ppoz",
      "description": "Stan wejścia sygnału alarmu pożarowego (P.POZ.)",
      "access": "R",
      "enum": {
        "0": "OFF",
        "1": "ON"
      }
    },
    {
      "function": "04",
      "address_hex": "0x0010",
      "address_dec": 16,
      "name": "outside_temperature",
      "description": "Temperatura powietrza zewnętrznego (TZ1)",
      "access": "R",
      "unit": "°C",
      "min": -999,
      "max": 999,
      "multiplier": 0.1,
      "notes": "0x8000/32768 oznacza brak odczytu"
    },
    {
      "function": "03",
      "address_hex": "0x0010",
      "address_dec": 16,
      "name": "summer_period_start_1",
      "description": "Harmonogram LATO – Poniedziałek – 1 [GGMM]",
      "access": "R/W",
      "min": 0,
      "notes": "Binarne BCD [GGMM]; 0xA200 dezaktywuje odcinek",
      "day": "Poniedziałek",
      "period": 1
    },
    {
      "function": "03",
      "address_hex": "0x0011",
      "address_dec": 17,
      "name": "summer_period_start_2",
      "description": "Harmonogram LATO – Poniedziałek – 2 [GGMM]",
      "access": "R/W",
      "min": 0,
      "notes": "Binarne BCD [GGMM]; 0xA200 dezaktywuje odcinek",
      "day": "Poniedziałek",
      "period": 2
    },
    {
      "function": "04",
      "address_hex": "0x0011",
      "address_dec": 17,
      "name": "supply_temperature",
      "description": "Temperatura powietrza nawiewanego (TN1)",
      "access": "R",
      "unit": "°C",
      "min": -999,
      "max": 999,
      "multiplier": 0.1,
      "notes": "0x8000/32768 oznacza brak odczytu"
    },
    {
      "function": "02",
      "address_hex": "0x0012",
      "address_dec": 18,
      "name": "dp_ahu_filter_overflow",
      "description": "Stan wejścia presostatu filtrów w rekuperatorze (DP1)",
      "access": "R",
      "enum": {
        "0": "OFF",
        "1": "ON"
      }
    },
    {
      "function": "04",
      "address_hex": "0x0012",
      "address_dec": 18,
      "name": "exhaust_temperature",
      "description": "Temperatura powietrza usuwanego z pomieszczenia (TP)",
      "access": "R",
      "unit": "°C",
      "min": -999,
      "max": 999,
      "multiplier": 0.1,
      "notes": "0x8000/32768 oznacza brak odczytu"
    },
    {
      "function": "03",
      "address_hex": "0x0012",
      "address_dec": 18,
      "name": "summer_period_start_3",
      "description": "Harmonogram LATO – Poniedziałek – 3 [GGMM]",
      "access": "R/W",
      "min": 0,
      "notes": "Binarne BCD [GGMM]; 0xA200 dezaktywuje odcinek",
      "day": "Poniedziałek",
      "period": 3
    },
    {
      "function": "02",
      "address_hex": "0x0013",
      "address_dec": 19,
      "name": "ahu_filter_protection",
      "description": "Stan wejścia zabezpieczenia termicznego nagrzewnicy systemu FPX",
      "access": "R",
      "enum": {
        "0": "OFF",
        "1": "ON"
      }
    },
    {
      "function": "04",
      "address_hex": "0x0013",
      "address_dec": 19,
      "name": "fpx_temperature",
      "description": "Temperatura powietrza za nagrzewnicą FPX (TZ2)",
      "access": "R",
      "unit": "°C",
      "min": -999,
      "max": 999,
      "multiplier": 0.1,
      "notes": "0x8000/32768 oznacza brak odczytu"
    },
    {
      "function": "03",
      "address_hex": "0x0013",
      "address_dec": 19,
      "name": "summer_period_start_4",
      "description": "Harmonogram LATO – Poniedziałek – 4 [GGMM]",
      "access": "R/W",
      "min": 0,
      "notes": "Binarne BCD [GGMM]; 0xA200 dezaktywuje odcinek",
      "day": "Poniedziałek",
      "period": 4
    },
    {
      "function": "04",
      "address_hex": "0x0014",
      "address_dec": 20,
      "name": "duct_supply_temperature",
      "description": "Temperatura za nagrzewnicą/chłodnicą kanałową (TN2)",
      "access": "R",
      "unit": "°C",
      "min": -999,
      "max": 999,
      "multiplier": 0.1,
      "notes": "0x8000/32768 oznacza brak odczytu"
    },
    {
      "function": "03",
      "address_hex": "0x0014",
      "address_dec": 20,
      "name": "summer_period_start_5",
      "description": "Harmonogram LATO – Wtorek – 1 [GGMM]",
      "access": "R/W",
      "min": 0,
      "notes": "Binarne BCD [GGMM]; 0xA200 dezaktywuje odcinek",
      "day": "Wtorek",
      "period": 1
    },
    {
      "function": "02",
      "address_hex": "0x0015",
      "address_dec": 21,
      "name": "empty_house",
      "description": "Stan wejścia sygnału załączenia funkcji PUSTY DOM",
      "access": "R",
      "enum": {
        "0": "OFF",
        "1": "ON"
      }
    },
    {
      "function": "04",
      "address_hex": "0x0015",
      "address_dec": 21,
      "name": "gwc_temperature",
      "description": "Temperatura przed wymiennikiem glikolowego GWC (TZ3)",
      "access": "R",
      "unit": "°C",
      "min": -999,
      "max": 999,
      "multiplier": 0.1,
      "notes": "0x8000/32768 oznacza brak odczytu"
    },
    {
      "function": "03",
      "address_hex": "0x0015",
      "address_dec": 21,
      "name": "summer_period_start_6",
      "description": "Harmonogram LATO – Wtorek – 2 [GGMM]",
      "access": "R/W",
      "min": 0,
      "notes": "Binarne BCD [GGMM]; 0xA200 dezaktywuje odcinek",
      "day": "Wtorek",
      "period": 2
    },
    {
      "function": "04",
      "address_hex": "0x0016",
      "address_dec": 22,
      "name": "ambient_temperature",
      "description": "Temperatura otoczenia (TO)",
      "access": "R",
      "unit": "°C",
      "min": -999,
      "max": 999,
      "multiplier": 0.1,
      "notes": "0x8000/32768 oznacza brak odczytu"
    },
    {
      "function": "03",
      "address_hex": "0x0016",
      "address_dec": 22,
      "name": "summer_period_start_7",
      "description": "Harmonogram LATO – Wtorek – 3 [GGMM]",
      "access": "R/W",
      "min": 0,
      "notes": "Binarne BCD [GGMM]; 0xA200 dezaktywuje odcinek",
      "day": "Wtorek",
      "period": 3
    },
    {
      "function": "03",
      "address_hex": "0x0017",
      "address_dec": 23,
      "name": "summer_period_start_8",
      "description": "Harmonogram LATO – Wtorek – 4 [GGMM]",
      "access": "R/W",
      "min": 0,
      "notes": "Binarne BCD [GGMM]; 0xA200 dezaktywuje odcinek",
      "day": "Wtorek",
      "period": 4
    },
    {
      "function": "04",
      "address_hex": "0x0018",
      "address_dec": 24,
      "name": "serial_number_1",
      "description": "Numer seryjny sterownika - liczba 1",
      "access": "R",
      "notes": "S/N to 6 rejestrów 0x0018..0x001D"
    },
    {
      "function": "03",
      "address_hex": "0x0018",
      "address_dec": 24,
      "name": "summer_period_start_9",
      "description": "Harmonogram LATO – Środa – 1 [GGMM]",
      "access": "R/W",
      "min": 0,
      "notes": "Binarne BCD [GGMM]; 0xA200 dezaktywuje odcinek",
      "day": "Środa",
      "period": 1
    },
    {
      "function": "04",
      "address_hex": "0x0019",
      "address_dec": 25,
      "name": "serial_number_2",
      "description": "Numer seryjny sterownika - liczba 2",
      "access": "R"
    },
    {
      "function": "03",
      "address_hex": "0x0019",
      "address_dec": 25,
      "name": "summer_period_start_10",
      "description": "Harmonogram LATO – Środa – 2 [GGMM]",
      "access": "R/W",
      "min": 0,
      "notes": "Binarne BCD [GGMM]; 0xA200 dezaktywuje odcinek",
      "day": "Środa",
      "period": 2
    },
    {
      "function": "04",
      "address_hex": "0x001A",
      "address_dec": 26,
      "name": "serial_number_3",
      "description": "Numer seryjny sterownika - liczba 3",
      "access": "R"
    },
    {
      "function": "03",
      "address_hex": "0x001A",
      "address_dec": 26,
      "name": "summer_period_start_11",
      "description": "Harmonogram LATO – Środa – 3 [GGMM]",
      "access": "R/W",
      "min": 0,
      "notes": "Binarne BCD [GGMM]; 0xA200 dezaktywuje odcinek",
      "day": "Środa",
      "period": 3
    },
    {
      "function": "04",
      "address_hex": "0x001B",
      "address_dec": 27,
      "name": "serial_number_4",
      "description": "Numer seryjny sterownika - liczba 4",
      "access": "R"
    },
    {
      "function": "03",
      "address_hex": "0x001B",
      "address_dec": 27,
      "name": "summer_period_start_12",
      "description": "Harmonogram LATO – Środa – 4 [GGMM]",
      "access": "R/W",
      "min": 0,
      "notes": "Binarne BCD [GGMM]; 0xA200 dezaktywuje odcinek",
      "day": "Środa",
      "period": 4
    },
    {
      "function": "04",
      "address_hex": "0x001C",
      "address_dec": 28,
      "name": "serial_number_5",
      "description": "Numer seryjny sterownika - liczba 5",
      "access": "R"
    },
    {
      "function": "03",
      "address_hex": "0x001C",
      "address_dec": 28,
      "name": "summer_period_start_13",
      "description": "Harmonogram LATO – Czwartek – 1 [GGMM]",
      "access": "R/W",
      "min": 0,
      "notes": "Binarne BCD [GGMM]; 0xA200 dezaktywuje odcinek",
      "day": "Czwartek",
      "period": 1
    },
    {
      "function": "04",
      "address_hex": "0x001D",
      "address_dec": 29,
      "name": "serial_number_6",
      "description": "Numer seryjny sterownika - liczba 6",
      "access": "R"
    },
    {
      "function": "03",
      "address_hex": "0x001D",
      "address_dec": 29,
      "name": "summer_period_start_14",
      "description": "Harmonogram LATO – Czwartek – 2 [GGMM]",
      "access": "R/W",
      "min": 0,
      "notes": "Binarne BCD [GGMM]; 0xA200 dezaktywuje odcinek",
      "day": "Czwartek",
      "period": 2
    },
    {
      "function": "03",
      "address_hex": "0x001E",
      "address_dec": 30,
      "name": "summer_period_start_15",
      "description": "Harmonogram LATO – Czwartek – 3 [GGMM]",
      "access": "R/W",
      "min": 0,
      "notes": "Binarne BCD [GGMM]; 0xA200 dezaktywuje odcinek",
      "day": "Czwartek",
      "period": 3
    },
    {
      "function": "03",
      "address_hex": "0x001F",
      "address_dec": 31,
      "name": "summer_period_start_16",
      "description": "Harmonogram LATO – Czwartek – 4 [GGMM]",
      "access": "R/W",
      "min": 0,
      "notes": "Binarne BCD [GGMM]; 0xA200 dezaktywuje odcinek",
      "day": "Czwartek",
      "period": 4
    },
    {
      "function": "03",
      "address_hex": "0x0020",
      "address_dec": 32,
      "name": "summer_period_start_17",
      "description": "Harmonogram LATO – Piątek – 1 [GGMM]",
      "access": "R/W",
      "min": 0,
      "notes": "Binarne BCD [GGMM]; 0xA200 dezaktywuje odcinek",
      "day": "Piątek",
      "period": 1
    },
    {
      "function": "03",
      "address_hex": "0x0021",
      "address_dec": 33,
      "name": "summer_period_start_18",
      "description": "Harmonogram LATO – Piątek – 2 [GGMM]",
      "access": "R/W",
      "min": 0,
      "notes": "Binarne BCD [GGMM]; 0xA200 dezaktywuje odcinek",
      "day": "Piątek",
      "period": 2
    },
    {
      "function": "03",
      "address_hex": "0x0022",
      "address_dec": 34,
      "name": "summer_period_start_19",
      "description": "Harmonogram LATO – Piątek – 3 [GGMM]",
      "access": "R/W",
      "min": 0,
      "notes": "Binarne BCD [GGMM]; 0xA200 dezaktywuje odcinek",
      "day": "Piątek",
      "period": 3
    },
    {
      "function": "03",
      "address_hex": "0x0023",
      "address_dec": 35,
      "name": "summer_period_start_20",
      "description": "Harmonogram LATO – Piątek – 4 [GGMM]",
      "access": "R/W",
      "min": 0,
      "notes": "Binarne BCD [GGMM]; 0xA200 dezaktywuje odcinek",
      "day": "Piątek",
      "period": 4
    },
    {
      "function": "03",
      "address_hex": "0x0024",
      "address_dec": 36,
      "name": "summer_period_start_21",
      "description": "Harmonogram LATO – Sobota – 1 [GGMM]",
      "access": "R/W",
      "min": 0,
      "notes": "Binarne BCD [GGMM]; 0xA200 dezaktywuje odcinek",
      "day": "Sobota",
      "period": 1
    },
    {
      "function": "03",
      "address_hex": "0x0025",
      "address_dec": 37,
      "name": "summer_period_start_22",
      "description": "Harmonogram LATO – Sobota – 2 [GGMM]",
      "access": "R/W",
      "min": 0,
      "notes": "Binarne BCD [GGMM]; 0xA200 dezaktywuje odcinek",
      "day": "Sobota",
      "period": 2
    },
    {
      "function": "03",
      "address_hex": "0x0026",
      "address_dec": 38,
      "name": "summer_period_start_23",
      "description": "Harmonogram LATO – Sobota – 3 [GGMM]",
      "access": "R/W",
      "min": 0,
      "notes": "Binarne BCD [GGMM]; 0xA200 dezaktywuje odcinek",
      "day": "Sobota",
      "period": 3
    },
    {
      "function": "03",
      "address_hex": "0x0027",
      "address_dec": 39,
      "name": "summer_period_start_24",
      "description": "Harmonogram LATO – Sobota – 4 [GGMM]",
      "access": "R/W",
      "min": 0,
      "notes": "Binarne BCD [GGMM]; 0xA200 dezaktywuje odcinek",
      "day": "Sobota",
      "period": 4
    },
    {
      "function": "03",
      "address_hex": "0x0028",
      "address_dec": 40,
      "name": "summer_period_start_25",
      "description": "Harmonogram LATO – Niedziela – 1 [GGMM]",
      "access": "R/W",
      "min": 0,
      "notes": "Binarne BCD [GGMM]; 0xA200 dezaktywuje odcinek",
      "day": "Niedziela",
      "period": 1
    },
    {
      "function": "03",
      "address_hex": "0x0029",
      "address_dec": 41,
      "name": "summer_period_start_26",
      "description": "Harmonogram LATO – Niedziela – 2 [GGMM]",
      "access": "R/W",
      "min": 0,
      "notes": "Binarne BCD [GGMM]; 0xA200 dezaktywuje odcinek",
      "day": "Niedziela",
      "period": 2
    },
    {
      "function": "03",
      "address_hex": "0x002A",
      "address_dec": 42,
      "name": "summer_period_start_27",
      "description": "Harmonogram LATO – Niedziela – 3 [GGMM]",
      "access": "R/W",
      "min": 0,
      "notes": "Binarne BCD [GGMM]; 0xA200 dezaktywuje odcinek",
      "day": "Niedziela",
      "period": 3
    },
    {
      "function": "03",
      "address_hex": "0x002B",
      "address_dec": 43,
      "name": "summer_period_start_28",
      "description": "Harmonogram LATO – Niedziela – 4 [GGMM]",
      "access": "R/W",
      "min": 0,
      "notes": "Binarne BCD [GGMM]; 0xA200 dezaktywuje odcinek",
      "day": "Niedziela",
      "period": 4
    },
    {
      "function": "03",
      "address_hex": "0x002C",
      "address_dec": 44,
      "name": "winter_period_start_1",
      "description": "Harmonogram ZIMA – Poniedziałek – 1 [GGMM]",
      "access": "R/W",
      "notes": "Binarne BCD [GGMM]; 0xA200 dezaktywuje odcinek",
      "day": "Poniedziałek",
      "period": 1
    },
    {
      "function": "03",
      "address_hex": "0x002D",
      "address_dec": 45,
      "name": "winter_period_start_2",
      "description": "Harmonogram ZIMA – Poniedziałek – 2 [GGMM]",
      "access": "R/W",
      "notes": "Binarne BCD [GGMM]; 0xA200 dezaktywuje odcinek",
      "day": "Poniedziałek",
      "period": 2
    },
    {
      "function": "03",
      "address_hex": "0x002E",
      "address_dec": 46,
      "name": "winter_period_start_3",
      "description": "Harmonogram ZIMA – Poniedziałek – 3 [GGMM]",
      "access": "R/W",
      "notes": "Binarne BCD [GGMM]; 0xA200 dezaktywuje odcinek",
      "day": "Poniedziałek",
      "period": 3
    },
    {
      "function": "03",
      "address_hex": "0x002F",
      "address_dec": 47,
      "name": "winter_period_start_4",
      "description": "Harmonogram ZIMA – Poniedziałek – 4 [GGMM]",
      "access": "R/W",
      "notes": "Binarne BCD [GGMM]; 0xA200 dezaktywuje odcinek",
      "day": "Poniedziałek",
      "period": 4
    },
    {
      "function": "03",
      "address_hex": "0x0030",
      "address_dec": 48,
      "name": "winter_period_start_5",
      "description": "Harmonogram ZIMA – Wtorek – 1 [GGMM]",
      "access": "R/W",
      "notes": "Binarne BCD [GGMM]; 0xA200 dezaktywuje odcinek",
      "day": "Wtorek",
      "period": 1
    },
    {
      "function": "03",
      "address_hex": "0x0031",
      "address_dec": 49,
      "name": "winter_period_start_6",
      "description": "Harmonogram ZIMA – Wtorek – 2 [GGMM]",
      "access": "R/W",
      "notes": "Binarne BCD [GGMM]; 0xA200 dezaktywuje odcinek",
      "day": "Wtorek",
      "period": 2
    },
    {
      "function": "03",
      "address_hex": "0x0032",
      "address_dec": 50,
      "name": "winter_period_start_7",
      "description": "Harmonogram ZIMA – Wtorek – 3 [GGMM]",
      "access": "R/W",
      "notes": "Binarne BCD [GGMM]; 0xA200 dezaktywuje odcinek",
      "day": "Wtorek",
      "period": 3
    },
    {
      "function": "03",
      "address_hex": "0x0033",
      "address_dec": 51,
      "name": "winter_period_start_8",
      "description": "Harmonogram ZIMA – Wtorek – 4 [GGMM]",
      "access": "R/W",
      "notes": "Binarne BCD [GGMM]; 0xA200 dezaktywuje odcinek",
      "day": "Wtorek",
      "period": 4
    },
    {
      "function": "03",
      "address_hex": "0x0034",
      "address_dec": 52,
      "name": "winter_period_start_9",
      "description": "Harmonogram ZIMA – Środa – 1 [GGMM]",
      "access": "R/W",
      "notes": "Binarne BCD [GGMM]; 0xA200 dezaktywuje odcinek",
      "day": "Środa",
      "period": 1
    },
    {
      "function": "03",
      "address_hex": "0x0035",
      "address_dec": 53,
      "name": "winter_period_start_10",
      "description": "Harmonogram ZIMA – Środa – 2 [GGMM]",
      "access": "R/W",
      "notes": "Binarne BCD [GGMM]; 0xA200 dezaktywuje odcinek",
      "day": "Środa",
      "period": 2
    },
    {
      "function": "03",
      "address_hex": "0x0036",
      "address_dec": 54,
      "name": "winter_period_start_11",
      "description": "Harmonogram ZIMA – Środa – 3 [GGMM]",
      "access": "R/W",
      "notes": "Binarne BCD [GGMM]; 0xA200 dezaktywuje odcinek",
      "day": "Środa",
      "period": 3
    },
    {
      "function": "03",
      "address_hex": "0x0037",
      "address_dec": 55,
      "name": "winter_period_start_12",
      "description": "Harmonogram ZIMA – Środa – 4 [GGMM]",
      "access": "R/W",
      "notes": "Binarne BCD [GGMM]; 0xA200 dezaktywuje odcinek",
      "day": "Środa",
      "period": 4
    },
    {
      "function": "03",
      "address_hex": "0x0038",
      "address_dec": 56,
      "name": "winter_period_start_13",
      "description": "Harmonogram ZIMA – Czwartek – 1 [GGMM]",
      "access": "R/W",
      "notes": "Binarne BCD [GGMM]; 0xA200 dezaktywuje odcinek",
      "day": "Czwartek",
      "period": 1
    },
    {
      "function": "03",
      "address_hex": "0x0039",
      "address_dec": 57,
      "name": "winter_period_start_14",
      "description": "Harmonogram ZIMA – Czwartek – 2 [GGMM]",
      "access": "R/W",
      "notes": "Binarne BCD [GGMM]; 0xA200 dezaktywuje odcinek",
      "day": "Czwartek",
      "period": 2
    },
    {
      "function": "03",
      "address_hex": "0x003A",
      "address_dec": 58,
      "name": "winter_period_start_15",
      "description": "Harmonogram ZIMA – Czwartek – 3 [GGMM]",
      "access": "R/W",
      "notes": "Binarne BCD [GGMM]; 0xA200 dezaktywuje odcinek",
      "day": "Czwartek",
      "period": 3
    },
    {
      "function": "03",
      "address_hex": "0x003B",
      "address_dec": 59,
      "name": "winter_period_start_16",
      "description": "Harmonogram ZIMA – Czwartek – 4 [GGMM]",
      "access": "R/W",
      "notes": "Binarne BCD [GGMM]; 0xA200 dezaktywuje odcinek",
      "day": "Czwartek",
      "period": 4
    },
    {
      "function": "03",
      "address_hex": "0x003C",
      "address_dec": 60,
      "name": "winter_period_start_17",
      "description": "Harmonogram ZIMA – Piątek – 1 [GGMM]",
      "access": "R/W",
      "notes": "Binarne BCD [GGMM]; 0xA200 dezaktywuje odcinek",
      "day": "Piątek",
      "period": 1
    },
    {
      "function": "03",
      "address_hex": "0x003D",
      "address_dec": 61,
      "name": "winter_period_start_18",
      "description": "Harmonogram ZIMA – Piątek – 2 [GGMM]",
      "access": "R/W",
      "notes": "Binarne BCD [GGMM]; 0xA200 dezaktywuje odcinek",
      "day": "Piątek",
      "period": 2
    },
    {
      "function": "03",
      "address_hex": "0x003E",
      "address_dec": 62,
      "name": "winter_period_start_19",
      "description": "Harmonogram ZIMA – Piątek – 3 [GGMM]",
      "access": "R/W",
      "notes": "Binarne BCD [GGMM]; 0xA200 dezaktywuje odcinek",
      "day": "Piątek",
      "period": 3
    },
    {
      "function": "03",
      "address_hex": "0x003F",
      "address_dec": 63,
      "name": "winter_period_start_20",
      "description": "Harmonogram ZIMA – Piątek – 4 [GGMM]",
      "access": "R/W",
      "notes": "Binarne BCD [GGMM]; 0xA200 dezaktywuje odcinek",
      "day": "Piątek",
      "period": 4
    },
    {
      "function": "03",
      "address_hex": "0x0040",
      "address_dec": 64,
      "name": "winter_period_start_21",
      "description": "Harmonogram ZIMA – Sobota – 1 [GGMM]",
      "access": "R/W",
      "notes": "Binarne BCD [GGMM]; 0xA200 dezaktywuje odcinek",
      "day": "Sobota",
      "period": 1
    },
    {
      "function": "03",
      "address_hex": "0x0041",
      "address_dec": 65,
      "name": "winter_period_start_22",
      "description": "Harmonogram ZIMA – Sobota – 2 [GGMM]",
      "access": "R/W",
      "notes": "Binarne BCD [GGMM]; 0xA200 dezaktywuje odcinek",
      "day": "Sobota",
      "period": 2
    },
    {
      "function": "03",
      "address_hex": "0x0042",
      "address_dec": 66,
      "name": "winter_period_start_23",
      "description": "Harmonogram ZIMA – Sobota – 3 [GGMM]",
      "access": "R/W",
      "notes": "Binarne BCD [GGMM]; 0xA200 dezaktywuje odcinek",
      "day": "Sobota",
      "period": 3
    },
    {
      "function": "03",
      "address_hex": "0x0043",
      "address_dec": 67,
      "name": "winter_period_start_24",
      "description": "Harmonogram ZIMA – Sobota – 4 [GGMM]",
      "access": "R/W",
      "notes": "Binarne BCD [GGMM]; 0xA200 dezaktywuje odcinek",
      "day": "Sobota",
      "period": 4
    },
    {
      "function": "03",
      "address_hex": "0x0044",
      "address_dec": 68,
      "name": "winter_period_start_25",
      "description": "Harmonogram ZIMA – Niedziela – 1 [GGMM]",
      "access": "R/W",
      "notes": "Binarne BCD [GGMM]; 0xA200 dezaktywuje odcinek",
      "day": "Niedziela",
      "period": 1
    },
    {
      "function": "03",
      "address_hex": "0x0045",
      "address_dec": 69,
      "name": "winter_period_start_26",
      "description": "Harmonogram ZIMA – Niedziela – 2 [GGMM]",
      "access": "R/W",
      "notes": "Binarne BCD [GGMM]; 0xA200 dezaktywuje odcinek",
      "day": "Niedziela",
      "period": 2
    },
    {
      "function": "03",
      "address_hex": "0x0046",
      "address_dec": 70,
      "name": "winter_period_start_27",
      "description": "Harmonogram ZIMA – Niedziela – 3 [GGMM]",
      "access": "R/W",
      "notes": "Binarne BCD [GGMM]; 0xA200 dezaktywuje odcinek",
      "day": "Niedziela",
      "period": 3
    },
    {
      "function": "03",
      "address_hex": "0x0047",
      "address_dec": 71,
      "name": "winter_period_start_28",
      "description": "Harmonogram ZIMA – Niedziela – 4 [GGMM]",
      "access": "R/W",
      "notes": "Binarne BCD [GGMM]; 0xA200 dezaktywuje odcinek",
      "day": "Niedziela",
      "period": 4
    },
    {
      "function": "03",
      "address_hex": "0x0048",
      "address_dec": 72,
      "name": "summer_setpoint_1",
      "description": "LATO – Poniedziałek – 1 [AATT]",
      "access": "R/W",
      "unit": "mixed",
      "notes": "AA=%; TT = 2×temp nawiewu (°C) zapis hex [0xAATT]",
      "day": "Poniedziałek",
      "period": 1
    },
    {
      "function": "03",
      "address_hex": "0x0049",
      "address_dec": 73,
      "name": "summer_setpoint_2",
      "description": "LATO – Poniedziałek – 2 [AATT]",
      "access": "R/W",
      "unit": "mixed",
      "notes": "AA=%; TT = 2×temp nawiewu (°C) zapis hex [0xAATT]",
      "day": "Poniedziałek",
      "period": 2
    },
    {
      "function": "03",
      "address_hex": "0x004A",
      "address_dec": 74,
      "name": "summer_setpoint_3",
      "description": "LATO – Poniedziałek – 3 [AATT]",
      "access": "R/W",
      "unit": "mixed",
      "notes": "AA=%; TT = 2×temp nawiewu (°C) zapis hex [0xAATT]",
      "day": "Poniedziałek",
      "period": 3
    },
    {
      "function": "03",
      "address_hex": "0x004B",
      "address_dec": 75,
      "name": "summer_setpoint_4",
      "description": "LATO – Poniedziałek – 4 [AATT]",
      "access": "R/W",
      "unit": "mixed",
      "notes": "AA=%; TT = 2×temp nawiewu (°C) zapis hex [0xAATT]",
      "day": "Poniedziałek",
      "period": 4
    },
    {
      "function": "03",
      "address_hex": "0x004C",
      "address_dec": 76,
      "name": "summer_setpoint_5",
      "description": "LATO – Wtorek – 1 [AATT]",
      "access": "R/W",
      "unit": "mixed",
      "notes": "AA=%; TT = 2×temp nawiewu (°C) zapis hex [0xAATT]",
      "day": "Wtorek",
      "period": 1
    },
    {
      "function": "03",
      "address_hex": "0x004D",
      "address_dec": 77,
      "name": "summer_setpoint_6",
      "description": "LATO – Wtorek – 2 [AATT]",
      "access": "R/W",
      "unit": "mixed",
      "notes": "AA=%; TT = 2×temp nawiewu (°C) zapis hex [0xAATT]",
      "day": "Wtorek",
      "period": 2
    },
    {
      "function": "03",
      "address_hex": "0x004E",
      "address_dec": 78,
      "name": "summer_setpoint_7",
      "description": "LATO – Wtorek – 3 [AATT]",
      "access": "R/W",
      "unit": "mixed",
      "notes": "AA=%; TT = 2×temp nawiewu (°C) zapis hex [0xAATT]",
      "day": "Wtorek",
      "period": 3
    },
    {
      "function": "03",
      "address_hex": "0x004F",
      "address_dec": 79,
      "name": "summer_setpoint_8",
      "description": "LATO – Wtorek – 4 [AATT]",
      "access": "R/W",
      "unit": "mixed",
      "notes": "AA=%; TT = 2×temp nawiewu (°C) zapis hex [0xAATT]",
      "day": "Wtorek",
      "period": 4
    },
    {
      "function": "03",
      "address_hex": "0x0050",
      "address_dec": 80,
      "name": "summer_setpoint_9",
      "description": "LATO – Środa – 1 [AATT]",
      "access": "R/W",
      "unit": "mixed",
      "notes": "AA=%; TT = 2×temp nawiewu (°C) zapis hex [0xAATT]",
      "day": "Środa",
      "period": 1
    },
    {
      "function": "03",
      "address_hex": "0x0051",
      "address_dec": 81,
      "name": "summer_setpoint_10",
      "description": "LATO – Środa – 2 [AATT]",
      "access": "R/W",
      "unit": "mixed",
      "notes": "AA=%; TT = 2×temp nawiewu (°C) zapis hex [0xAATT]",
      "day": "Środa",
      "period": 2
    },
    {
      "function": "03",
      "address_hex": "0x0052",
      "address_dec": 82,
      "name": "summer_setpoint_11",
      "description": "LATO – Środa – 3 [AATT]",
      "access": "R/W",
      "unit": "mixed",
      "notes": "AA=%; TT = 2×temp nawiewu (°C) zapis hex [0xAATT]",
      "day": "Środa",
      "period": 3
    },
    {
      "function": "03",
      "address_hex": "0x0053",
      "address_dec": 83,
      "name": "summer_setpoint_12",
      "description": "LATO – Środa – 4 [AATT]",
      "access": "R/W",
      "unit": "mixed",
      "notes": "AA=%; TT = 2×temp nawiewu (°C) zapis hex [0xAATT]",
      "day": "Środa",
      "period": 4
    },
    {
      "function": "03",
      "address_hex": "0x0054",
      "address_dec": 84,
      "name": "summer_setpoint_13",
      "description": "LATO – Czwartek – 1 [AATT]",
      "access": "R/W",
      "unit": "mixed",
      "notes": "AA=%; TT = 2×temp nawiewu (°C) zapis hex [0xAATT]",
      "day": "Czwartek",
      "period": 1
    },
    {
      "function": "03",
      "address_hex": "0x0055",
      "address_dec": 85,
      "name": "summer_setpoint_14",
      "description": "LATO – Czwartek – 2 [AATT]",
      "access": "R/W",
      "unit": "mixed",
      "notes": "AA=%; TT = 2×temp nawiewu (°C) zapis hex [0xAATT]",
      "day": "Czwartek",
      "period": 2
    },
    {
      "function": "03",
      "address_hex": "0x0056",
      "address_dec": 86,
      "name": "summer_setpoint_15",
      "description": "LATO – Czwartek – 3 [AATT]",
      "access": "R/W",
      "unit": "mixed",
      "notes": "AA=%; TT = 2×temp nawiewu (°C) zapis hex [0xAATT]",
      "day": "Czwartek",
      "period": 3
    },
    {
      "function": "03",
      "address_hex": "0x0057",
      "address_dec": 87,
      "name": "summer_setpoint_16",
      "description": "LATO – Czwartek – 4 [AATT]",
      "access": "R/W",
      "unit": "mixed",
      "notes": "AA=%; TT = 2×temp nawiewu (°C) zapis hex [0xAATT]",
      "day": "Czwartek",
      "period": 4
    },
    {
      "function": "03",
      "address_hex": "0x0058",
      "address_dec": 88,
      "name": "summer_setpoint_17",
      "description": "LATO – Piątek – 1 [AATT]",
      "access": "R/W",
      "unit": "mixed",
      "notes": "AA=%; TT = 2×temp nawiewu (°C) zapis hex [0xAATT]",
      "day": "Piątek",
      "period": 1
    },
    {
      "function": "03",
      "address_hex": "0x0059",
      "address_dec": 89,
      "name": "summer_setpoint_18",
      "description": "LATO – Piątek – 2 [AATT]",
      "access": "R/W",
      "unit": "mixed",
      "notes": "AA=%; TT = 2×temp nawiewu (°C) zapis hex [0xAATT]",
      "day": "Piątek",
      "period": 2
    },
    {
      "function": "03",
      "address_hex": "0x005A",
      "address_dec": 90,
      "name": "summer_setpoint_19",
      "description": "LATO – Piątek – 3 [AATT]",
      "access": "R/W",
      "unit": "mixed",
      "notes": "AA=%; TT = 2×temp nawiewu (°C) zapis hex [0xAATT]",
      "day": "Piątek",
      "period": 3
    },
    {
      "function": "03",
      "address_hex": "0x005B",
      "address_dec": 91,
      "name": "summer_setpoint_20",
      "description": "LATO – Piątek – 4 [AATT]",
      "access": "R/W",
      "unit": "mixed",
      "notes": "AA=%; TT = 2×temp nawiewu (°C) zapis hex [0xAATT]",
      "day": "Piątek",
      "period": 4
    },
    {
      "function": "03",
      "address_hex": "0x005C",
      "address_dec": 92,
      "name": "summer_setpoint_21",
      "description": "LATO – Sobota – 1 [AATT]",
      "access": "R/W",
      "unit": "mixed",
      "notes": "AA=%; TT = 2×temp nawiewu (°C) zapis hex [0xAATT]",
      "day": "Sobota",
      "period": 1
    },
    {
      "function": "03",
      "address_hex": "0x005D",
      "address_dec": 93,
      "name": "summer_setpoint_22",
      "description": "LATO – Sobota – 2 [AATT]",
      "access": "R/W",
      "unit": "mixed",
      "notes": "AA=%; TT = 2×temp nawiewu (°C) zapis hex [0xAATT]",
      "day": "Sobota",
      "period": 2
    },
    {
      "function": "03",
      "address_hex": "0x005E",
      "address_dec": 94,
      "name": "summer_setpoint_23",
      "description": "LATO – Sobota – 3 [AATT]",
      "access": "R/W",
      "unit": "mixed",
      "notes": "AA=%; TT = 2×temp nawiewu (°C) zapis hex [0xAATT]",
      "day": "Sobota",
      "period": 3
    },
    {
      "function": "03",
      "address_hex": "0x005F",
      "address_dec": 95,
      "name": "summer_setpoint_24",
      "description": "LATO – Sobota – 4 [AATT]",
      "access": "R/W",
      "unit": "mixed",
      "notes": "AA=%; TT = 2×temp nawiewu (°C) zapis hex [0xAATT]",
      "day": "Sobota",
      "period": 4
    },
    {
      "function": "03",
      "address_hex": "0x0060",
      "address_dec": 96,
      "name": "summer_setpoint_25",
      "description": "LATO – Niedziela – 1 [AATT]",
      "access": "R/W",
      "unit": "mixed",
      "notes": "AA=%; TT = 2×temp nawiewu (°C) zapis hex [0xAATT]",
      "day": "Niedziela",
      "period": 1
    },
    {
      "function": "03",
      "address_hex": "0x0061",
      "address_dec": 97,
      "name": "summer_setpoint_26",
      "description": "LATO – Niedziela – 2 [AATT]",
      "access": "R/W",
      "unit": "mixed",
      "notes": "AA=%; TT = 2×temp nawiewu (°C) zapis hex [0xAATT]",
      "day": "Niedziela",
      "period": 2
    },
    {
      "function": "03",
      "address_hex": "0x0062",
      "address_dec": 98,
      "name": "summer_setpoint_27",
      "description": "LATO – Niedziela – 3 [AATT]",
      "access": "R/W",
      "unit": "mixed",
      "notes": "AA=%; TT = 2×temp nawiewu (°C) zapis hex [0xAATT]",
      "day": "Niedziela",
      "period": 3
    },
    {
      "function": "03",
      "address_hex": "0x0063",
      "address_dec": 99,
      "name": "summer_setpoint_28",
      "description": "LATO – Niedziela – 4 [AATT]",
      "access": "R/W",
      "unit": "mixed",
      "notes": "AA=%; TT = 2×temp nawiewu (°C) zapis hex [0xAATT]",
      "day": "Niedziela",
      "period": 4
    },
    {
      "function": "03",
      "address_hex": "0x0064",
      "address_dec": 100,
      "name": "winter_setpoint_1",
      "description": "ZIMA – Poniedziałek – 1 [AATT]",
      "access": "R/W",
      "unit": "mixed",
      "notes": "AA=%; TT = 2×temp nawiewu (°C) zapis hex [0xAATT]",
      "day": "Poniedziałek",
      "period": 1
    },
    {
      "function": "03",
      "address_hex": "0x0065",
      "address_dec": 101,
      "name": "winter_setpoint_2",
      "description": "ZIMA – Poniedziałek – 2 [AATT]",
      "access": "R/W",
      "unit": "mixed",
      "notes": "AA=%; TT = 2×temp nawiewu (°C) zapis hex [0xAATT]",
      "day": "Poniedziałek",
      "period": 2
    },
    {
      "function": "03",
      "address_hex": "0x0066",
      "address_dec": 102,
      "name": "winter_setpoint_3",
      "description": "ZIMA – Poniedziałek – 3 [AATT]",
      "access": "R/W",
      "unit": "mixed",
      "notes": "AA=%; TT = 2×temp nawiewu (°C) zapis hex [0xAATT]",
      "day": "Poniedziałek",
      "period": 3
    },
    {
      "function": "03",
      "address_hex": "0x0067",
      "address_dec": 103,
      "name": "winter_setpoint_4",
      "description": "ZIMA – Poniedziałek – 4 [AATT]",
      "access": "R/W",
      "unit": "mixed",
      "notes": "AA=%; TT = 2×temp nawiewu (°C) zapis hex [0xAATT]",
      "day": "Poniedziałek",
      "period": 4
    },
    {
      "function": "03",
      "address_hex": "0x0068",
      "address_dec": 104,
      "name": "winter_setpoint_5",
      "description": "ZIMA – Wtorek – 1 [AATT]",
      "access": "R/W",
      "unit": "mixed",
      "notes": "AA=%; TT = 2×temp nawiewu (°C) zapis hex [0xAATT]",
      "day": "Wtorek",
      "period": 1
    },
    {
      "function": "03",
      "address_hex": "0x0069",
      "address_dec": 105,
      "name": "winter_setpoint_6",
      "description": "ZIMA – Wtorek – 2 [AATT]",
      "access": "R/W",
      "unit": "mixed",
      "notes": "AA=%; TT = 2×temp nawiewu (°C) zapis hex [0xAATT]",
      "day": "Wtorek",
      "period": 2
    },
    {
      "function": "03",
      "address_hex": "0x006A",
      "address_dec": 106,
      "name": "winter_setpoint_7",
      "description": "ZIMA – Wtorek – 3 [AATT]",
      "access": "R/W",
      "unit": "mixed",
      "notes": "AA=%; TT = 2×temp nawiewu (°C) zapis hex [0xAATT]",
      "day": "Wtorek",
      "period": 3
    },
    {
      "function": "03",
      "address_hex": "0x006B",
      "address_dec": 107,
      "name": "winter_setpoint_8",
      "description": "ZIMA – Wtorek – 4 [AATT]",
      "access": "R/W",
      "unit": "mixed",
      "notes": "AA=%; TT = 2×temp nawiewu (°C) zapis hex [0xAATT]",
      "day": "Wtorek",
      "period": 4
    },
    {
      "function": "03",
      "address_hex": "0x006C",
      "address_dec": 108,
      "name": "winter_setpoint_9",
      "description": "ZIMA – Środa – 1 [AATT]",
      "access": "R/W",
      "unit": "mixed",
      "notes": "AA=%; TT = 2×temp nawiewu (°C) zapis hex [0xAATT]",
      "day": "Środa",
      "period": 1
    },
    {
      "function": "03",
      "address_hex": "0x006D",
      "address_dec": 109,
      "name": "winter_setpoint_10",
      "description": "ZIMA – Środa – 2 [AATT]",
      "access": "R/W",
      "unit": "mixed",
      "notes": "AA=%; TT = 2×temp nawiewu (°C) zapis hex [0xAATT]",
      "day": "Środa",
      "period": 2
    },
    {
      "function": "03",
      "address_hex": "0x006E",
      "address_dec": 110,
      "name": "winter_setpoint_11",
      "description": "ZIMA – Środa – 3 [AATT]",
      "access": "R/W",
      "unit": "mixed",
      "notes": "AA=%; TT = 2×temp nawiewu (°C) zapis hex [0xAATT]",
      "day": "Środa",
      "period": 3
    },
    {
      "function": "03",
      "address_hex": "0x006F",
      "address_dec": 111,
      "name": "winter_setpoint_12",
      "description": "ZIMA – Środa – 4 [AATT]",
      "access": "R/W",
      "unit": "mixed",
      "notes": "AA=%; TT = 2×temp nawiewu (°C) zapis hex [0xAATT]",
      "day": "Środa",
      "period": 4
    },
    {
      "function": "03",
      "address_hex": "0x0070",
      "address_dec": 112,
      "name": "winter_setpoint_13",
      "description": "ZIMA – Czwartek – 1 [AATT]",
      "access": "R/W",
      "unit": "mixed",
      "notes": "AA=%; TT = 2×temp nawiewu (°C) zapis hex [0xAATT]",
      "day": "Czwartek",
      "period": 1
    },
    {
      "function": "03",
      "address_hex": "0x0071",
      "address_dec": 113,
      "name": "winter_setpoint_14",
      "description": "ZIMA – Czwartek – 2 [AATT]",
      "access": "R/W",
      "unit": "mixed",
      "notes": "AA=%; TT = 2×temp nawiewu (°C) zapis hex [0xAATT]",
      "day": "Czwartek",
      "period": 2
    },
    {
      "function": "03",
      "address_hex": "0x0072",
      "address_dec": 114,
      "name": "winter_setpoint_15",
      "description": "ZIMA – Czwartek – 3 [AATT]",
      "access": "R/W",
      "unit": "mixed",
      "notes": "AA=%; TT = 2×temp nawiewu (°C) zapis hex [0xAATT]",
      "day": "Czwartek",
      "period": 3
    },
    {
      "function": "03",
      "address_hex": "0x0073",
      "address_dec": 115,
      "name": "winter_setpoint_16",
      "description": "ZIMA – Czwartek – 4 [AATT]",
      "access": "R/W",
      "unit": "mixed",
      "notes": "AA=%; TT = 2×temp nawiewu (°C) zapis hex [0xAATT]",
      "day": "Czwartek",
      "period": 4
    },
    {
      "function": "03",
      "address_hex": "0x0074",
      "address_dec": 116,
      "name": "winter_setpoint_17",
      "description": "ZIMA – Piątek – 1 [AATT]",
      "access": "R/W",
      "unit": "mixed",
      "notes": "AA=%; TT = 2×temp nawiewu (°C) zapis hex [0xAATT]",
      "day": "Piątek",
      "period": 1
    },
    {
      "function": "03",
      "address_hex": "0x0075",
      "address_dec": 117,
      "name": "winter_setpoint_18",
      "description": "ZIMA – Piątek – 2 [AATT]",
      "access": "R/W",
      "unit": "mixed",
      "notes": "AA=%; TT = 2×temp nawiewu (°C) zapis hex [0xAATT]",
      "day": "Piątek",
      "period": 2
    },
    {
      "function": "03",
      "address_hex": "0x0076",
      "address_dec": 118,
      "name": "winter_setpoint_19",
      "description": "ZIMA – Piątek – 3 [AATT]",
      "access": "R/W",
      "unit": "mixed",
      "notes": "AA=%; TT = 2×temp nawiewu (°C) zapis hex [0xAATT]",
      "day": "Piątek",
      "period": 3
    },
    {
      "function": "03",
      "address_hex": "0x0077",
      "address_dec": 119,
      "name": "winter_setpoint_20",
      "description": "ZIMA – Piątek – 4 [AATT]",
      "access": "R/W",
      "unit": "mixed",
      "notes": "AA=%; TT = 2×temp nawiewu (°C) zapis hex [0xAATT]",
      "day": "Piątek",
      "period": 4
    },
    {
      "function": "03",
      "address_hex": "0x0078",
      "address_dec": 120,
      "name": "winter_setpoint_21",
      "description": "ZIMA – Sobota – 1 [AATT]",
      "access": "R/W",
      "unit": "mixed",
      "notes": "AA=%; TT = 2×temp nawiewu (°C) zapis hex [0xAATT]",
      "day": "Sobota",
      "period": 1
    },
    {
      "function": "03",
      "address_hex": "0x0079",
      "address_dec": 121,
      "name": "winter_setpoint_22",
      "description": "ZIMA – Sobota – 2 [AATT]",
      "access": "R/W",
      "unit": "mixed",
      "notes": "AA=%; TT = 2×temp nawiewu (°C) zapis hex [0xAATT]",
      "day": "Sobota",
      "period": 2
    },
    {
      "function": "03",
      "address_hex": "0x007A",
      "address_dec": 122,
      "name": "winter_setpoint_23",
      "description": "ZIMA – Sobota – 3 [AATT]",
      "access": "R/W",
      "unit": "mixed",
      "notes": "AA=%; TT = 2×temp nawiewu (°C) zapis hex [0xAATT]",
      "day": "Sobota",
      "period": 3
    },
    {
      "function": "03",
      "address_hex": "0x007B",
      "address_dec": 123,
      "name": "winter_setpoint_24",
      "description": "ZIMA – Sobota – 4 [AATT]",
      "access": "R/W",
      "unit": "mixed",
      "notes": "AA=%; TT = 2×temp nawiewu (°C) zapis hex [0xAATT]",
      "day": "Sobota",
      "period": 4
    },
    {
      "function": "03",
      "address_hex": "0x007C",
      "address_dec": 124,
      "name": "winter_setpoint_25",
      "description": "ZIMA – Niedziela – 1 [AATT]",
      "access": "R/W",
      "unit": "mixed",
      "notes": "AA=%; TT = 2×temp nawiewu (°C) zapis hex [0xAATT]",
      "day": "Niedziela",
      "period": 1
    },
    {
      "function": "03",
      "address_hex": "0x007D",
      "address_dec": 125,
      "name": "winter_setpoint_26",
      "description": "ZIMA – Niedziela – 2 [AATT]",
      "access": "R/W",
      "unit": "mixed",
      "notes": "AA=%; TT = 2×temp nawiewu (°C) zapis hex [0xAATT]",
      "day": "Niedziela",
      "period": 2
    },
    {
      "function": "03",
      "address_hex": "0x007E",
      "address_dec": 126,
      "name": "winter_setpoint_27",
      "description": "ZIMA – Niedziela – 3 [AATT]",
      "access": "R/W",
      "unit": "mixed",
      "notes": "AA=%; TT = 2×temp nawiewu (°C) zapis hex [0xAATT]",
      "day": "Niedziela",
      "period": 3
    },
    {
      "function": "03",
      "address_hex": "0x007F",
      "address_dec": 127,
      "name": "winter_setpoint_28",
      "description": "ZIMA – Niedziela – 4 [AATT]",
      "access": "R/W",
      "unit": "mixed",
      "notes": "AA=%; TT = 2×temp nawiewu (°C) zapis hex [0xAATT]",
      "day": "Niedziela",
      "period": 4
    },
    {
      "function": "03",
      "address_hex": "0x0080",
      "address_dec": 128,
      "name": "summer_airing_start_1",
      "description": "Wietrzenie LATO – Poniedziałek [GGMM]",
      "access": "R/W",
      "notes": "0x2400 wyłącza wietrzenie",
      "day": "Poniedziałek"
    },
    {
      "function": "03",
      "address_hex": "0x0084",
      "address_dec": 132,
      "name": "summer_airing_start_2",
      "description": "Wietrzenie LATO – Wtorek [GGMM]",
      "access": "R/W",
      "notes": "0x2400 wyłącza wietrzenie",
      "day": "Wtorek"
    },
    {
      "function": "03",
      "address_hex": "0x0088",
      "address_dec": 136,
      "name": "summer_airing_start_3",
      "description": "Wietrzenie LATO – Środa [GGMM]",
      "access": "R/W",
      "notes": "0x2400 wyłącza wietrzenie",
      "day": "Środa"
    },
    {
      "function": "03",
      "address_hex": "0x008C",
      "address_dec": 140,
      "name": "summer_airing_start_4",
      "description": "Wietrzenie LATO – Czwartek [GGMM]",
      "access": "R/W",
      "notes": "0x2400 wyłącza wietrzenie",
      "day": "Czwartek"
    },
    {
      "function": "03",
      "address_hex": "0x0090",
      "address_dec": 144,
      "name": "summer_airing_start_5",
      "description": "Wietrzenie LATO – Piątek [GGMM]",
      "access": "R/W",
      "notes": "0x2400 wyłącza wietrzenie",
      "day": "Piątek"
    },
    {
      "function": "03",
      "address_hex": "0x0094",
      "address_dec": 148,
      "name": "summer_airing_start_6",
      "description": "Wietrzenie LATO – Sobota [GGMM]",
      "access": "R/W",
      "notes": "0x2400 wyłącza wietrzenie",
      "day": "Sobota"
    },
    {
      "function": "03",
      "address_hex": "0x0098",
      "address_dec": 152,
      "name": "summer_airing_start_7",
      "description": "Wietrzenie LATO – Niedziela [GGMM]",
      "access": "R/W",
      "notes": "0x2400 wyłącza wietrzenie",
      "day": "Niedziela"
    },
    {
      "function": "03",
      "address_hex": "0x009C",
      "address_dec": 156,
      "name": "winter_airing_start_1",
      "description": "Wietrzenie ZIMA – Poniedziałek [GGMM]",
      "access": "R/W",
      "notes": "0x2400 wyłącza wietrzenie",
      "day": "Poniedziałek"
    },
    {
      "function": "03",
      "address_hex": "0x00A0",
      "address_dec": 160,
      "name": "winter_airing_start_2",
      "description": "Wietrzenie ZIMA – Wtorek [GGMM]",
      "access": "R/W",
      "notes": "0x2400 wyłącza wietrzenie",
      "day": "Wtorek"
    },
    {
      "function": "03",
      "address_hex": "0x00A4",
      "address_dec": 164,
      "name": "winter_airing_start_3",
      "description": "Wietrzenie ZIMA – Środa [GGMM]",
      "access": "R/W",
      "notes": "0x2400 wyłącza wietrzenie",
      "day": "Środa"
    },
    {
      "function": "03",
      "address_hex": "0x00A8",
      "address_dec": 168,
      "name": "winter_airing_start_4",
      "description": "Wietrzenie ZIMA – Czwartek [GGMM]",
      "access": "R/W",
      "notes": "0x2400 wyłącza wietrzenie",
      "day": "Czwartek"
    },
    {
      "function": "03",
      "address_hex": "0x00AC",
      "address_dec": 172,
      "name": "winter_airing_start_5",
      "description": "Wietrzenie ZIMA – Piątek [GGMM]",
      "access": "R/W",
      "notes": "0x2400 wyłącza wietrzenie",
      "day": "Piątek"
    },
    {
      "function": "03",
      "address_hex": "0x00B0",
      "address_dec": 176,
      "name": "winter_airing_start_6",
      "description": "Wietrzenie ZIMA – Sobota [GGMM]",
      "access": "R/W",
      "notes": "0x2400 wyłącza wietrzenie",
      "day": "Sobota"
    },
    {
      "function": "03",
      "address_hex": "0x00B4",
      "address_dec": 180,
      "name": "winter_airing_start_7",
      "description": "Wietrzenie ZIMA – Niedziela [GGMM]",
      "access": "R/W",
      "notes": "0x2400 wyłącza wietrzenie",
      "day": "Niedziela"
    },
    {
      "function": "03",
      "address_hex": "0x00C0",
      "address_dec": 192,
      "name": "rtc_cal",
      "description": "Dane kalibracyjne RTC (signed -127..+127)",
      "access": "R",
      "min": 0,
      "max": 255,
      "default": 198,
      "notes": "wartości rzeczywiste: -127..+127 mapowane na 0x0081..0x007F"
    },
    {
      "function": "03",
      "address_hex": "0x00F0",
      "address_dec": 240,
      "name": "cf_version",
      "description": "Wersja oprogramowania modułu CF/TG-02 [0xMMmm -> MM.mm]",
      "access": "R"
    },
    {
      "function": "03",
      "address_hex": "0x00F1",
      "address_dec": 241,
      "name": "exp_version",
      "description": "Wersja oprogramowania modułu Expansion [0xMMmm -> MM.mm]",
      "access": "R"
    },
    {
      "function": "04",
      "address_hex": "0x0100",
      "address_dec": 256,
      "name": "supply_air_flow",
      "description": "Wartość chwilowa strumienia powietrza - nawiew; 65535 gdy CF nieaktywny",
      "access": "R",
      "unit": "m3/h",
      "min": 0,
      "max": 65535
    },
    {
      "function": "04",
      "address_hex": "0x0101",
      "address_dec": 257,
      "name": "exhaust_air_flow",
      "description": "Wartość chwilowa strumienia powietrza - wywiew",
      "access": "R",
      "unit": "m3/h",
      "min": 0,
      "max": 65535
    },
    {
      "function": "04",
      "address_hex": "0x010F",
      "address_dec": 271,
      "name": "constant_flow_active",
      "description": "Status aktywności systemu Constant Flow",
      "access": "R",
      "enum": {
        "0": "nieaktywny",
        "1": "aktywny"
      }
    },
    {
      "function": "04",
      "address_hex": "0x0110",
      "address_dec": 272,
      "name": "supply_percentage",
      "description": "Zadana intensywność wentylacji (nawiew) CF",
      "access": "R",
      "unit": "%",
      "min": 0,
      "max": 150,
      "notes": "Zakres dynamiczny ograniczony 0x0114..0x0115"
    },
    {
      "function": "04",
      "address_hex": "0x0111",
      "address_dec": 273,
      "name": "exhaust_percentage",
      "description": "Zadana intensywność wentylacji (wywiew) CF",
      "access": "R",
      "unit": "%",
      "min": 0,
      "max": 150,
      "notes": "Zakres dynamiczny ograniczony 0x0114..0x0115"
    },
    {
      "function": "04",
      "address_hex": "0x0112",
      "address_dec": 274,
      "name": "supply_flowrate",
      "description": "Zadany strumień przepływu (nawiew) CF",
      "access": "R",
      "unit": "m3/h",
      "min": 0,
      "max": 4095
    },
    {
      "function": "04",
      "address_hex": "0x0113",
      "address_dec": 275,
      "name": "exhaust_flowrate",
      "description": "Zadany strumień przepływu (wywiew) CF",
      "access": "R",
      "unit": "m3/h",
      "min": 0,
      "max": 4095
    },
    {
      "function": "04",
      "address_hex": "0x0114",
      "address_dec": 276,
      "name": "min_percentage",
      "description": "Minimalna intensywność wentylacji",
      "access": "R",
      "unit": "%",
      "min": 10,
      "max": 150,
      "default": 10,
      "notes": "Wartość zależna od instalacji"
    },
    {
      "function": "04",
      "address_hex": "0x0115",
      "address_dec": 277,
      "name": "max_percentage",
      "description": "Maksymalna intensywność wentylacji",
      "access": "R",
      "unit": "%",
      "min": 10,
      "max": 150,
      "default": 150,
      "notes": "Wartość zależna od instalacji"
    },
    {
      "function": "04",
      "address_hex": "0x012A",
      "address_dec": 298,
      "name": "water_removal_active",
      "description": "Status działania procedury HEWR",
      "access": "R",
      "enum": {
        "0": "brak (nieaktywna)",
        "1": "jest (trwa procedura)"
      }
    },
    {
      "function": "04",
      "address_hex": "0x0500",
      "address_dec": 1280,
      "name": "dac_supply",
      "description": "PWM napięcie sterujące wentylatorem nawiewnym",
      "access": "R",
      "unit": "V",
      "min": 0,
      "max": 4095,
      "multiplier": 0.00244,
      "notes": "0->0.0V, 4095->10.0V"
    },
    {
      "function": "04",
      "address_hex": "0x0501",
      "address_dec": 1281,
      "name": "dac_exhaust",
      "description": "PWM napięcie sterujące wentylatorem wywiewnym",
      "access": "R",
      "unit": "V",
      "min": 0,
      "max": 4095,
      "multiplier": 0.00244
    },
    {
      "function": "04",
      "address_hex": "0x0502",
      "address_dec": 1282,
      "name": "dac_heater",
      "description": "PWM napięcie sterujące nagrzewnicą kanałową",
      "access": "R",
      "unit": "V",
      "min": 0,
      "max": 4095,
      "multiplier": 0.00244
    },
    {
      "function": "04",
      "address_hex": "0x0503",
      "address_dec": 1283,
      "name": "dac_cooler",
      "description": "PWM napięcie sterujące chłodnicą kanałową",
      "access": "R",
      "unit": "V",
      "min": 0,
      "max": 4095,
      "multiplier": 0.00244
    },
    {
      "function": "03",
      "address_hex": "0x1015",
      "address_dec": 4117,
      "name": "max_supply_air_flow_rate",
      "description": "Maks. intensywność (nawiew)",
      "access": "R/W",
      "unit": "%",
      "min": 100,
      "max": 150,
      "default": 100,
      "notes": "z kalibracji"
    },
    {
      "function": "03",
      "address_hex": "0x1016",
      "address_dec": 4118,
      "name": "max_supply_air_flow_rate_gwc",
      "description": "Maks. intensywność (nawiew) z GWC",
      "access": "R/W",
      "unit": "%",
      "min": 100,
      "max": 150,
      "default": 100,
      "notes": "z kalibracji"
    },
    {
      "function": "03",
      "address_hex": "0x1017",
      "address_dec": 4119,
      "name": "max_exhaust_air_flow_rate",
      "description": "Maks. intensywność (wywiew)",
      "access": "R/W",
      "unit": "%",
      "min": 100,
      "max": 150,
      "default": 100,
      "notes": "z kalibracji"
    },
    {
      "function": "03",
      "address_hex": "0x1018",
      "address_dec": 4120,
      "name": "max_exhaust_air_flow_rate_gwc",
      "description": "Maks. intensywność (wywiew) z GWC",
      "access": "R/W",
      "unit": "%",
      "min": 100,
      "max": 150,
      "default": 100,
      "notes": "z kalibracji"
    },
    {
      "function": "03",
      "address_hex": "0x1060",
      "address_dec": 4192,
      "name": "antifreez_mode",
      "description": "Flaga uruchomienia systemu FPX",
      "access": "R",
      "enum": {
        "0": "brak",
        "1": "jest"
      }
    },
    {
      "function": "03",
      "address_hex": "0x1066",
      "address_dec": 4198,
      "name": "antifreez_stage",
      "description": "Tryb działania systemu FPX",
      "access": "R",
      "min": 0,
      "max": 2,
      "enum": {
        "0": "OFF",
        "1": "FPX1",
        "2": "FPX2"
      }
    },
    {
      "function": "03",
      "address_hex": "0x1070",
      "address_dec": 4208,
      "name": "mode",
      "description": "Tryb pracy AirPack",
      "access": "R/W",
      "enum": {
        "0": "automatyczny",
        "1": "manualny",
        "2": "chwilowy"
      }
    },
    {
      "function": "03",
      "address_hex": "0x1071",
      "address_dec": 4209,
      "name": "season_mode",
      "description": "Wybór harmonogramu (AUTOMATYCZNY)",
      "access": "R/W",
      "enum": {
        "0": "LATO",
        "1": "ZIMA"
      }
    },
    {
      "function": "03",
      "address_hex": "0x1072",
      "address_dec": 4210,
      "name": "air_flow_rate_manual",
      "description": "Intensywność – MANUALNY",
      "access": "R/W",
      "unit": "%",
      "min": 10,
      "max": 100,
      "default": 30
    },
    {
      "function": "03",
      "address_hex": "0x1073",
      "address_dec": 4211,
      "name": "air_flow_rate_temporary_1",
      "description": "Intensywność – CHWILOWY",
      "access": "R/W",
      "unit": "%",
      "min": 10,
      "max": 100
    },
    {
      "function": "03",
      "address_hex": "0x1074",
      "address_dec": 4212,
      "name": "supply_air_temperature_manual",
      "description": "Temp. nawiewu – MANUALNY (KOMFORT)",
      "access": "R/W",
      "unit": "°C",
      "min": 20,
      "max": 90,
      "default": 40,
      "resolution": 0.5
    },
    {
      "function": "03",
      "address_hex": "0x1075",
      "address_dec": 4213,
      "name": "supply_air_temperature_temporary_1",
      "description": "Temp. nawiewu – CHWILOWY (KOMFORT)",
      "access": "R/W",
      "unit": "°C",
      "min": 20,
      "max": 90,
      "resolution": 0.5
    },
    {
      "function": "03",
      "address_hex": "0x1078",
      "address_dec": 4216,
      "name": "fan_speed1_coef",
      "description": "Intensywność – AirS '1 bieg'",
      "access": "R/W",
      "unit": "%",
      "min": 10,
      "max": 45,
      "default": 30
    },
    {
      "function": "03",
      "address_hex": "0x1079",
      "address_dec": 4217,
      "name": "fan_speed2_coef",
      "description": "Intensywność – AirS '2 bieg'",
      "access": "R/W",
      "unit": "%",
      "min": 46,
      "max": 75,
      "default": 60
    },
    {
      "function": "03",
      "address_hex": "0x107A",
      "address_dec": 4218,
      "name": "fan_speed3_coef",
      "description": "Intensywność – AirS '3 bieg'",
      "access": "R/W",
      "unit": "%",
      "min": 76,
      "max": 100,
      "default": 100
    },
    {
      "function": "03",
      "address_hex": "0x107B",
      "address_dec": 4219,
      "name": "manual_airing_time_to_start",
      "description": "Godzina rozpoczęcia wietrzenia – MANUAL [GGMM]",
      "access": "R/W",
      "notes": "0x2400 wyłącza"
    },
    {
      "function": "03",
      "address_hex": "0x1080",
      "address_dec": 4224,
      "name": "special_mode",
      "description": "Funkcje specjalne (wybór)",
      "access": "R/W",
      "min": 0,
      "max": 11,
      "enum": {
        "0": "brak",
        "1": "OKAP (wejście sygnałowe)",
        "2": "KOMINEK (ręcznie/wejście)",
        "3": "WIETRZENIE (przeł. dzwonkowy)",
        "4": "WIETRZENIE (ON/OFF)",
        "5": "H2O/WIETRZENIE (higrostat)",
        "6": "JP/WIETRZENIE (czujnik jakości pow.)",
        "7": "WIETRZENIE (ręcznie)",
        "8": "WIETRZENIE (AUTO – harmonogram)",
        "9": "WIETRZENIE (MANUAL – harmonogram)",
        "10": "OTWARTE OKNA (ręcznie)",
        "11": "PUSTY DOM (ręcznie/wejście)"
      }
    },
    {
      "function": "03",
      "address_hex": "0x1082",
      "address_dec": 4226,
      "name": "hood_supply_coef",
      "description": "Intensywność OKAP (nawiew)",
      "access": "R/W",
      "unit": "%",
      "min": 100,
      "max": 150,
      "default": 100,
      "notes": "typ 1/2 okapu; *wydajność zależna od kalibracji"
    },
    {
      "function": "03",
      "address_hex": "0x1083",
      "address_dec": 4227,
      "name": "hood_exhaust_coef",
      "description": "Intensywność OKAP (wywiew)",
      "access": "R/W",
      "unit": "%",
      "min": 100,
      "max": 150,
      "default": 100,
      "notes": "typ 1 okapu; *wydajność zależna od kalibracji"
    },
    {
      "function": "03",
      "address_hex": "0x1084",
      "address_dec": 4228,
      "name": "fireplace_supply_coef",
      "description": "Różnicowanie strumieni – KOMINEK",
      "access": "R/W",
      "unit": "%",
      "min": 5,
      "max": 50,
      "default": 20
    },
    {
      "function": "03",
      "address_hex": "0x1085",
      "address_dec": 4229,
      "name": "airing_bathroom_coef",
      "description": "Intensywność WIETRZENIE – łazienka (3,4,5)",
      "access": "R/W",
      "unit": "%",
      "min": 100,
      "max": 150,
      "default": 100
    },
    {
      "function": "03",
      "address_hex": "0x1086",
      "address_dec": 4230,
      "name": "airing_coef",
      "description": "Intensywność WIETRZENIE – pokoje (7,8,9)",
      "access": "R/W",
      "unit": "%",
      "min": 100,
      "max": 150,
      "default": 100
    },
    {
      "function": "03",
      "address_hex": "0x1087",
      "address_dec": 4231,
      "name": "contamination_coef",
      "description": "Intensywność WIETRZENIE – z czujnika jakości (6)",
      "access": "R/W",
      "unit": "%",
      "min": 100,
      "max": 150,
      "default": 100
    },
    {
      "function": "03",
      "address_hex": "0x1088",
      "address_dec": 4232,
      "name": "empty_house_coef",
      "description": "Intensywność PUSTY DOM",
      "access": "R/W",
      "unit": "%",
      "min": 10,
      "max": 100,
      "default": 20
    },
    {
      "function": "03",
      "address_hex": "0x1089",
      "address_dec": 4233,
      "name": "airing_panel_mode_time",
      "description": "Czas WIETRZENIE – ręcznie/harmonogram (7,8,9)",
      "access": "R/W",
      "unit": "min",
      "min": 1,
      "max": 45,
      "default": 5
    },
    {
      "function": "03",
      "address_hex": "0x108A",
      "address_dec": 4234,
      "name": "airing_switch_mode_time",
      "description": "Czas WIETRZENIE – przełącznik dzwonkowy (3)",
      "access": "R/W",
      "unit": "min",
      "min": 1,
      "max": 45,
      "default": 5
    },
    {
      "function": "03",
      "address_hex": "0x108B",
      "address_dec": 4235,
      "name": "airing_switch_mode_on_delay",
      "description": "Opóźnienie załączenia WIETRZENIE – ON/OFF (4)",
      "access": "R/W",
      "unit": "min",
      "min": 0,
      "max": 20,
      "default": 0
    },
    {
      "function": "03",
      "address_hex": "0x108C",
      "address_dec": 4236,
      "name": "airing_switch_mode_off_delay",
      "description": "Opóźnienie wyłączenia WIETRZENIE – ON/OFF (4)",
      "access": "R/W",
      "unit": "min",
      "min": 0,
      "max": 20,
      "default": 0
    },
    {
      "function": "03",
      "address_hex": "0x108D",
      "address_dec": 4237,
      "name": "fireplace_mode_time",
      "description": "Czas działania KOMINEK",
      "access": "R/W",
      "unit": "min",
      "min": 1,
      "max": 10,
      "default": 1
    },
    {
      "function": "03",
      "address_hex": "0x108E",
      "address_dec": 4238,
      "name": "airing_switch_coef",
      "description": "Intensywność WIETRZENIE – ON/OFF/dzwonkowy (3,4)",
      "access": "R/W",
      "unit": "%",
      "min": 100,
      "max": 150,
      "default": 100
    },
    {
      "function": "03",
      "address_hex": "0x108F",
      "address_dec": 4239,
      "name": "open_window_coef",
      "description": "Intensywność OTWARTE OKNA (wywiew)",
      "access": "R/W",
      "unit": "%",
      "notes": "10..100 -> %; 101 -> intensywność z aktywnego trybu"
    },
    {
      "function": "03",
      "address_hex": "0x1094",
      "address_dec": 4244,
      "name": "pres_check_day_1",
      "description": "Dzień tygodnia automatycznej kontroli filtrów",
      "access": "R/W",
      "min": 0,
      "max": 6,
      "notes": "dot. presostatu / filtra kanałowego z presostatem",
      "enum": {
        "0": "Poniedziałek",
        "1": "Wtorek",
        "2": "Środa",
        "3": "Czwartek",
        "4": "Piątek",
        "5": "Sobota",
        "6": "Niedziela"
      }
    },
    {
      "function": "03",
      "address_hex": "0x1095",
      "address_dec": 4245,
      "name": "pres_check_time_1",
      "description": "Godzina/min. startu procedury kontroli filtrów [GGMM]",
      "access": "R/W"
    },
    {
      "function": "03",
      "address_hex": "0x10A0",
      "address_dec": 4256,
      "name": "gwc_off",
      "description": "Dezaktywacja działania GWC",
      "access": "R/W",
      "enum": {
        "0": "aktywny",
        "1": "nieaktywny (pasywny)"
      }
    },
    {
      "function": "03",
      "address_hex": "0x10A1",
      "address_dec": 4257,
      "name": "min_gwc_air_temperature",
      "description": "Dolny próg temp. załączenia GWC (zima)",
      "access": "R/W",
      "unit": "°C",
      "min": 0,
      "max": 20,
      "default": 10,
      "resolution": 0.5
    },
    {
      "function": "03",
      "address_hex": "0x10A2",
      "address_dec": 4258,
      "name": "max_gwc_air_temperature",
      "description": "Górny próg temp. załączenia GWC (lato)",
      "access": "R/W",
      "unit": "°C",
      "min": 30,
      "max": 80,
      "default": 50,
      "resolution": 0.5
    },
    {
      "function": "03",
      "address_hex": "0x10A6",
      "address_dec": 4262,
      "name": "gwc_regen",
      "description": "Typ regeneracji złoża GWC",
      "access": "R/W",
      "min": 0,
      "max": 2,
      "enum": {
        "0": "brak",
        "1": "dobowa (harmonogram)",
        "2": "temperaturowa (ΔT)"
      }
    },
    {
      "function": "03",
      "address_hex": "0x10A7",
      "address_dec": 4263,
      "name": "gwc_mode",
      "description": "Aktualny status działania GWC",
      "access": "R",
      "enum": {
        "0": "GWC nieaktywny",
        "1": "tryb zima",
        "2": "tryb lato"
      }
    },
    {
      "function": "03",
      "address_hex": "0x10A8",
      "address_dec": 4264,
      "name": "gwc_regen_period",
      "description": "Czas trwania regeneracji GWC (temperaturowa)",
      "access": "R/W",
      "unit": "h",
      "min": 4,
      "max": 8,
      "default": 4
    },
    {
      "function": "03",
      "address_hex": "0x10AA",
      "address_dec": 4266,
      "name": "delta_t_gwc",
      "description": "ΔT warunkująca regenerację GWC",
      "access": "R/W",
      "unit": "°C",
      "min": 0,
      "max": 10,
      "default": 0,
      "resolution": 0.5
    },
    {
      "function": "03",
      "address_hex": "0x10AB",
      "address_dec": 4267,
      "name": "start_gwc_regen_winter_time",
      "description": "Start regeneracji zimą [GGMM] (dobowa)",
      "access": "R/W"
    },
    {
      "function": "03",
      "address_hex": "0x10AC",
      "address_dec": 4268,
      "name": "stop_gwc_regen_winter_time",
      "description": "Stop regeneracji zimą [GGMM] (dobowa)",
      "access": "R/W"
    },
    {
      "function": "03",
      "address_hex": "0x10AD",
      "address_dec": 4269,
      "name": "start_gwc_regen_summer_time",
      "description": "Start regeneracji latem [GGMM] (dobowa)",
      "access": "R/W"
    },
    {
      "function": "03",
      "address_hex": "0x10AE",
      "address_dec": 4270,
      "name": "stop_gwc_regen_summer_time",
      "description": "Stop regeneracji latem [GGMM] (dobowa)",
      "access": "R/W"
    },
    {
      "function": "03",
      "address_hex": "0x10AF",
      "address_dec": 4271,
      "name": "gwc_regen_flag",
      "description": "Flaga aktywnego trybu regeneracji GWC",
      "access": "R",
      "enum": {
        "0": "brak",
        "1": "jest"
      }
    },
    {
      "function": "03",
      "address_hex": "0x10D0",
      "address_dec": 4304,
      "name": "comfort_mode_panel",
      "description": "Wybór trybu EKO/KOMFORT",
      "access": "R/W",
      "notes": "Tryb KOMFORT niedostępny bez wym. kanałowych",
      "enum": {
        "0": "EKO",
        "1": "KOMFORT"
      }
    },
    {
      "function": "03",
      "address_hex": "0x10D1",
      "address_dec": 4305,
      "name": "comfort_mode",
      "description": "Status trybu KOMFORT",
      "access": "R",
      "enum": {
        "0": "nieaktywny",
        "1": "grzanie",
        "2": "chłodzenie"
      }
    },
    {
      "function": "03",
      "address_hex": "0x10E0",
      "address_dec": 4320,
      "name": "bypass_off",
      "description": "Dezaktywacja działania bypass",
      "access": "R/W",
      "enum": {
        "0": "aktywny",
        "1": "nieaktywny (pasywny)"
      }
    },
    {
      "function": "03",
      "address_hex": "0x10E1",
      "address_dec": 4321,
      "name": "min_bypass_temperature",
      "description": "Minimalna TZ1 dla załączenia bypass",
      "access": "R/W",
      "unit": "°C",
      "min": 10,
      "max": 40,
      "default": 20,
      "resolution": 0.5
    },
    {
      "function": "03",
      "address_hex": "0x10E2",
      "address_dec": 4322,
      "name": "air_temperature_summer_free_heating",
      "description": "TP poniżej której freeheating (bypass) aktywny",
      "access": "R/W",
      "unit": "°C",
      "min": 30,
      "max": 60,
      "default": 38,
      "resolution": 0.5
    },
    {
      "function": "03",
      "address_hex": "0x10E3",
      "address_dec": 4323,
      "name": "air_temperature_summer_free_cooling",
      "description": "TP powyżej której freecooling (bypass) aktywny",
      "access": "R/W",
      "unit": "°C",
      "min": 30,
      "max": 60,
      "default": 40,
      "resolution": 0.5
    },
    {
      "function": "03",
      "address_hex": "0x10EA",
      "address_dec": 4330,
      "name": "bypass_mode",
      "description": "Status bypass",
      "access": "R",
      "enum": {
        "0": "nieaktywny",
        "1": "freeheating",
        "2": "freecooling"
      }
    },
    {
      "function": "03",
      "address_hex": "0x10EB",
      "address_dec": 4331,
      "name": "bypass_user_mode",
      "description": "Tryb/sposób realizacji bypass",
      "access": "R/W",
      "min": 1,
      "max": 3,
      "enum": {
        "1": "tylko przepustnica",
        "2": "przepustnica + różnicowanie",
        "3": "przepustnica + wyłączenie wywiewu"
      }
    },
    {
      "function": "03",
      "address_hex": "0x10EC",
      "address_dec": 4332,
      "name": "bypass_coef1",
      "description": "Różnicowanie strumieni (wywiew<nawiew) – tryb 2",
      "access": "R/W",
      "unit": "%",
      "min": 10,
      "max": 100,
      "default": 50
    },
    {
      "function": "03",
      "address_hex": "0x10ED",
      "address_dec": 4333,
      "name": "bypass_coef2",
      "description": "Intensywność nawiewu – tryb 2/3",
      "access": "R/W",
      "unit": "%",
      "notes": "10..150; 151 -> auto z trybu automatycznego/manualnego"
    },
    {
      "function": "03",
      "address_hex": "0x1102",
      "address_dec": 4354,
      "name": "nominal_supply_air_flow",
      "description": "Nominalny strumień nawiewu (100%)",
      "access": "R/W",
      "unit": "m3/h",
      "min": 110,
      "max": 1900,
      "notes": "zależne od modelu i kalibracji"
    },
    {
      "function": "03",
      "address_hex": "0x1103",
      "address_dec": 4355,
      "name": "nominal_exhaust_air_flow",
      "description": "Nominalny strumień wywiewu (100%)",
      "access": "R/W",
      "unit": "m3/h",
      "min": 110,
      "max": 1900
    },
    {
      "function": "03",
      "address_hex": "0x1104",
      "address_dec": 4356,
      "name": "nominal_supply_air_flow_gwc",
      "description": "Nominalny nawiew (100%) z GWC powietrznym",
      "access": "R/W",
      "unit": "m3/h",
      "min": 110,
      "max": 1900
    },
    {
      "function": "03",
      "address_hex": "0x1105",
      "address_dec": 4357,
      "name": "nominal_exhaust_air_flow_gwc",
      "description": "Nominalny wywiew (100%) z GWC powietrznym",
      "access": "R/W",
      "unit": "m3/h",
      "min": 110,
      "max": 1900
    },
    {
      "function": "03",
      "address_hex": "0x1120",
      "address_dec": 4384,
      "name": "stop_ahu_code",
      "description": "Kod alarmu zatrzymującego pracę (typ S)",
      "access": "R",
      "min": 0,
      "max": 98
    },
    {
      "function": "03",
      "address_hex": "0x1123",
      "address_dec": 4387,
      "name": "on_off_panel_mode",
      "description": "ON/OFF – załączanie urządzenia",
      "access": "R/W",
      "enum": {
        "0": "OFF",
        "1": "ON"
      }
    },
    {
      "function": "03",
      "address_hex": "0x112F",
      "address_dec": 4399,
      "name": "language",
      "description": "Język panelu Air++",
      "access": "R/W",
      "min": 0,
      "max": 4,
      "enum": {
        "0": "PL",
        "1": "EN",
        "2": "RU",
        "3": "UK",
        "4": "SK"
      }
    },
    {
      "function": "03",
      "address_hex": "0x1130",
      "address_dec": 4400,
      "name": "cfg_mode1",
      "description": "Tryb pracy (grupa 1) do chwilowego + intensywność",
      "access": "R/W",
      "min": 0,
      "max": 2,
      "enum": {
        "0": "automatyczny",
        "1": "manualny",
        "2": "chwilowy"
      }
    },
    {
      "function": "03",
      "address_hex": "0x1131",
      "address_dec": 4401,
      "name": "air_flow_rate_temporary_2",
      "description": "Intensywność – CHWILOWY (grupa 1)",
      "access": "R/W",
      "unit": "%",
      "min": 10,
      "max": 100
    },
    {
      "function": "03",
      "address_hex": "0x1132",
      "address_dec": 4402,
      "name": "airflow_rate_change_flag",
      "description": "Flaga aktywacji CHWILOWEGO (intensywność)",
      "access": "R/W",
      "enum": {
        "0": "brak",
        "1": "jest"
      }
    },
    {
      "function": "03",
      "address_hex": "0x1133",
      "address_dec": 4403,
      "name": "cfg_mode2",
      "description": "Tryb pracy (grupa 2) do chwilowego + temp.",
      "access": "R/W",
      "min": 0,
      "max": 2,
      "enum": {
        "0": "automatyczny",
        "1": "manualny",
        "2": "chwilowy"
      }
    },
    {
      "function": "03",
      "address_hex": "0x1134",
      "address_dec": 4404,
      "name": "supply_air_temperature_temporary_2",
      "description": "Temp. nawiewu – CHWILOWY (grupa 2)",
      "access": "R/W",
      "unit": "°C",
      "min": 20,
      "max": 90,
      "resolution": 0.5
    },
    {
      "function": "03",
      "address_hex": "0x1135",
      "address_dec": 4405,
      "name": "temperature_change_flag",
      "description": "Flaga aktywacji CHWILOWEGO (temp.)",
      "access": "R/W",
      "enum": {
        "0": "brak",
        "1": "jest"
      }
    },
    {
      "function": "03",
      "address_hex": "0x113D",
      "address_dec": 4413,
      "name": "hard_reset_settings",
      "description": "Reset ustawień użytkownika",
      "access": "R/W",
      "enum": {
        "0": "brak",
        "1": "jest"
      }
    },
    {
      "function": "03",
      "address_hex": "0x113E",
      "address_dec": 4414,
      "name": "hard_reset_schedule",
      "description": "Reset ustawień trybów pracy",
      "access": "R/W",
      "enum": {
        "0": "brak",
        "1": "jest"
      }
    },
    {
      "function": "03",
      "address_hex": "0x1150",
      "address_dec": 4432,
      "name": "pres_check_day_2",
      "description": "Dzień tygodnia automatycznej kontroli filtrów",
      "access": "R/W",
      "min": 0,
      "max": 6,
      "enum": {
        "0": "Poniedziałek",
        "1": "Wtorek",
        "2": "Środa",
        "3": "Czwartek",
        "4": "Piątek",
        "5": "Sobota",
        "6": "Niedziela"
      }
    },
    {
      "function": "03",
      "address_hex": "0x1151",
      "address_dec": 4433,
      "name": "pres_check_time_2",
      "description": "Godzina/min. startu procedury kontroli filtrów [GGMM]",
      "access": "R/W"
    },
    {
      "function": "03",
      "address_hex": "0x1164",
      "address_dec": 4452,
      "name": "uart0_id",
      "description": "Modbus Air-B – ID",
      "access": "R/W",
      "min": 10,
      "max": 19,
      "default": 10,
      "notes": "od 4.76"
    },
    {
      "function": "03",
      "address_hex": "0x1165",
      "address_dec": 4453,
      "name": "uart0_baud",
      "description": "Modbus Air-B – Baud",
      "access": "R/W",
      "min": 0,
      "max": 8,
      "default": 3,
      "enum": {
        "0": "4800",
        "1": "9600",
        "2": "14400",
        "3": "19200",
        "4": "28800",
        "5": "38400",
        "6": "57600",
        "7": "76800",
        "8": "115200"
      }
    },
    {
      "function": "03",
      "address_hex": "0x1166",
      "address_dec": 4454,
      "name": "uart0_parity",
      "description": "Modbus Air-B – Parzystość",
      "access": "R/W",
      "min": 0,
      "max": 2,
      "enum": {
        "0": "brak",
        "1": "parzysty",
        "2": "nieparzysty"
      }
    },
    {
      "function": "03",
      "address_hex": "0x1167",
      "address_dec": 4455,
      "name": "uart0_stop",
      "description": "Modbus Air-B – Bity stopu",
      "access": "R/W",
      "min": 0,
      "max": 1,
      "enum": {
        "0": "jeden",
        "1": "dwa"
      }
    },
    {
      "function": "03",
      "address_hex": "0x1168",
      "address_dec": 4456,
      "name": "uart1_id",
      "description": "Modbus Air++ – ID",
      "access": "R/W",
      "min": 10,
      "max": 19,
      "default": 10
    },
    {
      "function": "03",
      "address_hex": "0x1169",
      "address_dec": 4457,
      "name": "uart1_baud",
      "description": "Modbus Air++ – Baud",
      "access": "R/W",
      "min": 0,
      "max": 8,
      "default": 3,
      "enum": {
        "0": "4800",
        "1": "9600",
        "2": "14400",
        "3": "19200",
        "4": "28800",
        "5": "38400",
        "6": "57600",
        "7": "76800",
        "8": "115200"
      }
    },
    {
      "function": "03",
      "address_hex": "0x116A",
      "address_dec": 4458,
      "name": "uart1_parity",
      "description": "Modbus Air++ – Parzystość",
      "access": "R/W",
      "min": 0,
      "max": 2,
      "enum": {
        "0": "brak",
        "1": "parzysty",
        "2": "nieparzysty"
      }
    },
    {
      "function": "03",
      "address_hex": "0x116B",
      "address_dec": 4459,
      "name": "uart1_stop",
      "description": "Modbus Air++ – Bity stopu",
      "access": "R/W",
      "min": 0,
      "max": 1,
      "enum": {
        "0": "jeden",
        "1": "dwa"
      }
    },
    {
      "function": "03",
      "address_hex": "0x1FD0",
      "address_dec": 8144,
      "name": "device_name_1",
      "description": "Nazwa urządzenia (ASCII, 2 znaki w rejestrze)",
      "access": "R/W"
    },
    {
      "function": "03",
      "address_hex": "0x1FD1",
      "address_dec": 8145,
      "name": "device_name_2",
      "description": "Nazwa urządzenia (ASCII, 2 znaki w rejestrze)",
      "access": "R/W"
    },
    {
      "function": "03",
      "address_hex": "0x1FD2",
      "address_dec": 8146,
      "name": "device_name_3",
      "description": "Nazwa urządzenia (ASCII, 2 znaki w rejestrze)",
      "access": "R/W"
    },
    {
      "function": "03",
      "address_hex": "0x1FD3",
      "address_dec": 8147,
      "name": "device_name_4",
      "description": "Nazwa urządzenia (ASCII, 2 znaki w rejestrze)",
      "access": "R/W"
    },
    {
      "function": "03",
      "address_hex": "0x1FD4",
      "address_dec": 8148,
      "name": "device_name_5",
      "description": "Nazwa urządzenia (ASCII, 2 znaki w rejestrze)",
      "access": "R/W"
    },
    {
      "function": "03",
      "address_hex": "0x1FD5",
      "address_dec": 8149,
      "name": "device_name_6",
      "description": "Nazwa urządzenia (ASCII, 2 znaki w rejestrze)",
      "access": "R/W"
    },
    {
      "function": "03",
      "address_hex": "0x1FD6",
      "address_dec": 8150,
      "name": "device_name_7",
      "description": "Nazwa urządzenia (ASCII, 2 znaki w rejestrze)",
      "access": "R/W"
    },
    {
      "function": "03",
      "address_hex": "0x1FD7",
      "address_dec": 8151,
      "name": "device_name_8",
      "description": "Nazwa urządzenia (ASCII, 2 znaki w rejestrze)",
      "access": "R/W"
    },
    {
      "function": "03",
      "address_hex": "0x1FFB",
      "address_dec": 8187,
      "name": "lock_pass1",
      "description": "Klucz produktu użytkownika – słowo młodsze",
      "access": "R/W",
      "min": 0,
      "max": 16959,
      "notes": "Zapisywać 0x1FFB i 0x1FFC razem; odczyt 0/1 poprawności"
    },
    {
      "function": "03",
      "address_hex": "0x1FFC",
      "address_dec": 8188,
      "name": "lock_pass2",
      "description": "Klucz produktu użytkownika – słowo starsze",
      "access": "R/W",
      "min": 0,
      "max": 15
    },
    {
      "function": "03",
      "address_hex": "0x1FFD",
      "address_dec": 8189,
      "name": "lock_flag",
      "description": "Aktywacja blokady urządzenia",
      "access": "R/W",
      "enum": {
        "0": "nieaktywna",
        "1": "aktywna"
      }
    },
    {
      "function": "03",
      "address_hex": "0x1FFE",
      "address_dec": 8190,
      "name": "required_temp",
      "description": "Temperatura zadana trybu KOMFORT",
      "access": "R",
      "unit": "°C",
      "min": 20,
      "max": 90,
      "default": 40,
      "resolution": 0.5
    },
    {
      "function": "03",
      "address_hex": "0x1FFF",
      "address_dec": 8191,
      "name": "filter_change",
      "description": "System kontroli filtrów / typ filtrów",
      "access": "R/W",
      "min": 1,
      "max": 4,
      "enum": {
        "1": "presostat",
        "2": "filtry płaskie",
        "3": "filtry CleanPad",
        "4": "filtry CleanPad Pure"
      }
    },
    {
      "function": "03",
      "address_hex": "0x2000",
      "address_dec": 8192,
      "name": "alarm",
      "description": "Flaga wystąpienia ostrzeżenia (E)",
      "access": "R",
      "enum": {
        "0": "brak",
        "1": "jest"
      }
    },
    {
      "function": "03",
      "address_hex": "0x2001",
      "address_dec": 8193,
      "name": "error",
      "description": "Flaga wystąpienia błędu (S)",
      "access": "R",
      "enum": {
        "0": "brak",
        "1": "jest"
      }
    },
    {
      "function": "03",
      "address_hex": "0x2002",
      "address_dec": 8194,
      "name": "s2",
      "description": "Błąd komunikacji I2C",
      "access": "R/W",
      "notes": "Reset: AUTOMATYCZNY",
      "enum": {
        "0": "brak",
        "1": "jest"
      }
    },
    {
      "function": "03",
      "address_hex": "0x2006",
      "address_dec": 8198,
      "name": "s6",
      "description": "Zabezpieczenie termiczne nagrzewnicy FPX zadziałało maksymalną ilość razy",
      "access": "R/W",
      "notes": "Reset: UŻYTKOWNIK",
      "enum": {
        "0": "brak",
        "1": "jest"
      }
    },
    {
      "function": "03",
      "address_hex": "0x2007",
      "address_dec": 8199,
      "name": "s7",
      "description": "Brak możliwości kalibracji – zbyt niska temperatura zewnętrzna",
      "access": "R/W",
      "notes": "Reset: SERWIS",
      "enum": {
        "0": "brak",
        "1": "jest"
      }
    },
    {
      "function": "03",
      "address_hex": "0x2008",
      "address_dec": 8200,
      "name": "s8",
      "description": "Konieczność wprowadzenia klucza produktu",
      "access": "R/W",
      "notes": "Reset: UŻYTKOWNIK",
      "enum": {
        "0": "brak",
        "1": "jest"
      }
    },
    {
      "function": "03",
      "address_hex": "0x2009",
      "address_dec": 8201,
      "name": "s9",
      "description": "Centrala zatrzymana z panelu AirS",
      "access": "R/W",
      "notes": "Reset: AUTOMATYCZNY",
      "enum": {
        "0": "brak",
        "1": "jest"
      }
    },
    {
      "function": "03",
      "address_hex": "0x200A",
      "address_dec": 8202,
      "name": "s10",
      "description": "Zadziałał czujnik PPOŻ",
      "access": "R/W",
      "notes": "Reset: UŻYTKOWNIK",
      "enum": {
        "0": "brak",
        "1": "jest"
      }
    },
    {
      "function": "03",
      "address_hex": "0x200D",
      "address_dec": 8205,
      "name": "s13",
      "description": "Centrala zatrzymana z panelu Air+/AirL+/Air++/AirMobile",
      "access": "R/W",
      "notes": "Reset: AUTOMATYCZNY",
      "enum": {
        "0": "brak",
        "1": "jest"
      }
    },
    {
      "function": "03",
      "address_hex": "0x200E",
      "address_dec": 8206,
      "name": "s14",
      "description": "Zabezpieczenie przeciwzamrożeniowe nagrzewnicy wodnej – zadziałało maksymalną ilość razy",
      "access": "R/W",
      "notes": "Reset: UŻYTKOWNIK",
      "enum": {
        "0": "brak",
        "1": "jest"
      }
    },
    {
      "function": "03",
      "address_hex": "0x200F",
      "address_dec": 8207,
      "name": "s15",
      "description": "Zabezpieczenie przeciwzamrożeniowe nagrzewnicy wodnej – brak efektu",
      "access": "R/W",
      "notes": "Reset: UŻYTKOWNIK",
      "enum": {
        "0": "brak",
        "1": "jest"
      }
    },
    {
      "function": "03",
      "address_hex": "0x2010",
      "address_dec": 8208,
      "name": "s16",
      "description": "Zadziałało zabezpieczenie termiczne nagrzewnicy elektrycznej w centrali (FPX aktywny)",
      "access": "R/W",
      "notes": "Reset: AUTOMATYCZNY",
      "enum": {
        "0": "brak",
        "1": "jest"
      }
    },
    {
      "function": "03",
      "address_hex": "0x2011",
      "address_dec": 8209,
      "name": "s17",
      "description": "Nie wymieniono filtrów w centrali (z presostatem)",
      "access": "R/W",
      "notes": "Reset: UŻYTKOWNIK",
      "enum": {
        "0": "brak",
        "1": "jest"
      }
    },
    {
      "function": "03",
      "address_hex": "0x2013",
      "address_dec": 8211,
      "name": "s19",
      "description": "Nie wymieniono filtrów w centrali (bez presostatu)",
      "access": "R/W",
      "notes": "Reset: AUTOMATYCZNY",
      "enum": {
        "0": "brak",
        "1": "jest"
      }
    },
    {
      "function": "03",
      "address_hex": "0x2014",
      "address_dec": 8212,
      "name": "s20",
      "description": "Nie wymieniono filtra kanałowego",
      "access": "R/W",
      "notes": "Reset: UŻYTKOWNIK",
      "enum": {
        "0": "brak",
        "1": "jest"
      }
    },
    {
      "function": "03",
      "address_hex": "0x2016",
      "address_dec": 8214,
      "name": "s22",
      "description": "Nie zadziałało zabezpieczenie przeciwzamrożeniowe wymiennika (FPX)",
      "access": "R/W",
      "notes": "Reset: UŻYTKOWNIK",
      "enum": {
        "0": "brak",
        "1": "jest"
      }
    },
    {
      "function": "03",
      "address_hex": "0x2017",
      "address_dec": 8215,
      "name": "s23",
      "description": "Uszkodzony czujnik temp. na wlocie do wymiennika (warunki do FPX)",
      "access": "R/W",
      "notes": "Reset: AUTOMATYCZNY",
      "enum": {
        "0": "brak",
        "1": "jest"
      }
    },
    {
      "function": "03",
      "address_hex": "0x2018",
      "address_dec": 8216,
      "name": "s24",
      "description": "Uszkodzony czujnik temp. za nagrzewnicą wodną (kanał)",
      "access": "R/W",
      "notes": "Reset: AUTOMATYCZNY",
      "enum": {
        "0": "brak",
        "1": "jest"
      }
    },
    {
      "function": "03",
      "address_hex": "0x2019",
      "address_dec": 8217,
      "name": "s25",
      "description": "Uszkodzony czujnik temp. powietrza zewnętrznego",
      "access": "R/W",
      "notes": "Reset: AUTOMATYCZNY",
      "enum": {
        "0": "brak",
        "1": "jest"
      }
    },
    {
      "function": "03",
      "address_hex": "0x201A",
      "address_dec": 8218,
      "name": "s26",
      "description": "Uszkodzony czujnik TZ1 oraz GWC TZ3",
      "access": "R/W",
      "notes": "Reset: AUTOMATYCZNY",
      "enum": {
        "0": "brak",
        "1": "jest"
      }
    },
    {
      "function": "03",
      "address_hex": "0x201D",
      "address_dec": 8221,
      "name": "s29",
      "description": "Zbyt wysoka temperatura przed rekuperatorem",
      "access": "R/W",
      "notes": "Reset: UŻYTKOWNIK",
      "enum": {
        "0": "brak",
        "1": "jest"
      }
    },
    {
      "function": "03",
      "address_hex": "0x201E",
      "address_dec": 8222,
      "name": "s30",
      "description": "Nie działa wentylator nawiewny",
      "access": "R/W",
      "notes": "Reset: UŻYTKOWNIK",
      "enum": {
        "0": "brak",
        "1": "jest"
      }
    },
    {
      "function": "03",
      "address_hex": "0x201F",
      "address_dec": 8223,
      "name": "s31",
      "description": "Nie działa wentylator wywiewny",
      "access": "R/W",
      "notes": "Reset: UŻYTKOWNIK",
      "enum": {
        "0": "brak",
        "1": "jest"
      }
    },
    {
      "function": "03",
      "address_hex": "0x2020",
      "address_dec": 8224,
      "name": "s32",
      "description": "Brak komunikacji z modułem TG-02",
      "access": "R/W",
      "notes": "Reset: UŻYTKOWNIK",
      "enum": {
        "0": "brak",
        "1": "jest"
      }
    },
    {
      "function": "03",
      "address_hex": "0x2063",
      "address_dec": 8291,
      "name": "e99",
      "description": "Konieczność wprowadzenia klucza produktu AirPack",
      "access": "R/W",
      "notes": "Reset: AUTOMATYCZNY",
      "enum": {
        "0": "brak",
        "1": "jest"
      }
    },
    {
      "function": "03",
      "address_hex": "0x2064",
      "address_dec": 8292,
      "name": "e100",
      "description": "Brak odczytu: TZ1 (czerpnia)",
      "access": "R/W",
      "notes": "Reset: AUTOMATYCZNY",
      "enum": {
        "0": "brak",
        "1": "jest"
      }
    },
    {
      "function": "03",
      "address_hex": "0x2065",
      "address_dec": 8293,
      "name": "e101",
      "description": "Brak odczytu: TN1 (nawiew)",
      "access": "R/W",
      "notes": "Reset: AUTOMATYCZNY",
      "enum": {
        "0": "brak",
        "1": "jest"
      }
    },
    {
      "function": "03",
      "address_hex": "0x2066",
      "address_dec": 8294,
      "name": "e102",
      "description": "Brak odczytu: TP (wywiew)",
      "access": "R/W",
      "notes": "Reset: AUTOMATYCZNY",
      "enum": {
        "0": "brak",
        "1": "jest"
      }
    },
    {
      "function": "03",
      "address_hex": "0x2067",
      "address_dec": 8295,
      "name": "e103",
      "description": "Brak odczytu: TZ2 (FPX)",
      "access": "R/W",
      "notes": "Reset: AUTOMATYCZNY",
      "enum": {
        "0": "brak",
        "1": "jest"
      }
    },
    {
      "function": "03",
      "address_hex": "0x2068",
      "address_dec": 8296,
      "name": "e104",
      "description": "Brak odczytu: TO (temp. otoczenia)",
      "access": "R/W",
      "notes": "Reset: AUTOMATYCZNY",
      "enum": {
        "0": "brak",
        "1": "jest"
      }
    },
    {
      "function": "03",
      "address_hex": "0x2069",
      "address_dec": 8297,
      "name": "e105",
      "description": "Brak odczytu: TN2 (za wym. kanałowym)",
      "access": "R/W",
      "notes": "Reset: AUTOMATYCZNY",
      "enum": {
        "0": "brak",
        "1": "jest"
      }
    },
    {
      "function": "03",
      "address_hex": "0x206A",
      "address_dec": 8298,
      "name": "e106",
      "description": "Brak odczytu: TZ3 (GWC glikolowy)",
      "access": "R/W",
      "notes": "Reset: AUTOMATYCZNY",
      "enum": {
        "0": "brak",
        "1": "jest"
      }
    },
    {
      "function": "03",
      "address_hex": "0x208A",
      "address_dec": 8330,
      "name": "e138",
      "description": "Awaria czujnika CF wentylatora nawiewnego / brak komunikacji z przetwornikiem ciśnienia",
      "access": "R/W",
      "notes": "Reset: AUTOMATYCZNY",
      "enum": {
        "0": "brak",
        "1": "jest"
      }
    },
    {
      "function": "03",
      "address_hex": "0x208B",
      "address_dec": 8331,
      "name": "e139",
      "description": "Awaria czujnika CF wentylatora wywiewnego / brak komunikacji z przetwornikiem ciśnienia",
      "access": "R/W",
      "notes": "Reset: AUTOMATYCZNY",
      "enum": {
        "0": "brak",
        "1": "jest"
      }
    },
    {
      "function": "03",
      "address_hex": "0x2098",
      "address_dec": 8344,
      "name": "e152",
      "description": "Temp. powietrza usuwanego z pomieszczeń wyższa od maksymalnej",
      "access": "R/W",
      "notes": "Reset: AUTOMATYCZNY",
      "enum": {
        "0": "brak",
        "1": "jest"
      }
    },
    {
      "function": "03",
      "address_hex": "0x20C6",
      "address_dec": 8390,
<<<<<<< HEAD
      "name": "e196",
      "description": "Regulacja instalacji nie została wykonana",
      "access": "R/W",
      "notes": "Reset: AUTOMATYCZNY",
      "enum": {
        "0": "brak",
        "1": "jest"
      }
    },
    {
      "function": "03",
      "address_hex": "0x20C6",
      "address_dec": 8390,
      "name": "e197",
      "description": "Regulacja instalacji została przerwana",
      "access": "R/W",
      "notes": "Reset: AUTOMATYCZNY",
      "enum": {
        "0": "brak",
        "1": "jest"
      }
    },
    {
      "function": "03",
      "address_hex": "0x20C6",
      "address_dec": 8390,
      "name": "e198",
      "description": "Brak komunikacji z modułem CF2",
      "access": "R/W",
      "notes": "Reset: AUTOMATYCZNY / UŻYTKOWNIK",
      "enum": {
        "0": "brak",
        "1": "jest"
      }
    },
    {
      "function": "03",
      "address_hex": "0x20C6",
      "address_dec": 8390,
      "name": "e199",
      "description": "Brak komunikacji z modułem CF",
      "access": "R/W",
      "notes": "Reset: AUTOMATYCZNY / UŻYTKOWNIK",
      "enum": {
        "0": "brak",
        "1": "jest"
=======
      "name": "E196_E199",
      "description": "Flagi błędów E196–E199",
      "access": "R/W",
      "notes": "Reset: AUTOMATYCZNY / UŻYTKOWNIK",
      "enum": {
        "1": "E196",
        "2": "E197",
        "4": "E198",
        "8": "E199"
      },
      "extra": {
        "bitmask": true
>>>>>>> c088df8e
      }
    },
    {
      "function": "03",
      "address_hex": "0x20C8",
      "address_dec": 8392,
      "name": "e200",
      "description": "Zadziałało zabezpieczenie termiczne nagrzewnicy elektrycznej w centrali",
      "access": "R/W",
      "notes": "Reset: AUTOMATYCZNY",
      "enum": {
        "0": "brak",
        "1": "jest"
      }
    },
    {
      "function": "03",
      "address_hex": "0x20C9",
      "address_dec": 8393,
      "name": "e201",
      "description": "Zadziałało zabezpieczenie termiczne nagrzewnicy elektrycznej w kanale",
      "access": "R/W",
      "notes": "Reset: AUTOMATYCZNY",
      "enum": {
        "0": "brak",
        "1": "jest"
      }
    },
    {
      "function": "03",
      "address_hex": "0x20F9",
      "address_dec": 8441,
      "name": "e249",
      "description": "Brak komunikacji z modułem Expansion",
      "access": "R/W",
      "notes": "Reset: AUTOMATYCZNY / SERWIS",
      "enum": {
        "0": "brak",
        "1": "jest"
      }
    },
    {
      "function": "03",
      "address_hex": "0x20FA",
      "address_dec": 8442,
      "name": "e250",
      "description": "Sygnalizacja wymiany filtrów – centrala bez presostatu",
      "access": "R/W",
      "notes": "Reset: AUTOMATYCZNY",
      "enum": {
        "0": "brak",
        "1": "jest"
      }
    },
    {
      "function": "03",
      "address_hex": "0x20FB",
      "address_dec": 8443,
      "name": "e251",
      "description": "Sygnalizacja konieczności wymiany filtra kanałowego",
      "access": "R/W",
      "notes": "Reset: AUTOMATYCZNY",
      "enum": {
        "0": "brak",
        "1": "jest"
      }
    },
    {
      "function": "03",
      "address_hex": "0x20FC",
      "address_dec": 8444,
      "name": "e252",
      "description": "Sygnalizacja wymiany filtrów – centrala z presostatem",
      "access": "R/W",
      "notes": "Reset: UŻYTKOWNIK",
      "enum": {
        "0": "brak",
        "1": "jest"
      }
    }
  ]
}<|MERGE_RESOLUTION|>--- conflicted
+++ resolved
@@ -3862,7 +3862,6 @@
       "function": "03",
       "address_hex": "0x20C6",
       "address_dec": 8390,
-<<<<<<< HEAD
       "name": "e196",
       "description": "Regulacja instalacji nie została wykonana",
       "access": "R/W",
@@ -3909,7 +3908,6 @@
       "enum": {
         "0": "brak",
         "1": "jest"
-=======
       "name": "E196_E199",
       "description": "Flagi błędów E196–E199",
       "access": "R/W",
@@ -3922,7 +3920,6 @@
       },
       "extra": {
         "bitmask": true
->>>>>>> c088df8e
       }
     },
     {
