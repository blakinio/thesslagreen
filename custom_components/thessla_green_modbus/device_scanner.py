--- conflicted
+++ resolved
@@ -406,7 +406,6 @@
         """
         start = address
         end = address + count - 1
-<<<<<<< HEAD
 
         if not skip_cache and any(reg in self._failed_input for reg in range(start, end + 1)):
             _LOGGER.debug(
@@ -414,7 +413,6 @@
                 start,
                 end,
             )
-=======
         if any(reg in self._failed_input for reg in range(start, end + 1)):
             first = next(reg for reg in range(start, end + 1) if reg in self._failed_input)
             skip_start = skip_end = first
@@ -429,7 +427,6 @@
                     skip_end,
                 )
                 self._input_skip_log_ranges.add((skip_start, skip_end))
->>>>>>> 78920a27
             return None
 
         for attempt in range(1, self.retry + 1):
