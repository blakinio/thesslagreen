"""Device scanner for ThesslaGreen Modbus integration."""

from __future__ import annotations

import asyncio
import csv
import inspect
import logging
import re
from dataclasses import asdict, dataclass, field
from importlib.resources import files
from typing import TYPE_CHECKING, Any, Dict, List, Optional, Set, Tuple

from .modbus_exceptions import ConnectionException, ModbusException, ModbusIOException

if TYPE_CHECKING:  # pragma: no cover
    from pymodbus.client import AsyncModbusTcpClient

from .const import (
    COIL_REGISTERS,
    DEFAULT_SLAVE_ID,
    DISCRETE_INPUT_REGISTERS,
    KNOWN_MISSING_REGISTERS,
    SENSOR_UNAVAILABLE,
)
from .modbus_helpers import _call_modbus
from .registers import HOLDING_REGISTERS, INPUT_REGISTERS
from .utils import _to_snake_case

_LOGGER = logging.getLogger(__name__)

# Specific registers may only accept discrete values
REGISTER_ALLOWED_VALUES: Dict[str, Set[int]] = {
    "mode": {0, 1, 2},
    "season_mode": {0, 1},
    "special_mode": set(range(0, 12)),
    "antifreez_mode": {0, 1},
}

# Registers storing times as BCD HHMM values
BCD_TIME_PREFIXES: Tuple[str, ...] = ("schedule_", "airing_")

# Registers storing combined airflow and temperature settings
SETTING_PREFIX = "setting_"


def _decode_bcd_time(value: int) -> Optional[int]:
    """Decode a BCD encoded or decimal HHMM value to an integer.

    The return value is ``HHMM`` (e.g. ``0x1234`` or ``1234`` -> ``1234``).
    ``None`` is returned if the input is negative or cannot be parsed as a
    valid time value.
    """

    if value < 0:
        return None

    # First attempt BCD decoding
    nibbles = [(value >> shift) & 0xF for shift in (12, 8, 4, 0)]
    if all(nibble <= 9 for nibble in nibbles):
        hours = nibbles[0] * 10 + nibbles[1]
        minutes = nibbles[2] * 10 + nibbles[3]
        if hours <= 23 and minutes <= 59:
            return hours * 100 + minutes

    # Fallback to plain decimal HHMM representation (e.g. 800 -> 08:00)
    hours_dec = value // 100
    minutes_dec = value % 100
    if 0 <= hours_dec <= 23 and 0 <= minutes_dec <= 59:
        return hours_dec * 100 + minutes_dec

    return None


def _decode_setting_value(value: int) -> Optional[Tuple[int, float]]:
    """Decode a register storing airflow and temperature as ``0xAATT``.

    ``AA`` is the airflow in percent and ``TT`` is twice the desired supply
    temperature in degrees Celsius. ``None`` is returned if the value cannot be
    decoded or falls outside expected ranges.
    """

    if value < 0:
        return None

    airflow = (value >> 8) & 0xFF
    temp_double = value & 0xFF

    if airflow > 100 or temp_double > 200:
        return None

    return airflow, temp_double / 2


def _format_register_value(name: str, value: int) -> int | str:
    """Return a human-readable representation of a register value."""

    if name.startswith(BCD_TIME_PREFIXES):
        decoded = _decode_bcd_time(value)
        if decoded is None:
            return value
        return f"{decoded // 100:02d}:{decoded % 100:02d}"

    if name.startswith(SETTING_PREFIX):
        decoded = _decode_setting_value(value)
        if decoded is None:
            return value
        airflow, temp = decoded
        temp_str = f"{temp:g}"
        return f"{airflow}% @ {temp_str}°C"

    return value


# Maximum registers per batch read (Modbus limit)
MAX_BATCH_REGISTERS = 16

# Optional UART configuration registers (Air++ port)
UART_OPTIONAL_REGS = range(0x1168, 0x116C)


@dataclass
class DeviceInfo:
    model: str = "Unknown AirPack"
    firmware: str = "Unknown"
    serial_number: str = "Unknown"


@dataclass
class DeviceCapabilities:
    basic_control: bool = False
    temperature_sensors: Set[str] = field(default_factory=set)
    flow_sensors: Set[str] = field(default_factory=set)
    special_functions: Set[str] = field(default_factory=set)
    expansion_module: bool = False
    constant_flow: bool = False
    gwc_system: bool = False
    bypass_system: bool = False
    heating_system: bool = False
    cooling_system: bool = False
    air_quality: bool = False
    weekly_schedule: bool = False
    sensor_outside_temperature: bool = False
    sensor_supply_temperature: bool = False
    sensor_exhaust_temperature: bool = False
    sensor_fpx_temperature: bool = False
    sensor_duct_supply_temperature: bool = False
    sensor_gwc_temperature: bool = False
    sensor_ambient_temperature: bool = False
    sensor_heating_temperature: bool = False
    temperature_sensors_count: int = 0

    def as_dict(self) -> dict[str, Any]:
        return asdict(self)


class ThesslaGreenDeviceScanner:
    """Device scanner for ThesslaGreen AirPack Home - compatible with pymodbus 3.5.*+"""

    def __init__(
        self,
        host: str,
        port: int,
        slave_id: int = DEFAULT_SLAVE_ID,
        timeout: int = 10,
        retry: int = 3,
        backoff: float = 0,
        verbose_invalid_values: bool = False,
        scan_uart_settings: bool = False,
        skip_known_missing: bool = False,
    ) -> None:
        """Initialize device scanner with consistent parameter names."""
        self.host = host
        self.port = port
        self.slave_id = slave_id
        self.timeout = timeout
        self.retry = retry
        self.backoff = backoff
        self.verbose_invalid_values = verbose_invalid_values
        self.scan_uart_settings = scan_uart_settings
        self.skip_known_missing = skip_known_missing

        # Available registers storage
        self.available_registers: Dict[str, Set[str]] = {
            "input_registers": set(),
            "holding_registers": set(),
            "coil_registers": set(),
            "discrete_inputs": set(),
        }

        # Track holding registers that consistently fail to respond so we
        # can avoid retrying them repeatedly during scanning. The value is
        # a failure counter per register address.
        self._holding_failures: Dict[int, int] = {}
        # Cache holding registers that have exceeded retry attempts
        self._failed_holding: Set[int] = set()

        # Track input registers that consistently fail to respond so we can
        # avoid retrying them repeatedly during scanning
        self._input_failures: Dict[int, int] = {}
        self._failed_input: Set[int] = set()

        # Placeholder for register map and value ranges loaded asynchronously
        self._registers: Dict[str, Dict[int, str]] = {}
        self._register_ranges: Dict[str, Tuple[Optional[int], Optional[int]]] = {}

        # Keep track of the Modbus client so it can be closed later
        self._client: Optional["AsyncModbusTcpClient"] = None

        # Track registers for which invalid values have been reported
        self._reported_invalid: Set[str] = set()

    async def _async_setup(self) -> None:
        """Asynchronously load register definitions."""
        self._registers, self._register_ranges = await self._load_registers()

    @classmethod
    async def create(
        cls,
        host: str,
        port: int,
        slave_id: int = DEFAULT_SLAVE_ID,
        timeout: int = 10,
        retry: int = 3,
        backoff: float = 0,
        verbose_invalid_values: bool = False,
        scan_uart_settings: bool = False,
        skip_known_missing: bool = False,
    ) -> "ThesslaGreenDeviceScanner":
        """Factory to create an initialized scanner instance."""
        self = cls(
            host,
            port,
            slave_id,
            timeout,
            retry,
            backoff,
            verbose_invalid_values,
            scan_uart_settings,
<<<<<<< HEAD
            skip_known_missing,
=======
>>>>>>> 15eba791
        )
        await self._async_setup()
        return self

    async def _load_registers(
        self,
    ) -> Tuple[Dict[str, Dict[int, str]], Dict[str, Tuple[Optional[int], Optional[int]]]]:
        """Load Modbus register definitions and value ranges from CSV file."""
        csv_path = files(__package__) / "data" / "modbus_registers.csv"

        def _read_csv() -> (
            Tuple[Dict[str, Dict[int, str]], Dict[str, Tuple[Optional[int], Optional[int]]]]
        ):
            register_map: Dict[str, Dict[int, str]] = {"03": {}, "04": {}, "01": {}, "02": {}}
            register_ranges: Dict[str, Tuple[Optional[int], Optional[int]]] = {}
            try:
                with csv_path.open(newline="", encoding="utf-8") as csvfile:
                    reader = csv.DictReader(csvfile)
                    rows: Dict[str, List[Tuple[str, int, Optional[int], Optional[int]]]] = {
                        "03": [],
                        "04": [],
                        "01": [],
                        "02": [],
                    }
                    for row in reader:
                        code = row.get("Function_Code")
                        if not code or code.startswith("#"):
                            continue
                        name_raw = row.get("Register_Name")
                        if not isinstance(name_raw, str) or not name_raw.strip():
                            continue
                        name = _to_snake_case(name_raw)
                        try:
                            addr = int(row.get("Address_DEC", 0))
                        except (TypeError, ValueError):
                            continue
                        min_raw = row.get("Min")
                        max_raw = row.get("Max")

                        def _parse_range(label: str, raw: Optional[str]) -> Optional[int]:
                            if raw in (None, ""):
                                return None

                            text = str(raw).split("#", 1)[0].strip()
                            if not text:
                                _LOGGER.warning(
                                    "Ignoring non-numeric %s for %s: %s", label, name, raw
                                )
                                return None

                            if not re.fullmatch(r"[+-]?\d+(?:\.\d+)?", text):
                                _LOGGER.warning(
                                    "Ignoring non-numeric %s for %s: %s", label, name, raw
                                )
                                return None

                            try:
                                return int(float(text))
                            except ValueError:
                                _LOGGER.warning(
                                    "Ignoring non-numeric %s for %s: %s", label, name, raw
                                )
                                return None

                        min_val = _parse_range("Min", min_raw)
                        max_val = _parse_range("Max", max_raw)
                        # Warn if a range is expected but Min/Max is missing
                        if (min_raw not in (None, "") or max_raw not in (None, "")) and (
                            min_val is None or max_val is None
                        ):
                            _LOGGER.warning(
                                "Incomplete range for %s: Min=%s Max=%s",
                                name,
                                min_raw,
                                max_raw,
                            )
                        if code in rows:
                            rows[code].append((name, addr, min_val, max_val))

                    for code, items in rows.items():
                        # Sort by address to ensure deterministic numbering
                        items.sort(key=lambda item: item[1])
                        counts: Dict[str, int] = {}
                        for name, *_ in items:
                            counts[name] = counts.get(name, 0) + 1
                        seen: Dict[str, int] = {}
                        for name, addr, min_val, max_val in items:
                            if addr in register_map[code]:
                                _LOGGER.warning(
                                    "Duplicate register address %s for function code %s: %s",
                                    addr,
                                    code,
                                    name,
                                )
                                continue
                            if counts[name] > 1:
                                idx = seen.get(name, 0) + 1
                                seen[name] = idx
                                name = f"{name}_{idx}"
                            register_map[code][addr] = name
                            if min_val is not None or max_val is not None:
                                register_ranges[name] = (min_val, max_val)

                    # Ensure all required registers are defined in the CSV
                    required_maps = {
                        "04": INPUT_REGISTERS,
                        "03": HOLDING_REGISTERS,
                        "01": COIL_REGISTERS,
                        "02": DISCRETE_INPUT_REGISTERS,
                    }
                    missing: Dict[str, Set[str]] = {}
                    for code, reg_map in required_maps.items():
                        defined = set(register_map.get(code, {}).values())
                        missing_regs = set(reg_map) - defined
                        if missing_regs:
                            missing[code] = missing_regs
                    if missing:
                        messages = [
                            f"{code}: {sorted(list(names))}" for code, names in missing.items()
                        ]
                        raise ValueError(
                            "Required registers missing from CSV: " + ", ".join(messages)
                        )
            except FileNotFoundError:
                _LOGGER.error("Register definition file not found: %s", csv_path)
            return register_map, register_ranges

        return await asyncio.to_thread(_read_csv)

    async def _read_input(
        self, client: "AsyncModbusTcpClient", address: int, count: int
    ) -> Optional[List[int]]:
        """Read input registers with retry and backoff."""
        start = address
        end = address + count - 1

        if any(reg in self._failed_input for reg in range(start, end + 1)):
            _LOGGER.debug(
                "Skipping cached failed input registers 0x%04X-0x%04X",
                start,
                end,
            )
            return None

        for attempt in range(1, self.retry + 1):
            try:
                response = await _call_modbus(
                    client.read_input_registers, self.slave_id, address, count=count
                )
                if response is not None and not response.isError():
                    return response.registers
            except ModbusIOException as exc:
                _LOGGER.debug(
                    "Modbus IO error reading input registers 0x%04X-0x%04X on attempt %d: %s",
                    start,
                    end,
                    attempt,
                    exc,
                    exc_info=True,
                )
                if count == 1:
                    failures = self._input_failures.get(address, 0) + 1
                    self._input_failures[address] = failures
                    if failures >= self.retry and address not in self._failed_input:
                        self._failed_input.add(address)
                        _LOGGER.warning(
                            "Device does not expose register 0x%04X", address
                        )
            except (ModbusException, ConnectionException, asyncio.TimeoutError) as exc:
                _LOGGER.debug(
                    "Failed to read input registers 0x%04X-0x%04X on attempt %d: %s",
                    start,
                    end,
                    attempt,
                    exc,
                    exc_info=True,
                )
            except OSError as exc:
                _LOGGER.error(
                    "Unexpected error reading input registers 0x%04X-0x%04X on attempt %d: %s",
                    start,
                    end,
                    attempt,
                    exc,
                    exc_info=True,
                )
                break

            if attempt < self.retry:
                await asyncio.sleep(2 ** (attempt - 1))

            if self.backoff and attempt < self.retry:
                await asyncio.sleep(self.backoff * (2 ** (attempt - 1)))

<<<<<<< HEAD
=======
        _LOGGER.warning(
            "Failed to read input registers 0x%04X-0x%04X after %d retries",
            start,
            end,
            self.retry,
        )
        self._failed_input.update(range(start, end + 1))
        _LOGGER.debug("Caching failed input registers 0x%04X-0x%04X", start, end)
>>>>>>> 15eba791
        return None

    async def _read_holding(
        self, client: "AsyncModbusTcpClient", address: int, count: int
    ) -> Optional[List[int]]:
<<<<<<< HEAD
        """Read holding registers with retry, backoff and failure tracking."""
        if address in self._failed_holding:
            _LOGGER.debug(
                "Skipping cached failed holding register 0x%04X", address
            )
=======
        """Read holding registers with retry and per-register failure tracking."""
        failures = self._holding_failures.get(address, 0)
        if failures >= self.retry:
            _LOGGER.warning("Skipping unsupported holding register 0x%04X", address)

        """Read holding registers with retry, backoff and failure tracking."""
        if address in self._failed_holding:
            _LOGGER.debug("Skipping cached failed holding register 0x%04X", address)

>>>>>>> 15eba791
            return None

        for attempt in range(1, self.retry + 1):
            try:
                response = await _call_modbus(
                    client.read_holding_registers, self.slave_id, address, count=count
                )
                if response is None or response.isError():
                    raise ModbusException("No response")
                if address in self._holding_failures:
                    del self._holding_failures[address]
                return response.registers
            except ModbusIOException as exc:
                _LOGGER.debug(
                    "Modbus IO error reading holding 0x%04X (attempt %d/%d): %s",
                    address,
                    attempt,
                    self.retry,
                    exc,
                    exc_info=True,
                )
                if count == 1:
                    failures = self._holding_failures.get(address, 0) + 1
                    self._holding_failures[address] = failures
                    if failures >= self.retry and address not in self._failed_holding:
                        self._failed_holding.add(address)
                        _LOGGER.warning(
                            "Device does not expose register 0x%04X", address
                        )
            except (ModbusException, ConnectionException, asyncio.TimeoutError) as exc:
                _LOGGER.debug(
                    "Failed to read holding 0x%04X (attempt %d/%d): %s",
                    address,
                    attempt,
                    self.retry,
                    exc,
                    exc_info=True,
                )
            except OSError as exc:
                _LOGGER.error(
                    "Unexpected error reading holding 0x%04X: %s",
                    address,
                    exc,
                    exc_info=True,
                )
                break

            if self.backoff and attempt < self.retry:
                await asyncio.sleep(self.backoff * (2 ** (attempt - 1)))
            if attempt < self.retry:
                await asyncio.sleep(2 ** (attempt - 1))

        return None

    async def _read_coil(
        self, client: "AsyncModbusTcpClient", address: int, count: int
    ) -> Optional[List[bool]]:
        """Read coil registers with retry and backoff."""
        for attempt in range(1, self.retry + 1):
            try:
                response = await _call_modbus(
                    client.read_coils, self.slave_id, address, count=count
                )
                if response is not None and not response.isError():
                    return response.bits[:count]
            except (ModbusException, ConnectionException, asyncio.TimeoutError) as exc:
                _LOGGER.debug(
                    "Failed to read coil 0x%04X on attempt %d: %s",
                    address,
                    attempt,
                    exc,
                    exc_info=True,
                )
            except OSError as exc:
                _LOGGER.error(
                    "Unexpected error reading coil 0x%04X on attempt %d: %s",
                    address,
                    attempt,
                    exc,
                    exc_info=True,
                )
                break

            if attempt < self.retry:
                await asyncio.sleep(2 ** (attempt - 1))

        return None

    async def _read_discrete(
        self, client: "AsyncModbusTcpClient", address: int, count: int
    ) -> Optional[List[bool]]:
        """Read discrete input registers with retry and backoff."""
        for attempt in range(1, self.retry + 1):
            try:
                response = await _call_modbus(
                    client.read_discrete_inputs, self.slave_id, address, count=count
                )
                if response is not None and not response.isError():
                    return response.bits[:count]
            except (ModbusException, ConnectionException, asyncio.TimeoutError) as exc:
                _LOGGER.debug(
                    "Failed to read discrete 0x%04X on attempt %d: %s",
                    address,
                    attempt,
                    exc,
                    exc_info=True,
                )
            except OSError as exc:
                _LOGGER.error(
                    "Unexpected error reading discrete 0x%04X on attempt %d: %s",
                    address,
                    attempt,
                    exc,
                    exc_info=True,
                )
                break

            if attempt < self.retry:
                await asyncio.sleep(2 ** (attempt - 1))

        return None

    def _log_invalid_value(self, register_name: str, value: int) -> None:
        """Log invalid register value once per scan session.

        When ``verbose_invalid_values`` is ``False`` the first invalid value is
        logged at ``DEBUG`` level and subsequent ones are suppressed. If the
        flag is ``True`` the first occurrence is logged at ``INFO`` level and
        further occurrences are logged at ``DEBUG`` level.
        """
        formatted = _format_register_value(register_name, value)
        if register_name not in self._reported_invalid:
            level = logging.INFO if self.verbose_invalid_values else logging.DEBUG
            _LOGGER.log(level, "Invalid value for %s: %s", register_name, formatted)
            self._reported_invalid.add(register_name)
        elif self.verbose_invalid_values:
            _LOGGER.debug("Invalid value for %s: %s", register_name, formatted)

    def _is_valid_register_value(self, register_name: str, value: int) -> bool:
        """Check if register value is valid (not a sensor error/missing value)."""
        name = register_name.lower()

        # Validate registers storing schedule times
        if name.startswith(BCD_TIME_PREFIXES):
            if _decode_bcd_time(value) is None:
                self._log_invalid_value(register_name, value)
                return False
            return True

        # Validate registers storing combined airflow/temperature settings
        if name.startswith(SETTING_PREFIX):
            if _decode_setting_value(value) is None:
                self._log_invalid_value(register_name, value)
                return False
            return True

        # Temperature sensors use a sentinel value to indicate no sensor
        if "temperature" in name:
            if value == SENSOR_UNAVAILABLE:
                # Treat the register as unavailable without logging
                return False
            return True

        # Air flow sensors use the same sentinel for no sensor
        if any(x in name for x in ["flow", "air_flow", "flow_rate"]):
            if value in (SENSOR_UNAVAILABLE, 65535):
                self._log_invalid_value(register_name, value)
                return False
            return True

        # Discrete allowed values for specific registers
        if name in REGISTER_ALLOWED_VALUES:
            if value not in REGISTER_ALLOWED_VALUES[name]:
                self._log_invalid_value(register_name, value)
                return False
            return True

        # Use range from CSV if available
        if name in self._register_ranges:
            min_val, max_val = self._register_ranges[name]
            if min_val is not None and value < min_val:
                self._log_invalid_value(register_name, value)
                return False
            if max_val is not None and value > max_val:
                self._log_invalid_value(register_name, value)
                return False

        # Default: consider valid
        return True

    def _analyze_capabilities(self) -> DeviceCapabilities:
        """Analyze available registers to determine device capabilities."""
        caps = DeviceCapabilities()

        # Constant flow detection
        cf_indicators = {
            "constant_flow_active",
            "cf_version",
            "supply_air_flow",
            "exhaust_air_flow",
            "supply_flow_rate",
            "exhaust_flow_rate",
            "supply_percentage",
            "exhaust_percentage",
            "min_percentage",
            "max_percentage",
        }
        cf_registers = self.available_registers["input_registers"].union(
            self.available_registers["holding_registers"]
        )
        caps.constant_flow = bool(cf_indicators.intersection(cf_registers))

        # Systems detection
        caps.gwc_system = any(
            "gwc" in reg.lower()
            for registers in self.available_registers.values()
            for reg in registers
        )
        caps.bypass_system = any(
            "bypass" in reg.lower()
            for registers in self.available_registers.values()
            for reg in registers
        )

        # Expansion module
        caps.expansion_module = "expansion" in self.available_registers["discrete_inputs"]

        # Heating/Cooling systems
        caps.heating_system = any(
            "heating" in reg.lower() or "heater" in reg.lower()
            for registers in self.available_registers.values()
            for reg in registers
        )
        caps.cooling_system = any(
            "cooling" in reg.lower() or "cooler" in reg.lower()
            for registers in self.available_registers.values()
            for reg in registers
        )

        # Temperature sensors
        temp_sensors = [
            "outside_temperature",
            "supply_temperature",
            "exhaust_temperature",
            "fpx_temperature",
            "duct_supply_temperature",
            "gwc_temperature",
            "ambient_temperature",
            "heating_temperature",
        ]
        for sensor in temp_sensors:
            if sensor in self.available_registers["input_registers"]:
                caps.temperature_sensors.add(sensor)
                setattr(caps, f"sensor_{sensor}", True)
        caps.temperature_sensors_count = len(caps.temperature_sensors)

        # Flow sensors (simple pattern match across register types)
        caps.flow_sensors = {
            reg
            for regs in (
                self.available_registers["input_registers"],
                self.available_registers["holding_registers"],
            )
            for reg in regs
            if "flow" in reg
        }

        # Air quality sensors
        caps.air_quality = (
            any(
                sensor in self.available_registers["input_registers"]
                for sensor in [
                    "co2_level",
                    "voc_level",
                    "pm25_level",
                    "air_quality_index",
                ]
            )
            or "contamination_sensor" in self.available_registers["discrete_inputs"]
        )

        # Weekly schedule features - look for any scheduling related registers
        schedule_keywords = {"schedule", "weekly", "airing", "setting"}
        caps.weekly_schedule = any(
            any(keyword in reg.lower() for keyword in schedule_keywords)
            for registers in self.available_registers.values()
            for reg in registers
        )

        # Basic control availability
        caps.basic_control = "mode" in self.available_registers["holding_registers"]

        # Special functions from discrete inputs or input registers
        for func in ["fireplace", "airing_switch"]:
            if func in self.available_registers["discrete_inputs"]:
                caps.special_functions.add(func)
        if "water_removal_active" in self.available_registers["input_registers"]:
            caps.special_functions.add("water_removal")

        return caps

    async def scan(self) -> Tuple[DeviceInfo, DeviceCapabilities, Dict[str, Tuple[int, int]]]:
        """Scan device and return device info, capabilities and present blocks."""
        from pymodbus.client import AsyncModbusTcpClient

        # Store client instance for later cleanup in close()
        self._client = AsyncModbusTcpClient(
            host=self.host,
            port=self.port,
            timeout=self.timeout,
        )
        client = self._client

        try:
            _LOGGER.debug("Connecting to ThesslaGreen device at %s:%s", self.host, self.port)
            connected = await client.connect()
            if not connected:
                raise ConnectionException(f"Failed to connect to {self.host}:{self.port}")

            _LOGGER.debug("Connected successfully, starting device scan")
            self._reported_invalid.clear()

            info = DeviceInfo()
            present_blocks = {}
            # Read firmware version (0x0000, 0x0001, 0x0004)
            fw_data = await self._read_input(client, 0x0000, 5)
            if fw_data and len(fw_data) >= 5:
                fw = f"{fw_data[0]}.{fw_data[1]}.{fw_data[4]}"
            if not fw_data or len(fw_data) < 3:
                _LOGGER.info(
                    "Firmware registers unavailable; firmware version could not be determined"
                )
                fw_data = None
                info.firmware = "Unknown"
            else:
                fw = f"{fw_data[0]}.{fw_data[1]}.{fw_data[2]}"
                info.firmware = fw
                _LOGGER.debug("Firmware version: %s", fw)

            # Read controller serial number (0x0018-0x001D)
            sn_data = await self._read_input(client, 0x0018, 6)
            if sn_data and len(sn_data) >= 6:
                pairs = [f"{sn_data[i]:02X}{sn_data[i+1]:02X}" for i in range(0, 6, 2)]
                info.serial_number = " ".join(pairs)
                _LOGGER.debug("Serial number: %s", info.serial_number)

            # Determine model based on firmware features
            model = "AirPack Home Series 4"
            if fw_data and fw_data[0] >= 4:
                if fw_data[1] >= 85:
                    model = "AirPack⁴ Energy++"
                else:
                    model = "AirPack⁴ Energy+"
            info.model = model
            # Dynamically scan all defined registers
            register_maps = {
                "input_registers": (INPUT_REGISTERS, self._read_input),
                "holding_registers": (HOLDING_REGISTERS, self._read_holding),
                "coil_registers": (COIL_REGISTERS, self._read_coil),
                "discrete_inputs": (DISCRETE_INPUT_REGISTERS, self._read_discrete),
            }

            for reg_type, (reg_map, read_fn) in register_maps.items():
                addr_to_name = {addr: name for name, addr in reg_map.items()}
                addresses = sorted(addr_to_name)
                if self.skip_known_missing:
                    addresses = [
                        a
                        for a in addresses
                        if addr_to_name[a] not in KNOWN_MISSING_REGISTERS.get(reg_type, set())
                    ]
                if reg_type == "holding_registers" and not self.scan_uart_settings:
                    addresses = [a for a in addresses if a not in UART_OPTIONAL_REGS]
                if not addresses:
                    continue

                for start, count in self._group_registers_for_batch_read(addresses):
                    values = await read_fn(client, start, count)
                    if values is None:
                        for addr in range(start, start + count):
                            single = await read_fn(client, addr, 1)
                            if single is None:
                                _LOGGER.debug("Failed to read %s register 0x%04X", reg_type, addr)
                                continue
                            name = addr_to_name.get(addr)
                            if not name:
                                continue
                            value = single[0]
                            if reg_type in ("input_registers", "holding_registers"):
                                if self._is_valid_register_value(name, value):
                                    self.available_registers[reg_type].add(name)
                            else:
                                self.available_registers[reg_type].add(name)
                        if count > 1:
                            for addr in range(start, start + count):
                                single = await read_fn(client, addr, 1)
                                if single is None:
                                    continue
                                name = addr_to_name.get(addr)
                                if not name:
                                    continue
                                value = single[0]
                                if reg_type in ("input_registers", "holding_registers"):
                                    if self._is_valid_register_value(name, value):
                                        self.available_registers[reg_type].add(name)
                                else:
                                    self.available_registers[reg_type].add(name)
                        continue
                    for offset, value in enumerate(values):
                        addr = start + offset
                        name = addr_to_name.get(addr)
                        if not name:
                            continue
                        if reg_type in ("input_registers", "holding_registers"):
                            if self._is_valid_register_value(name, value):
                                self.available_registers[reg_type].add(name)
                        else:
                            self.available_registers[reg_type].add(name)

                present_blocks[reg_type] = (addresses[0], addresses[-1])

            # Dynamically scan registers based on CSV definitions
            csv_register_maps = {
                "input_registers": ("04", self._read_input),
                "holding_registers": ("03", self._read_holding),
                "coil_registers": ("01", self._read_coil),
                "discrete_inputs": ("02", self._read_discrete),
            }

            for reg_type, (code, read_fn) in csv_register_maps.items():
                addr_to_name = self._registers.get(code, {})
                addresses = sorted(addr_to_name)
                if self.skip_known_missing:
                    addresses = [
                        a
                        for a in addresses
                        if addr_to_name[a] not in KNOWN_MISSING_REGISTERS.get(reg_type, set())
                    ]
                if reg_type == "holding_registers" and not self.scan_uart_settings:
                    addresses = [a for a in addresses if a not in UART_OPTIONAL_REGS]
                if not addresses:
                    continue

                for start, count in self._group_registers_for_batch_read(addresses):
                    values = await read_fn(client, start, count)
                    if values is None:
                        for addr in range(start, start + count):
                            single = await read_fn(client, addr, 1)
                            if single is None:
                                _LOGGER.debug("Failed to read %s register 0x%04X", reg_type, addr)
                                continue
                            reg_name = addr_to_name.get(addr)
                            if not reg_name:
                                continue
                            value = single[0]
                            if reg_type in ("input_registers", "holding_registers"):
                                if self._is_valid_register_value(reg_name, value):
                                    self.available_registers[reg_type].add(reg_name)
                            else:
                                self.available_registers[reg_type].add(reg_name)
                        if count > 1:
                            for addr in range(start, start + count):
                                single = await read_fn(client, addr, 1)
                                if single is None:
                                    continue
                                reg_name = addr_to_name.get(addr)
                                if not reg_name:
                                    continue
                                value = single[0]
                                if reg_type in ("input_registers", "holding_registers"):
                                    if self._is_valid_register_value(reg_name, value):
                                        self.available_registers[reg_type].add(reg_name)
                                else:
                                    self.available_registers[reg_type].add(reg_name)
                        continue
                    for offset, value in enumerate(values):
                        addr = start + offset
                        reg_name = addr_to_name.get(addr)
                        if not reg_name:
                            continue
                        if reg_type in ("input_registers", "holding_registers"):
                            if self._is_valid_register_value(reg_name, value):
                                self.available_registers[reg_type].add(reg_name)
                        else:
                            self.available_registers[reg_type].add(reg_name)

            # Analyze capabilities once all register scans are complete
            caps = self._analyze_capabilities()

            # Copy the discovered register address blocks so they can be returned
            register_blocks = present_blocks.copy()
            _LOGGER.info(
                "Device scan completed: %d registers detected, %d capabilities detected",
                sum(len(v) for v in self.available_registers.values()),
                sum(
                    1 for v in caps.as_dict().values() if bool(v) and not isinstance(v, (set, int))
                ),
            )

            return info, caps, register_blocks

        except (ModbusException, ConnectionException) as exc:
            _LOGGER.exception("Device scan failed: %s", exc)
            raise
        except (OSError, asyncio.TimeoutError, ValueError) as exc:
            _LOGGER.exception("Unexpected error during device scan: %s", exc)
            raise

    async def scan_device(self) -> Dict[str, Any]:
        """Scan device and return formatted result - compatible with coordinator."""
        try:
            info, caps, blocks = await self.scan()

            # Count total available registers
            register_count = sum(len(regs) for regs in self.available_registers.values())

            result = {
                "device_info": {
                    "device_name": f"ThesslaGreen {info.model}",
                    "model": info.model,
                    "firmware": info.firmware,
                    "serial_number": info.serial_number,
                },
                "capabilities": caps.as_dict(),
                "available_registers": self.available_registers,
                "register_count": register_count,
                "scan_blocks": blocks,
            }

            _LOGGER.info(
                "Device scan successful: %s v%s, %d registers, %d capabilities",
                info.model,
                info.firmware,
                register_count,
                sum(
                    1 for v in caps.as_dict().values() if bool(v) and not isinstance(v, (set, int))
                ),
            )

            return result

        except (ConnectionException, ModbusException) as exc:
            _LOGGER.exception("Connection failed during device scan: %s", exc)
            raise
        except (OSError, asyncio.TimeoutError, ValueError) as exc:
            _LOGGER.exception("Device scan failed: %s", exc)
            raise
        finally:
            await self.close()

    async def close(self):
        """Close the scanner connection if any."""
        if self._client is not None:
            try:
                result = self._client.close()
                if inspect.isawaitable(result):
                    await result
            except (ModbusException, ConnectionException) as exc:
                _LOGGER.debug("Error closing Modbus client: %s", exc, exc_info=True)
            except OSError as exc:
                _LOGGER.debug("Unexpected error closing Modbus client: %s", exc, exc_info=True)

        self._client = None
        _LOGGER.debug("Disconnected from ThesslaGreen device")

    def _group_registers_for_batch_read(
        self, addresses: List[int], max_gap: int = 10
    ) -> List[Tuple[int, int]]:
        """Group registers for batch reading optimization."""
        if not addresses:
            return []

        groups = []
        current_start = addresses[0]
        current_end = addresses[0]

        for addr in addresses[1:]:
            if (
                addr - current_end <= max_gap
                and current_end - current_start + 1 < MAX_BATCH_REGISTERS
            ):
                current_end = addr
            else:
                groups.append((current_start, current_end - current_start + 1))
                current_start = addr
                current_end = addr

        groups.append((current_start, current_end - current_start + 1))
        return groups


# Legacy compatibility - ThesslaDeviceScanner alias
ThesslaDeviceScanner = ThesslaGreenDeviceScanner<|MERGE_RESOLUTION|>--- conflicted
+++ resolved
@@ -237,10 +237,7 @@
             backoff,
             verbose_invalid_values,
             scan_uart_settings,
-<<<<<<< HEAD
             skip_known_missing,
-=======
->>>>>>> 15eba791
         )
         await self._async_setup()
         return self
@@ -435,8 +432,6 @@
             if self.backoff and attempt < self.retry:
                 await asyncio.sleep(self.backoff * (2 ** (attempt - 1)))
 
-<<<<<<< HEAD
-=======
         _LOGGER.warning(
             "Failed to read input registers 0x%04X-0x%04X after %d retries",
             start,
@@ -445,19 +440,16 @@
         )
         self._failed_input.update(range(start, end + 1))
         _LOGGER.debug("Caching failed input registers 0x%04X-0x%04X", start, end)
->>>>>>> 15eba791
         return None
 
     async def _read_holding(
         self, client: "AsyncModbusTcpClient", address: int, count: int
     ) -> Optional[List[int]]:
-<<<<<<< HEAD
         """Read holding registers with retry, backoff and failure tracking."""
         if address in self._failed_holding:
             _LOGGER.debug(
                 "Skipping cached failed holding register 0x%04X", address
             )
-=======
         """Read holding registers with retry and per-register failure tracking."""
         failures = self._holding_failures.get(address, 0)
         if failures >= self.retry:
@@ -467,7 +459,6 @@
         if address in self._failed_holding:
             _LOGGER.debug("Skipping cached failed holding register 0x%04X", address)
 
->>>>>>> 15eba791
             return None
 
         for attempt in range(1, self.retry + 1):
