--- conflicted
+++ resolved
@@ -158,12 +158,9 @@
         serial_number: Unique hardware identifier for the unit.
     """
 
-<<<<<<< HEAD
     model: str = MODEL
-=======
     device_name: str = "Unknown"
     model: str = "Unknown AirPack"
->>>>>>> bcdf520f
     firmware: str = "Unknown"
     serial_number: str = "Unknown"
     firmware_available: bool = True
