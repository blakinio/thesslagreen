--- conflicted
+++ resolved
@@ -159,11 +159,7 @@
     """
 
     device_name: str = "Unknown"
-<<<<<<< HEAD
     model: str = UNKNOWN_MODEL
-=======
-    model: str = MODEL
->>>>>>> 28d2492b
     firmware: str = "Unknown"
     serial_number: str = "Unknown"
     firmware_available: bool = True
