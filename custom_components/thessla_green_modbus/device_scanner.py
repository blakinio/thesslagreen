--- conflicted
+++ resolved
@@ -550,10 +550,8 @@
 
         if None not in (major, minor, patch):
             device.firmware = f"{major}.{minor}.{patch}"
-<<<<<<< HEAD
         else:
             _LOGGER.error("Failed to read firmware version registers")
-=======
         else:  # pragma: no cover - best effort
             details: list[str] = []
             if missing_regs:
@@ -564,7 +562,6 @@
             if details:
                 msg += ": " + "; ".join(details)
             _LOGGER.warning(msg)
->>>>>>> ed2fc401
             device.firmware_available = False
         try:
             start = INPUT_REGISTERS["serial_number_1"]
