"""Device scanner for ThesslaGreen Modbus integration."""

from __future__ import annotations

import asyncio
import csv
import inspect
import logging
import re
from dataclasses import asdict, dataclass, field
from importlib.resources import files
from typing import (
    TYPE_CHECKING,
    Any,
    Callable,
    Dict,
    List,
    Optional,
    Set,
    Tuple,
)

from .const import (
    COIL_REGISTERS,
    DEFAULT_SLAVE_ID,
    DISCRETE_INPUT_REGISTERS,
    KNOWN_MISSING_REGISTERS,
    SENSOR_UNAVAILABLE,
    SENSOR_UNAVAILABLE_REGISTERS,
)
from .modbus_exceptions import (
    ConnectionException,
    ModbusException,
    ModbusIOException,
)
from .modbus_helpers import _call_modbus
from .registers import HOLDING_REGISTERS, INPUT_REGISTERS, MULTI_REGISTER_SIZES
from .utils import (
    BCD_TIME_PREFIXES,
    TIME_REGISTER_PREFIXES,
    _decode_bcd_time,
    _decode_register_time,
    _to_snake_case,
)

if TYPE_CHECKING:  # pragma: no cover
    from pymodbus.client import AsyncModbusTcpClient

_LOGGER = logging.getLogger(__name__)

# Specific registers may only accept discrete values
REGISTER_ALLOWED_VALUES: dict[str, set[int]] = {
    "mode": {0, 1, 2},
    "season_mode": {0, 1},
    "special_mode": set(range(0, 12)),
    "antifreeze_mode": {0, 1},
}


# Registers storing combined airflow and temperature settings
SETTING_PREFIX = "setting_"


def _decode_setting_value(value: int) -> tuple[int, float] | None:
    """Decode a register storing airflow and temperature as ``0xAATT``.

    ``AA`` is the airflow in percent and ``TT`` is twice the desired supply
    temperature in degrees Celsius. ``None`` is returned if the value cannot be
    decoded or falls outside expected ranges.
    """

    if value < 0:
        return None

    airflow = (value >> 8) & 0xFF
    temp_double = value & 0xFF

    if airflow > 100 or temp_double > 200:
        return None

    return airflow, temp_double / 2


def _format_register_value(name: str, value: int) -> int | str:
    """Return a human-readable representation of a register value."""

    if name == "manual_airing_time_to_start":
        raw_value = value
        value = ((value & 0xFF) << 8) | ((value >> 8) & 0xFF)
        decoded = _decode_register_time(value)
        if decoded is None:
            return f"0x{raw_value:04X} (invalid)"
        return f"{decoded // 60:02d}:{decoded % 60:02d}"

    if name.startswith(BCD_TIME_PREFIXES):
        decoded = _decode_bcd_time(value)
        if decoded is None:
            return f"0x{value:04X} (invalid)"
        return f"{decoded // 60:02d}:{decoded % 60:02d}"

    if name.startswith(TIME_REGISTER_PREFIXES):
        decoded = _decode_register_time(value)
        if decoded is None:
            return f"0x{value:04X} (invalid)"
        return f"{decoded // 60:02d}:{decoded % 60:02d}"

    if name.startswith(SETTING_PREFIX):
        decoded = _decode_setting_value(value)
        if decoded is None:
            return value
        airflow, temp = decoded
        temp_str = f"{temp:g}"
        return f"{airflow}% @ {temp_str}°C"

    return value


def _decode_season_mode(value: int) -> Optional[int]:
    """Decode season mode register which may place value in high byte."""
    if value in (0xFF00, 0xFFFF):
        return None
    high = (value >> 8) & 0xFF
    low = value & 0xFF
    if high and low:
        return None
    return high or low


SPECIAL_VALUE_DECODERS: Dict[str, Callable[[int], Optional[int]]] = {
    "season_mode": _decode_season_mode,
}


# Maximum registers per batch read (Modbus limit)
MAX_BATCH_REGISTERS = 16

# Optional UART configuration registers (Air-B and Air++ ports)
# According to the Series 4 Modbus documentation, both the Air-B
# (0x1164-0x1167) and Air++ (0x1168-0x116B) register blocks are
# optional and may be absent on devices without the corresponding
# hardware. They are skipped by default unless UART scanning is
# explicitly enabled.
UART_OPTIONAL_REGS = range(0x1164, 0x116C)


@dataclass
class DeviceInfo:
    """Basic identifying information about a ThesslaGreen unit.

    Attributes:
        model: Reported model name used to identify the device type.
        firmware: Firmware version string for compatibility checks.
        serial_number: Unique hardware identifier for the unit.
    """

    model: str = "Unknown AirPack"
    firmware: str = "Unknown"
    serial_number: str = "Unknown"
    firmware_available: bool = True
    capabilities: list[str] = field(default_factory=list)


@dataclass
class DeviceCapabilities:
    """Feature flags and sensor availability detected on the device.

    Each attribute indicates whether a hardware capability or sensor is
    available, allowing the integration to enable or disable related
    features dynamically.

    Attributes:
        basic_control: Support for fundamental fan and temperature control.
        temperature_sensors: Names of built-in temperature sensors.
        flow_sensors: Names of sensors measuring airflow.
        special_functions: Additional reported feature flags.
        expansion_module: Presence of an expansion module.
        constant_flow: Ability to maintain constant airflow.
        gwc_system: Ground heat exchanger integration.
        bypass_system: Motorized bypass capability.
        heating_system: Support for heating modules.
        cooling_system: Support for cooling modules.
        air_quality: Availability of air quality sensors.
        weekly_schedule: Built-in weekly scheduling support.
        sensor_outside_temperature: Outside temperature sensor present.
        sensor_supply_temperature: Supply air temperature sensor present.
        sensor_exhaust_temperature: Exhaust air temperature sensor present.
        sensor_fpx_temperature: FPX (preheater) temperature sensor present.
        sensor_duct_supply_temperature: Duct supply temperature sensor present.
        sensor_gwc_temperature: GWC (ground heat exchanger) temperature sensor present.
        sensor_ambient_temperature: Ambient room temperature sensor present.
        sensor_heating_temperature: Heating system temperature sensor present.
        temperature_sensors_count: Total number of available temperature sensors.
    """

    basic_control: bool = False
    temperature_sensors: set[str] = field(default_factory=set)  # Names of temperature sensors
    flow_sensors: set[str] = field(default_factory=set)  # Airflow sensor identifiers
    special_functions: set[str] = field(default_factory=set)  # Optional feature flags
    expansion_module: bool = False
    constant_flow: bool = False
    gwc_system: bool = False
    bypass_system: bool = False
    heating_system: bool = False
    cooling_system: bool = False
    air_quality: bool = False
    weekly_schedule: bool = False
    sensor_outside_temperature: bool = False
    sensor_supply_temperature: bool = False
    sensor_exhaust_temperature: bool = False
    sensor_fpx_temperature: bool = False
    sensor_duct_supply_temperature: bool = False
    sensor_gwc_temperature: bool = False
    sensor_ambient_temperature: bool = False
    sensor_heating_temperature: bool = False
    temperature_sensors_count: int = 0

    def as_dict(self) -> dict[str, Any]:
        return asdict(self)


class ThesslaGreenDeviceScanner:
    """Device scanner for ThesslaGreen AirPack Home - compatible with pymodbus 3.5.*+"""

    def __init__(
        self,
        host: str,
        port: int,
        slave_id: int = DEFAULT_SLAVE_ID,
        timeout: int = 10,
        retry: int = 3,
        backoff: float = 0,
        verbose_invalid_values: bool = False,
        scan_uart_settings: bool = False,
        skip_known_missing: bool = False,
    ) -> None:
        """Initialize device scanner with consistent parameter names."""
        self.host = host
        self.port = port
        self.slave_id = slave_id
        self.timeout = timeout
        self.retry = retry
        self.backoff = backoff
        self.verbose_invalid_values = verbose_invalid_values
        self.scan_uart_settings = scan_uart_settings
        self.skip_known_missing = skip_known_missing

        # Available registers storage
        self.available_registers: dict[str, set[str]] = {
            "input_registers": set(),
            "holding_registers": set(),
            "coil_registers": set(),
            "discrete_inputs": set(),
        }

        # Placeholder for register map, value ranges and firmware versions loaded
        # asynchronously
        self._registers: Dict[str, Dict[int, str]] = {}
        self._register_ranges: Dict[str, Tuple[Optional[int], Optional[int]]] = {}
        self._register_versions: Dict[str, Tuple[int, ...]] = {}

        # Track holding registers that consistently fail to respond so we
        # can avoid retrying them repeatedly during scanning. The value is
        # a failure counter per register address.
        self._holding_failures: dict[int, int] = {}
        # Cache holding registers that have exceeded retry attempts
        self._failed_holding: set[int] = set()

        # Track input registers that consistently fail to respond so we can
        # avoid retrying them repeatedly during scanning
        self._input_failures: dict[int, int] = {}
        self._failed_input: set[int] = set()
        # Track ranges that have already been logged as skipped in the current scan
        self._input_skip_log_ranges: set[tuple[int, int]] = set()

        # Cache register ranges that returned Modbus exception codes 2-4 so
        # they can be skipped on subsequent reads without additional warnings
        self._unsupported_input_ranges: dict[tuple[int, int], int] = {}
        self._unsupported_holding_ranges: dict[tuple[int, int], int] = {}

        # Keep track of the Modbus client so it can be closed later
        self._client: "AsyncModbusTcpClient" | None = None

        # Track registers for which invalid values have been reported
        self._reported_invalid: set[str] = set()

        # Pre-compute addresses of known missing registers for batch grouping
        self._known_missing_addresses: set[int] = set()
        for reg_type, names in KNOWN_MISSING_REGISTERS.items():
            mapping = {
                "input_registers": INPUT_REGISTERS,
                "holding_registers": HOLDING_REGISTERS,
                "coil_registers": COIL_REGISTERS,
                "discrete_inputs": DISCRETE_INPUT_REGISTERS,
            }[reg_type]
            for name in names:
                if (addr := mapping.get(name)) is None:
                    continue
                size = MULTI_REGISTER_SIZES.get(name, 1)
                self._known_missing_addresses.update(range(addr, addr + size))

    async def _async_setup(self) -> None:
        """Asynchronously load register definitions."""
        result = await self._load_registers()
        if len(result) == 3:
            self._registers, self._register_ranges, self._register_versions = result
        else:
            self._registers, self._register_ranges = result  # type: ignore[misc]
            self._register_versions = {}

    @classmethod
    async def create(
        cls,
        host: str,
        port: int,
        slave_id: int = DEFAULT_SLAVE_ID,
        timeout: int = 10,
        retry: int = 3,
        backoff: float = 0,
        verbose_invalid_values: bool = False,
        scan_uart_settings: bool = False,
        skip_known_missing: bool = False,
    ) -> "ThesslaGreenDeviceScanner":
        """Factory to create an initialized scanner instance."""
        self = cls(
            host,
            port,
            slave_id,
            timeout,
            retry,
            backoff,
            verbose_invalid_values,
            scan_uart_settings,
            skip_known_missing,
        )
        await self._async_setup()
        return self

    async def close(self) -> None:
        """Close the underlying Modbus client connection."""

        client = self._client
        if client is None:
            return

        try:
            result = client.close()
            if inspect.isawaitable(result):
                await result
        except (OSError, ConnectionException, ModbusIOException):
            _LOGGER.debug("Error closing Modbus client", exc_info=True)
        finally:
            self._client = None

    def _is_valid_register_value(self, name: str, value: int) -> bool:
        """Validate a register value against known constraints.

        This check is intentionally lightweight – it ensures that obvious
        placeholder values (like ``SENSOR_UNAVAILABLE``) and values outside the
        ranges loaded from the CSV definition are ignored.  The method mirrors
        behaviour expected by the tests but does not aim to provide exhaustive
        validation of every register.
        """

        if name in SENSOR_UNAVAILABLE_REGISTERS and value == SENSOR_UNAVAILABLE:
            return False

        allowed = REGISTER_ALLOWED_VALUES.get(name)
        if allowed is not None and value not in allowed:
            return False

        if range_vals := self._register_ranges.get(name):
            min_val, max_val = range_vals
            if min_val is not None and value < min_val:
                return False
            if max_val is not None and value > max_val:
                return False

        return True

    def _analyze_capabilities(self) -> DeviceCapabilities:
        """Derive device capabilities from discovered registers."""

        caps = DeviceCapabilities()
        inputs = self.available_registers["input_registers"]
        holdings = self.available_registers["holding_registers"]
        coils = self.available_registers["coil_registers"]
        discretes = self.available_registers["discrete_inputs"]

        # Temperature sensors
        temp_map = {
            "sensor_outside_temperature": "outside_temperature",
            "sensor_supply_temperature": "supply_temperature",
            "sensor_exhaust_temperature": "exhaust_temperature",
            "sensor_fpx_temperature": "fpx_temperature",
            "sensor_duct_supply_temperature": "duct_supply_temperature",
            "sensor_gwc_temperature": "gwc_temperature",
            "sensor_ambient_temperature": "ambient_temperature",
            "sensor_heating_temperature": "heating_temperature",
        }
        for attr, reg in temp_map.items():
            if reg in inputs:
                setattr(caps, attr, True)
                caps.temperature_sensors.add(reg)

        caps.temperature_sensors_count = len(caps.temperature_sensors)

        # Expansion module and GWC detection via discrete inputs/coils
        if "expansion" in discretes:
            caps.expansion_module = True
        if "gwc" in coils or "gwc_temperature" in inputs:
            caps.gwc_system = True

        if "bypass" in coils:
            caps.bypass_system = True
        if any(reg.startswith("schedule_") for reg in holdings):
            caps.weekly_schedule = True

        if any(
            reg in inputs
            for reg in [
                "constant_flow_active",
                "supply_flow_rate",
                "supply_air_flow",
                "cf_version",
            ]
        ):
            caps.constant_flow = True

        return caps

    def _group_registers_for_batch_read(
        self, addresses: list[int], *, max_gap: int = 1, max_batch: int = MAX_BATCH_REGISTERS
    ) -> list[tuple[int, int]]:
        """Group consecutive register addresses for efficient batch reads.

        Known missing registers are isolated into their own groups so that
        surrounding registers can still be batch-read successfully.
        """

        if not addresses:
            return []

        addresses = sorted(set(addresses))
        groups: list[tuple[int, int]] = []
        start: int | None = None
        prev: int | None = None
        count = 0

        for addr in addresses:
            if addr in self._known_missing_addresses:
                if count:
                    groups.append((start or addr, count))
                    start = None
                    count = 0
                groups.append((addr, 1))
                prev = None
                continue

            if start is None:
                start = addr
                prev = addr
                count = 1
                continue

            if addr - prev > max_gap or count >= max_batch:
                groups.append((start, count))
                start = addr
                count = 1
            else:
                count += 1
            prev = addr

        if count:
            groups.append((start or addresses[-1], count))

        return groups

    async def scan(self) -> dict[str, Any]:
        """Perform the actual register scan using an established connection."""
        client = self._client
        if client is None:
            raise ConnectionException("Client not connected")

        device = DeviceInfo()

        # Basic firmware/serial information
        info_regs = await self._read_input(client, 0, 30) or []
        try:
            major = info_regs[INPUT_REGISTERS["version_major"]]
            minor = info_regs[INPUT_REGISTERS["version_minor"]]
            patch = info_regs[INPUT_REGISTERS["version_patch"]]
            device.firmware = f"{major}.{minor}.{patch}"
        except Exception:  # pragma: no cover - best effort
            pass
        try:
            start = INPUT_REGISTERS["serial_number_1"]
            parts = info_regs[start : start + 6]
            if parts:
                device.serial_number = "".join(f"{p:04X}" for p in parts)
        except Exception:  # pragma: no cover
            pass

        # Scan Input Registers in batches
        input_addr_to_name: dict[int, str] = {}
        input_addresses: list[int] = []
        for name, addr in INPUT_REGISTERS.items():
            if self.skip_known_missing and name in KNOWN_MISSING_REGISTERS["input_registers"]:
                continue
            input_addr_to_name[addr] = name
            input_addresses.append(addr)

        for start, count in self._group_registers_for_batch_read(input_addresses):
            data = await self._read_input(client, start, count)
            if data is None:
                for offset in range(count):
                    addr = start + offset
                    if addr not in input_addr_to_name:
                        continue
                    single = await self._read_input(client, addr, 1, skip_cache=True)
                    if single and self._is_valid_register_value(
                        input_addr_to_name[addr], single[0]
                    ):
                        self.available_registers["input_registers"].add(input_addr_to_name[addr])
                continue

            for offset, value in enumerate(data):
                addr = start + offset
                if (name := input_addr_to_name.get(addr)) and self._is_valid_register_value(
                    name, value
                ):
                    self.available_registers["input_registers"].add(name)

        # Scan Holding Registers in batches
        holding_info: dict[int, tuple[str, int]] = {}
        holding_addresses: list[int] = []
        for name, addr in HOLDING_REGISTERS.items():
            if not self.scan_uart_settings and addr in UART_OPTIONAL_REGS:
                continue
            if self.skip_known_missing and name in KNOWN_MISSING_REGISTERS["holding_registers"]:
                continue
            size = MULTI_REGISTER_SIZES.get(name, 1)
            holding_info[addr] = (name, size)
            holding_addresses.extend(range(addr, addr + size))

        for start, count in self._group_registers_for_batch_read(holding_addresses):
            data = await self._read_holding(client, start, count)
            if data is None:
                for offset in range(count):
                    addr = start + offset
                    if addr not in holding_info:
                        continue
                    name, size = holding_info[addr]
                    single = await self._read_holding(client, addr, size)
                    if single and self._is_valid_register_value(name, single[0]):
                        self.available_registers["holding_registers"].add(name)
                continue

            for offset, value in enumerate(data):
                addr = start + offset
                if addr in holding_info:
                    name, _size = holding_info[addr]
                    if self._is_valid_register_value(name, value):
                        self.available_registers["holding_registers"].add(name)

        # Scan Coil Registers in batches
        coil_addr_to_name: dict[int, str] = {}
        coil_addresses: list[int] = []
        for name, addr in COIL_REGISTERS.items():
            if self.skip_known_missing and name in KNOWN_MISSING_REGISTERS["coil_registers"]:
                continue
            coil_addr_to_name[addr] = name
            coil_addresses.append(addr)

        for start, count in self._group_registers_for_batch_read(coil_addresses):
            data = await self._read_coil(client, start, count)
            if data is None:
                for offset in range(count):
                    addr = start + offset
                    if addr not in coil_addr_to_name:
                        continue
                    single = await self._read_coil(client, addr, 1)
                    if single is not None:
                        self.available_registers["coil_registers"].add(coil_addr_to_name[addr])
                continue
            for offset, value in enumerate(data):
                addr = start + offset
                if addr in coil_addr_to_name and value is not None:
                    self.available_registers["coil_registers"].add(coil_addr_to_name[addr])

        # Scan Discrete Input Registers in batches
        discrete_addr_to_name: dict[int, str] = {}
        discrete_addresses: list[int] = []
        for name, addr in DISCRETE_INPUT_REGISTERS.items():
            if self.skip_known_missing and name in KNOWN_MISSING_REGISTERS["discrete_inputs"]:
                continue
            discrete_addr_to_name[addr] = name
            discrete_addresses.append(addr)

        for start, count in self._group_registers_for_batch_read(discrete_addresses):
            data = await self._read_discrete(client, start, count)
            if data is None:
                for offset in range(count):
                    addr = start + offset
                    if addr not in discrete_addr_to_name:
                        continue
                    single = await self._read_discrete(client, addr, 1)
                    if single is not None:
                        self.available_registers["discrete_inputs"].add(discrete_addr_to_name[addr])
                continue
            for offset, value in enumerate(data):
                addr = start + offset
                if addr in discrete_addr_to_name and value is not None:
                    self.available_registers["discrete_inputs"].add(discrete_addr_to_name[addr])

        caps = self._analyze_capabilities()
        device.capabilities = [
            key for key, val in caps.as_dict().items() if isinstance(val, bool) and val
        ]

        scan_blocks = {
            "input_registers": (
                (
                    min(INPUT_REGISTERS.values()),
                    max(INPUT_REGISTERS.values()),
                )
                if INPUT_REGISTERS
                else (None, None)
            ),
            "holding_registers": (
                (
                    min(HOLDING_REGISTERS.values()),
                    max(HOLDING_REGISTERS.values()),
                )
                if HOLDING_REGISTERS
                else (None, None)
            ),
            "coil_registers": (
                (
                    min(COIL_REGISTERS.values()),
                    max(COIL_REGISTERS.values()),
                )
                if COIL_REGISTERS
                else (None, None)
            ),
            "discrete_inputs": (
                (
                    min(DISCRETE_INPUT_REGISTERS.values()),
                    max(DISCRETE_INPUT_REGISTERS.values()),
                )
                if DISCRETE_INPUT_REGISTERS
                else (None, None)
            ),
        }

        return {
            "available_registers": self.available_registers,
            "device_info": device.as_dict(),
            "capabilities": caps.as_dict(),
            "register_count": sum(len(v) for v in self.available_registers.values()),
            "scan_blocks": scan_blocks,
        }

    async def scan_device(self) -> dict[str, Any]:
        """Open the Modbus connection, perform a scan and close the client."""
        from pymodbus.client import AsyncModbusTcpClient

        self._client = AsyncModbusTcpClient(self.host, port=self.port, timeout=self.timeout)

        try:
            if not await self._client.connect():
                raise ConnectionException("Failed to connect")
            return await self.scan()
        finally:
            await self.close()

    async def _load_registers(
        self,
    ) -> Tuple[
        Dict[str, Dict[int, str]],
        Dict[str, Tuple[Optional[int], Optional[int]]],
        Dict[str, Tuple[int, ...]],
    ]:
        """Load Modbus register definitions, ranges and firmware versions."""
        csv_path = files(__package__) / "data" / "modbus_registers.csv"

        def _parse_csv() -> Tuple[
            Dict[str, Dict[int, str]],
            Dict[str, Tuple[Optional[int], Optional[int]]],
            Dict[str, Tuple[int, ...]],
        ]:
            register_map: Dict[str, Dict[int, str]] = {"03": {}, "04": {}, "01": {}, "02": {}}
            register_ranges: Dict[str, Tuple[Optional[int], Optional[int]]] = {}
            register_versions: Dict[str, Tuple[int, ...]] = {}
            try:
                with csv_path.open(newline="", encoding="utf-8") as csvfile:
                    reader = csv.DictReader(csvfile)
                    rows: Dict[
                        str,
                        List[
                            Tuple[str, int, Optional[int], Optional[int], Optional[Tuple[int, ...]]]
                        ],
                    ] = {"03": [], "04": [], "01": [], "02": []}
                    for row in reader:
                        code = row.get("Function_Code")
                        if not code or code.startswith("#"):
                            continue
                        name_raw = row.get("Register_Name")
                        if not isinstance(name_raw, str) or not name_raw.strip():
                            continue
                        name = _to_snake_case(name_raw)
                        try:
                            addr = int(row.get("Address_DEC", 0))
                        except (TypeError, ValueError):
                            continue
                        min_raw = row.get("Min")
                        max_raw = row.get("Max")
                        version_raw = row.get("Software_Version")

                        def _parse_range(label: str, raw: str | None) -> int | None:
                            if raw in (None, ""):
                                return None
                            text = str(raw).split("#", 1)[0].strip()
                            if not text or not re.fullmatch(
                                r"[+-]?(?:0[xX][0-9a-fA-F]+|\d+(?:\.\d+)?)",
                                text,
                            ):
                                _LOGGER.warning(
                                    "Ignoring non-numeric %s for %s: %s", label, name, raw
                                )
                                return None
                            try:
                                return (
                                    int(text, 0)
                                    if text.lower().startswith(("0x", "+0x", "-0x"))
                                    else int(float(text))
                                )
                            except ValueError:
                                _LOGGER.warning(
                                    "Ignoring non-numeric %s for %s: %s", label, name, raw
                                )
                                return None

                        min_val = _parse_range("Min", min_raw)
                        max_val = _parse_range("Max", max_raw)
                        if (min_raw not in (None, "") or max_raw not in (None, "")) and (
                            min_val is None or max_val is None
                        ):
                            _LOGGER.warning(
                                "Incomplete range for %s: Min=%s Max=%s", name, min_raw, max_raw
                            )

                        if name.startswith(BCD_TIME_PREFIXES):
                            min_val = (min_val * 100) if min_val is not None else 0
                            max_val = (max_val * 100) if max_val is not None else 2359

                        version_tuple: Optional[Tuple[int, ...]] = None
                        if version_raw:
                            try:
                                version_tuple = tuple(
                                    int(part) for part in str(version_raw).split(".")
                                )
                            except ValueError:
                                version_tuple = None

                        rows[code].append((name, addr, min_val, max_val, version_tuple))

                    for code, items in rows.items():
                        items.sort(key=lambda item: item[1])
                        counts: Dict[str, int] = {}
                        for name, *_ in items:
                            counts[name] = counts.get(name, 0) + 1

                        seen: Dict[str, int] = {}
                        for name, addr, min_val, max_val, ver in items:
                            if addr in register_map[code]:
                                _LOGGER.warning(
                                    "Duplicate register address %s for function code %s: %s",
                                    addr,
                                    code,
                                    name,
                                )
                                continue
                            if counts[name] > 1:
                                idx = seen.get(name, 0) + 1
                                seen[name] = idx
                                name = f"{name}_{idx}"
                            register_map[code][addr] = name
                            if min_val is not None or max_val is not None:
                                register_ranges[name] = (min_val, max_val)
                            if ver is not None:
                                register_versions[name] = ver

                    required_maps = {
                        "04": INPUT_REGISTERS,
                        "03": HOLDING_REGISTERS,
                        "01": COIL_REGISTERS,
                        "02": DISCRETE_INPUT_REGISTERS,
                    }
                    missing: Dict[str, Set[str]] = {}
                    for code, reg_map in required_maps.items():
                        defined = set(register_map.get(code, {}).values())
                        missing_regs = set(reg_map) - defined
                        if missing_regs:
                            missing[code] = missing_regs
                    if missing:
                        messages = [
                            f"{code}: {sorted(list(names))}" for code, names in missing.items()
                        ]
                        raise ValueError(
                            "Required registers missing from CSV: " + ", ".join(messages)
                        )
            except FileNotFoundError:
                _LOGGER.error("Register definition file not found: %s", csv_path)
            return register_map, register_ranges, register_versions

        return await asyncio.to_thread(_parse_csv)

    def _sleep_time(self, attempt: int) -> float:
        """Return delay for a retry attempt based on backoff."""
        if self.backoff <= 0:
            return 0
        return self.backoff * 2 ** (attempt - 1)

    async def _read_input(
        self,
        client: "AsyncModbusTcpClient",
        address: int,
        count: int,
        *,
        skip_cache: bool = False,
        log_exceptions: bool = True,
    ) -> list[int] | None:
        """Read input registers with retry and backoff.

        ``skip_cache`` is used when probing individual registers after a block
        read failed. When ``True`` the cached set of failed registers is not
        checked, allowing each register to be queried once before being cached
        as missing.
        """
        start = address
        end = address + count - 1

        for skip_start, skip_end in self._unsupported_input_ranges:
            if skip_start <= start and end <= skip_end:
                return None
<<<<<<< HEAD

=======
>>>>>>> cd12633c
        if not skip_cache and any(
            reg in self._failed_input for reg in range(start, end + 1)
        ):
            first = next(
                reg for reg in range(start, end + 1) if reg in self._failed_input
            )
            skip_start = skip_end = first
            while skip_start - 1 in self._failed_input:
                skip_start -= 1
            while skip_end + 1 in self._failed_input:
                skip_end += 1
            if (skip_start, skip_end) not in self._input_skip_log_ranges:
                _LOGGER.debug(
                    "Skipping cached failed input registers 0x%04X-0x%04X",
                    skip_start,
                    skip_end,
                )
                self._input_skip_log_ranges.add((skip_start, skip_end))
            return None

        for attempt in range(1, self.retry + 1):
            try:
                response = await _call_modbus(
                    client.read_input_registers, self.slave_id, address, count=count
                )
                if response is not None and not response.isError():
                    return response.registers
                _LOGGER.debug(
                    "Attempt %d failed to read input 0x%04X: %s",
                    attempt,
                    address,
                    response,
                )
            except (ModbusException, ConnectionException) as exc:
                _LOGGER.debug(
                    "Attempt %d failed to read input 0x%04X: %s",
                    attempt,
                    address,
                    exc,
                    exc_info=True,
                )
            except (OSError, asyncio.TimeoutError) as exc:
                _LOGGER.error(
                    "Unexpected error reading input 0x%04X on attempt %d: %s",
                    address,
                    attempt,
                    exc,
                    exc_info=True,
                )
                break
            except ModbusIOException as exc:
                _LOGGER.debug(
                    "Modbus IO error reading input registers 0x%04X-0x%04X on attempt %d: %s",
                    start,
                    end,
                    attempt,
                    exc,
                    exc_info=True,
                )
                if count == 1:
                    failures = self._input_failures.get(address, 0) + 1
                    self._input_failures[address] = failures
                    if failures >= self.retry and address not in self._failed_input:
                        self._failed_input.add(address)
                        _LOGGER.warning("Device does not expose register 0x%04X", address)
            except (ModbusException, ConnectionException, asyncio.TimeoutError) as exc:
                _LOGGER.debug(
                    "Failed to read input registers 0x%04X-0x%04X on attempt %d: %s",
                    start,
                    end,
                    attempt,
                    exc,
                    exc_info=True,
                )
                break

            _LOGGER.debug(
                "Falling back to holding registers for input 0x%04X (attempt %d)",
                address,
                attempt,
            )
            try:
                response = await _call_modbus(
                    client.read_holding_registers, self.slave_id, address, count=count
                )
                if response is not None and not response.isError():
                    return response.registers
                _LOGGER.debug(
                    "Fallback attempt %d failed to read holding 0x%04X: %s",
                    attempt,
                    address,
                    response,
                )
            except (ModbusException, ConnectionException) as exc:
                _LOGGER.debug(
                    "Fallback attempt %d failed to read holding 0x%04X: %s",
                    attempt,
                    address,
                    exc,
                    exc_info=True,
                )
            except (OSError, asyncio.TimeoutError) as exc:
                _LOGGER.error(
                    "Unexpected error reading holding 0x%04X on attempt %d: %s",
                    address,
                    attempt,
                    exc,
                    exc_info=True,
                )
                break

            if attempt < self.retry:
                await asyncio.sleep(0.5)

        return None
<<<<<<< HEAD

=======
>>>>>>> cd12633c

async def _read_holding(
    self,
    client: "AsyncModbusTcpClient",
    address: int,
    count: int,
    *,
    log_exceptions: bool = True,
) -> list[int] | None:
    """Read holding registers with retry, backoff and failure tracking."""
    start = address
    end = address + count - 1

    for skip_start, skip_end in self._unsupported_holding_ranges:
        if skip_start <= start and end <= skip_end:
    async def _read_holding(
        self,
        client: "AsyncModbusTcpClient",
        address: int,
        count: int,
        *,
        log_exceptions: bool = True,
    ) -> list[int] | None:
        """Read holding registers with retry, backoff and failure tracking."""
        start = address
        end = address + count - 1

        for skip_start, skip_end in self._unsupported_holding_ranges:
            if skip_start <= start and end <= skip_end:
                return None

        if address in self._failed_holding:
            _LOGGER.debug("Skipping cached failed holding register 0x%04X", address)
            return None

        failures = self._holding_failures.get(address, 0)
        if failures >= self.retry:
            _LOGGER.warning("Skipping unsupported holding register 0x%04X", address)
            return None

        exception_code: int | None = None
        for attempt in range(1, self.retry + 1):
            try:
                response = await _call_modbus(
                    client.read_holding_registers, self.slave_id, address, count=count
                )
                if response is not None:
                    if response.isError():
                        exception_code = getattr(response, "exception_code", None)
                        break
                    if address in self._holding_failures:
                        del self._holding_failures[address]
                    return response.registers
            except (ModbusException, ConnectionException, asyncio.TimeoutError) as exc:
                _LOGGER.debug(
                    "Failed to read holding 0x%04X (attempt %d/%d): %s",
                    address,
                    attempt,
                    self.retry,
                    exc,
                    exc_info=True,
                )
                if count == 1:
                    failures = self._holding_failures.get(address, 0) + 1
                    self._holding_failures[address] = failures
                    if failures >= self.retry and address not in self._failed_holding:
                        self._failed_holding.add(address)
                        _LOGGER.warning("Device does not expose register 0x%04X", address)
            except asyncio.CancelledError:
                _LOGGER.debug(
                    "Cancelled reading holding 0x%04X on attempt %d/%d",
                    address,
                    attempt,
                    self.retry,
                )
                raise
            except OSError as exc:
                _LOGGER.error(
                    "Unexpected error reading holding 0x%04X on attempt %d: %s",
                    address,
                    attempt,
                    exc,
                    exc_info=True,
                )
                break

            if attempt < self.retry and exception_code is None:
                try:
                    await asyncio.sleep((self.backoff or 1) * 2 ** (attempt - 1))
                except asyncio.CancelledError:
                    _LOGGER.debug("Sleep cancelled while retrying holding 0x%04X", address)
                    raise

        if exception_code is not None:
            self._failed_holding.update(range(start, end + 1))
            new_range = (start, end) not in self._unsupported_holding_ranges
            self._unsupported_holding_ranges[(start, end)] = exception_code
            if log_exceptions and new_range:
                _LOGGER.warning(
                    "Skipping unsupported holding registers 0x%04X-0x%04X (exception code %d)",
                    start,
                    end,
                    exception_code,
                )
            return None

        _LOGGER.warning(
            "Failed to read holding registers 0x%04X-0x%04X after %d retries",
            start,
            end,
            self.retry,
        )
        return None

    async def _read_coil(
        self,
        client: "AsyncModbusTcpClient",
        address: int,
        count: int,
    ) -> list[bool] | None:
        """Read coil registers with retry and backoff."""
        for attempt in range(1, self.retry + 1):
            try:
                response = await _call_modbus(
                    client.read_coils, self.slave_id, address, count=count
                )
                if response is not None and not response.isError():
                    return response.bits[:count]
            except (ModbusException, ConnectionException, asyncio.TimeoutError) as exc:
                _LOGGER.debug(
                    "Failed to read coil 0x%04X on attempt %d: %s",
                    address,
                    attempt,
                    exc,
                    exc_info=True,
                )
            except asyncio.CancelledError:
                _LOGGER.debug(
                    "Cancelled reading coil 0x%04X on attempt %d",
                    address,
                    attempt,
                )
                raise
            except OSError as exc:
                _LOGGER.error(
                    "Unexpected error reading coil 0x%04X on attempt %d: %s",
                    address,
                    attempt,
                    exc,
                    exc_info=True,
                )
                break
            if attempt < self.retry:
                try:
                    await asyncio.sleep(2 ** (attempt - 1))
                except asyncio.CancelledError:
                    _LOGGER.debug("Sleep cancelled while retrying coil 0x%04X", address)
                    raise
        return None

    async def _read_discrete(
        self,
        client: "AsyncModbusTcpClient",
        address: int,
        count: int,
    ) -> list[bool] | None:
        """Read discrete input registers with retry and backoff."""
        for attempt in range(1, self.retry + 1):
            try:
                response = await _call_modbus(
                    client.read_discrete_inputs, self.slave_id, address, count=count
                )
                if response is not None and not response.isError():
                    return response.bits[:count]
            except (ModbusException, ConnectionException, asyncio.TimeoutError) as exc:
                _LOGGER.debug(
                    "Failed to read discrete 0x%04X on attempt %d: %s",
                    address,
                    attempt,
                    exc,
                    exc_info=True,
                )
            except asyncio.CancelledError:
                _LOGGER.debug(
                    "Cancelled reading discrete 0x%04X on attempt %d",
                    address,
                    attempt,
                )
                raise
<<<<<<< HEAD
    return None


# Bind module-level helpers to the scanner class and expose _read_input for tests
ThesslaGreenDeviceScanner._read_holding = _read_holding
ThesslaGreenDeviceScanner._read_coil = _read_coil
ThesslaGreenDeviceScanner._read_discrete = _read_discrete
_read_input = ThesslaGreenDeviceScanner._read_input
=======
            except OSError as exc:
                _LOGGER.error(
                    "Unexpected error reading discrete 0x%04X on attempt %d: %s",
                    address,
                    attempt,
                    exc,
                    exc_info=True,
                )
                break
            if attempt < self.retry:
                try:
                    await asyncio.sleep(2 ** (attempt - 1))
                except asyncio.CancelledError:
                    _LOGGER.debug("Sleep cancelled while retrying discrete 0x%04X", address)
                    raise
        return None
>>>>>>> cd12633c
<|MERGE_RESOLUTION|>--- conflicted
+++ resolved
@@ -843,10 +843,6 @@
         for skip_start, skip_end in self._unsupported_input_ranges:
             if skip_start <= start and end <= skip_end:
                 return None
-<<<<<<< HEAD
-
-=======
->>>>>>> cd12633c
         if not skip_cache and any(
             reg in self._failed_input for reg in range(start, end + 1)
         ):
@@ -962,10 +958,6 @@
                 await asyncio.sleep(0.5)
 
         return None
-<<<<<<< HEAD
-
-=======
->>>>>>> cd12633c
 
 async def _read_holding(
     self,
@@ -1155,7 +1147,6 @@
                     attempt,
                 )
                 raise
-<<<<<<< HEAD
     return None
 
 
@@ -1164,7 +1155,6 @@
 ThesslaGreenDeviceScanner._read_coil = _read_coil
 ThesslaGreenDeviceScanner._read_discrete = _read_discrete
 _read_input = ThesslaGreenDeviceScanner._read_input
-=======
             except OSError as exc:
                 _LOGGER.error(
                     "Unexpected error reading discrete 0x%04X on attempt %d: %s",
@@ -1180,5 +1170,4 @@
                 except asyncio.CancelledError:
                     _LOGGER.debug("Sleep cancelled while retrying discrete 0x%04X", address)
                     raise
-        return None
->>>>>>> cd12633c
+        return None