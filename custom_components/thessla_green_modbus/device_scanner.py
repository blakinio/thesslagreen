--- conflicted
+++ resolved
@@ -8,7 +8,6 @@
 import re
 from dataclasses import asdict, dataclass, field
 from importlib.resources import files
-<<<<<<< HEAD
 from typing import (
     TYPE_CHECKING,
     Any,
@@ -27,12 +26,11 @@
     ModbusException,
     ModbusIOException,
 )
-=======
+
 from typing import TYPE_CHECKING, Any, Callable, Dict, List, Optional, Set, Tuple
 
 from .const import COIL_REGISTERS, DEFAULT_SLAVE_ID, DISCRETE_INPUT_REGISTERS
 from .modbus_exceptions import ConnectionException, ModbusException, ModbusIOException
->>>>>>> 25359051
 from .modbus_helpers import _call_modbus
 from .registers import HOLDING_REGISTERS, INPUT_REGISTERS
 
