"""Device scanner for ThesslaGreen Modbus integration."""

from __future__ import annotations

import asyncio
import csv
import inspect
import logging
import re
from dataclasses import asdict, dataclass, field
from importlib.resources import files
from typing import TYPE_CHECKING, Any, Dict, List, Optional, Set, Tuple

from .modbus_exceptions import ConnectionException, ModbusException, ModbusIOException

if TYPE_CHECKING:  # pragma: no cover
    from pymodbus.client import AsyncModbusTcpClient

from .const import (
    COIL_REGISTERS,
    DEFAULT_SLAVE_ID,
    DISCRETE_INPUT_REGISTERS,
    KNOWN_MISSING_REGISTERS,
    SENSOR_UNAVAILABLE,
)
from .modbus_helpers import _call_modbus
from .registers import HOLDING_REGISTERS, INPUT_REGISTERS
from .utils import _to_snake_case

_LOGGER = logging.getLogger(__name__)

# Specific registers may only accept discrete values
REGISTER_ALLOWED_VALUES: Dict[str, Set[int]] = {
    "mode": {0, 1, 2},
    "season_mode": {0, 1},
    "special_mode": set(range(0, 12)),
    "antifreez_mode": {0, 1},
}


# Registers storing times encoded as HH:MM bytes
TIME_REGISTER_PREFIXES: Tuple[str, ...] = ("schedule_", "airing_")
# Registers storing times as BCD HHMM values
BCD_TIME_PREFIXES: Tuple[str, ...] = ("schedule_", "airing_")

# Registers storing combined airflow and temperature settings
SETTING_PREFIX = "setting_"


def _decode_register_time(value: int) -> Optional[int]:
    """Decode a 16-bit register with HH:MM byte encoding to ``HHMM``.

    The most significant byte stores the hour and the least significant byte
    stores the minute. ``None`` is returned if the value is negative or if the
    extracted hour/minute fall outside of valid ranges.
    """

    if value < 0:
        return None

    hour = (value >> 8) & 0xFF
    minute = value & 0xFF
    if 0 <= hour <= 23 and 0 <= minute <= 59:
        return hour * 100 + minute

    return None


def _decode_bcd_time(value: int) -> Optional[int]:
    """Decode BCD or decimal HHMM values to ``HHMM``."""

    nibbles = [(value >> shift) & 0xF for shift in (12, 8, 4, 0)]
    if all(n <= 9 for n in nibbles):
        hours = nibbles[0] * 10 + nibbles[1]
        minutes = nibbles[2] * 10 + nibbles[3]
        if hours <= 23 and minutes <= 59:
            return hours * 100 + minutes

    hours_dec = value // 100
    minutes_dec = value % 100
    if 0 <= hours_dec <= 23 and 0 <= minutes_dec <= 59:
        return hours_dec * 100 + minutes_dec
    return None


def _decode_setting_value(value: int) -> Optional[Tuple[int, float]]:
    """Decode a register storing airflow and temperature as ``0xAATT``.

    ``AA`` is the airflow in percent and ``TT`` is twice the desired supply
    temperature in degrees Celsius. ``None`` is returned if the value cannot be
    decoded or falls outside expected ranges.
    """

    if value < 0:
        return None

    airflow = (value >> 8) & 0xFF
    temp_double = value & 0xFF

    if airflow > 100 or temp_double > 200:
        return None

    return airflow, temp_double / 2


def _format_register_value(name: str, value: int) -> int | str:
    """Return a human-readable representation of a register value."""

    if name.startswith(BCD_TIME_PREFIXES):
        decoded = _decode_bcd_time(value)
        if decoded is None:
            return value
        return f"{decoded // 100:02d}:{decoded % 100:02d}"

    if name.startswith(SETTING_PREFIX):
        decoded = _decode_setting_value(value)
        if decoded is None:
            return value
        airflow, temp = decoded
        temp_str = f"{temp:g}"
        return f"{airflow}% @ {temp_str}°C"

    return value


# Maximum registers per batch read (Modbus limit)
MAX_BATCH_REGISTERS = 16

# Optional UART configuration registers (Air++ port)
UART_OPTIONAL_REGS = range(0x1168, 0x116C)


@dataclass
class DeviceInfo:
    model: str = "Unknown AirPack"
    firmware: str = "Unknown"
    serial_number: str = "Unknown"


@dataclass
class DeviceCapabilities:
    basic_control: bool = False
    temperature_sensors: Set[str] = field(default_factory=set)
    flow_sensors: Set[str] = field(default_factory=set)
    special_functions: Set[str] = field(default_factory=set)
    expansion_module: bool = False
    constant_flow: bool = False
    gwc_system: bool = False
    bypass_system: bool = False
    heating_system: bool = False
    cooling_system: bool = False
    air_quality: bool = False
    weekly_schedule: bool = False
    sensor_outside_temperature: bool = False
    sensor_supply_temperature: bool = False
    sensor_exhaust_temperature: bool = False
    sensor_fpx_temperature: bool = False
    sensor_duct_supply_temperature: bool = False
    sensor_gwc_temperature: bool = False
    sensor_ambient_temperature: bool = False
    sensor_heating_temperature: bool = False
    temperature_sensors_count: int = 0

    def as_dict(self) -> dict[str, Any]:
        return asdict(self)


class ThesslaGreenDeviceScanner:
    """Device scanner for ThesslaGreen AirPack Home - compatible with pymodbus 3.5.*+"""

    def __init__(
        self,
        host: str,
        port: int,
        slave_id: int = DEFAULT_SLAVE_ID,
        timeout: int = 10,
        retry: int = 3,
        backoff: float = 0,
        verbose_invalid_values: bool = False,
        scan_uart_settings: bool = False,
        skip_known_missing: bool = False,
    ) -> None:
        """Initialize device scanner with consistent parameter names."""
        self.host = host
        self.port = port
        self.slave_id = slave_id
        self.timeout = timeout
        self.retry = retry
        self.backoff = backoff
        self.verbose_invalid_values = verbose_invalid_values
        self.scan_uart_settings = scan_uart_settings
        self.skip_known_missing = skip_known_missing

        # Available registers storage
        self.available_registers: Dict[str, Set[str]] = {
            "input_registers": set(),
            "holding_registers": set(),
            "coil_registers": set(),
            "discrete_inputs": set(),
        }

        # Track holding registers that consistently fail to respond so we
        # can avoid retrying them repeatedly during scanning. The value is
        # a failure counter per register address.
        self._holding_failures: Dict[int, int] = {}
        # Cache holding registers that have exceeded retry attempts
        self._failed_holding: Set[int] = set()

        # Track input registers that consistently fail to respond so we can
        # avoid retrying them repeatedly during scanning
        self._input_failures: Dict[int, int] = {}
        self._failed_input: Set[int] = set()

        # Placeholder for register map and value ranges loaded asynchronously
        self._registers: Dict[str, Dict[int, str]] = {}
        self._register_ranges: Dict[str, Tuple[Optional[int], Optional[int]]] = {}

        # Keep track of the Modbus client so it can be closed later
        self._client: Optional["AsyncModbusTcpClient"] = None

        # Track registers for which invalid values have been reported
        self._reported_invalid: Set[str] = set()

    async def _async_setup(self) -> None:
        """Asynchronously load register definitions."""
        self._registers, self._register_ranges = await self._load_registers()

    @classmethod
    async def create(
        cls,
        host: str,
        port: int,
        slave_id: int = DEFAULT_SLAVE_ID,
        timeout: int = 10,
        retry: int = 3,
        backoff: float = 0,
        verbose_invalid_values: bool = False,
        scan_uart_settings: bool = False,
        skip_known_missing: bool = False,
    ) -> "ThesslaGreenDeviceScanner":
        """Factory to create an initialized scanner instance."""
        self = cls(
            host,
            port,
            slave_id,
            timeout,
            retry,
            backoff,
            verbose_invalid_values,
            scan_uart_settings,
            skip_known_missing,
        )
        await self._async_setup()
        return self

    async def _load_registers(
        self,
    ) -> Tuple[Dict[str, Dict[int, str]], Dict[str, Tuple[Optional[int], Optional[int]]]]:
        """Load Modbus register definitions and value ranges from CSV file."""
        csv_path = files(__package__) / "data" / "modbus_registers.csv"

        def _read_csv() -> (
            Tuple[Dict[str, Dict[int, str]], Dict[str, Tuple[Optional[int], Optional[int]]]]
        ):
            register_map: Dict[str, Dict[int, str]] = {"03": {}, "04": {}, "01": {}, "02": {}}
            register_ranges: Dict[str, Tuple[Optional[int], Optional[int]]] = {}
            try:
                with csv_path.open(newline="", encoding="utf-8") as csvfile:
                    reader = csv.DictReader(csvfile)
                    rows: Dict[str, List[Tuple[str, int, Optional[int], Optional[int]]]] = {
                        "03": [],
                        "04": [],
                        "01": [],
                        "02": [],
                    }
                    for row in reader:
                        code = row.get("Function_Code")
                        if not code or code.startswith("#"):
                            continue
                        name_raw = row.get("Register_Name")
                        if not isinstance(name_raw, str) or not name_raw.strip():
                            continue
                        name = _to_snake_case(name_raw)
                        try:
                            addr = int(row.get("Address_DEC", 0))
                        except (TypeError, ValueError):
                            continue
                        min_raw = row.get("Min")
                        max_raw = row.get("Max")

                        def _parse_range(label: str, raw: Optional[str]) -> Optional[int]:
                            if raw in (None, ""):
                                return None

                            text = str(raw).split("#", 1)[0].strip()
                            if not text:
                                _LOGGER.warning(
                                    "Ignoring non-numeric %s for %s: %s", label, name, raw
                                )
                                return None

<<<<<<< HEAD
                            if not re.fullmatch(r"[+-]?(?:0[xX][0-9A-Fa-f]+|\d+)", text):
=======
                            if not re.fullmatch(
                                r"[+-]?(?:0[xX][0-9a-fA-F]+|\d+(?:\.\d+)?)",
                                text,
                            ):
>>>>>>> 304b7e26
                                _LOGGER.warning(
                                    "Ignoring non-numeric %s for %s: %s", label, name, raw
                                )
                                return None

                            try:
<<<<<<< HEAD
                                return int(text, 0)
=======
                                return (
                                    int(text, 0)
                                    if text.lower().startswith(("0x", "+0x", "-0x"))
                                    else int(float(text))
                                )
>>>>>>> 304b7e26
                            except ValueError:
                                _LOGGER.warning(
                                    "Ignoring non-numeric %s for %s: %s", label, name, raw
                                )
                                return None

                        min_val = _parse_range("Min", min_raw)
                        max_val = _parse_range("Max", max_raw)
                        # Warn if a range is expected but Min/Max is missing
                        if (min_raw not in (None, "") or max_raw not in (None, "")) and (
                            min_val is None or max_val is None
                        ):
                            _LOGGER.warning(
                                "Incomplete range for %s: Min=%s Max=%s",
                                name,
                                min_raw,
                                max_raw,
                            )
                        if code in rows:
                            rows[code].append((name, addr, min_val, max_val))

                    for code, items in rows.items():
                        # Sort by address to ensure deterministic numbering
                        items.sort(key=lambda item: item[1])
                        counts: Dict[str, int] = {}
                        for name, *_ in items:
                            counts[name] = counts.get(name, 0) + 1
                        seen: Dict[str, int] = {}
                        for name, addr, min_val, max_val in items:
                            if addr in register_map[code]:
                                _LOGGER.warning(
                                    "Duplicate register address %s for function code %s: %s",
                                    addr,
                                    code,
                                    name,
                                )
                                continue
                            if counts[name] > 1:
                                idx = seen.get(name, 0) + 1
                                seen[name] = idx
                                name = f"{name}_{idx}"
                            register_map[code][addr] = name
                            if min_val is not None or max_val is not None:
                                register_ranges[name] = (min_val, max_val)

                    # Ensure all required registers are defined in the CSV
                    required_maps = {
                        "04": INPUT_REGISTERS,
                        "03": HOLDING_REGISTERS,
                        "01": COIL_REGISTERS,
                        "02": DISCRETE_INPUT_REGISTERS,
                    }
                    missing: Dict[str, Set[str]] = {}
                    for code, reg_map in required_maps.items():
                        defined = set(register_map.get(code, {}).values())
                        missing_regs = set(reg_map) - defined
                        if missing_regs:
                            missing[code] = missing_regs
                    if missing:
                        messages = [
                            f"{code}: {sorted(list(names))}" for code, names in missing.items()
                        ]
                        raise ValueError(
                            "Required registers missing from CSV: " + ", ".join(messages)
                        )
            except FileNotFoundError:
                _LOGGER.error("Register definition file not found: %s", csv_path)
            return register_map, register_ranges

        return await asyncio.to_thread(_read_csv)

    async def _read_input(
        self, client: "AsyncModbusTcpClient", address: int, count: int
    ) -> Optional[List[int]]:
        """Read input registers with retry and backoff."""
        start = address
        end = address + count - 1

        if any(reg in self._failed_input for reg in range(start, end + 1)):
            _LOGGER.debug(
                "Skipping cached failed input registers 0x%04X-0x%04X",
                start,
                end,
            )
            return None

        for attempt in range(1, self.retry + 1):
            try:
                response = await _call_modbus(
                    client.read_input_registers, self.slave_id, address, count=count
                )
                if response is not None and not response.isError():
                    return response.registers
            except ModbusIOException as exc:
                _LOGGER.debug(
                    "Modbus IO error reading input registers 0x%04X-0x%04X on attempt %d: %s",
                    start,
                    end,
                    attempt,
                    exc,
                    exc_info=True,
                )
                if count == 1:
                    failures = self._input_failures.get(address, 0) + 1
                    self._input_failures[address] = failures
                    if failures >= self.retry and address not in self._failed_input:
                        self._failed_input.add(address)
                        _LOGGER.warning("Device does not expose register 0x%04X", address)
            except (ModbusException, ConnectionException, asyncio.TimeoutError) as exc:
                _LOGGER.debug(
                    "Failed to read input registers 0x%04X-0x%04X on attempt %d: %s",
                    start,
                    end,
                    attempt,
                    exc,
                    exc_info=True,
                )
            except OSError as exc:
                _LOGGER.error(
                    "Unexpected error reading input registers 0x%04X-0x%04X on attempt %d: %s",
                    start,
                    end,
                    attempt,
                    exc,
                    exc_info=True,
                )
                break

            if attempt < self.retry:
                await asyncio.sleep((self.backoff or 1) * 2 ** (attempt - 1))

        _LOGGER.warning(
            "Failed to read input registers 0x%04X-0x%04X after %d retries",
            start,
            end,
            self.retry,
        )
        self._failed_input.update(range(start, end + 1))
        _LOGGER.debug("Caching failed input registers 0x%04X-0x%04X", start, end)
        return None

    async def _read_holding(
        self, client: "AsyncModbusTcpClient", address: int, count: int
    ) -> Optional[List[int]]:
        """Read holding registers with retry, backoff and failure tracking."""
        if address in self._failed_holding:
            _LOGGER.debug("Skipping cached failed holding register 0x%04X", address)
            return None

        failures = self._holding_failures.get(address, 0)
        if failures >= self.retry:
            _LOGGER.warning("Skipping unsupported holding register 0x%04X", address)
            return None

        for attempt in range(1, self.retry + 1):
            try:
                response = await _call_modbus(
                    client.read_holding_registers, self.slave_id, address, count=count
                )
                if response is None:
                    raise ModbusException("No response")
                if response.isError():
                    raise ModbusException(f"Exception code {response.exception_code}")
                if address in self._holding_failures:
                    del self._holding_failures[address]
                return response.registers
            except ModbusIOException as exc:
                _LOGGER.debug(
                    "Modbus IO error reading holding 0x%04X (attempt %d/%d): %s",
                    address,
                    attempt,
                    self.retry,
                    exc,
                    exc_info=True,
                )
                if count == 1:
                    failures = self._holding_failures.get(address, 0) + 1
                    self._holding_failures[address] = failures
                    if failures >= self.retry and address not in self._failed_holding:
                        self._failed_holding.add(address)
                        _LOGGER.warning("Device does not expose register 0x%04X", address)
            except (ModbusException, ConnectionException, asyncio.TimeoutError) as exc:
                _LOGGER.debug(
                    "Failed to read holding 0x%04X (attempt %d/%d): %s",
                    address,
                    attempt,
                    self.retry,
                    exc,
                    exc_info=True,
                )
            except OSError as exc:
                _LOGGER.error(
                    "Unexpected error reading holding 0x%04X: %s",
                    address,
                    exc,
                    exc_info=True,
                )
                break

            if attempt < self.retry:
                await asyncio.sleep((self.backoff or 1) * 2 ** (attempt - 1))

        return None

    async def _read_coil(
        self, client: "AsyncModbusTcpClient", address: int, count: int
    ) -> Optional[List[bool]]:
        """Read coil registers with retry and backoff."""
        for attempt in range(1, self.retry + 1):
            try:
                response = await _call_modbus(
                    client.read_coils, self.slave_id, address, count=count
                )
                if response is not None and not response.isError():
                    return response.bits[:count]
            except (ModbusException, ConnectionException, asyncio.TimeoutError) as exc:
                _LOGGER.debug(
                    "Failed to read coil 0x%04X on attempt %d: %s",
                    address,
                    attempt,
                    exc,
                    exc_info=True,
                )
            except OSError as exc:
                _LOGGER.error(
                    "Unexpected error reading coil 0x%04X on attempt %d: %s",
                    address,
                    attempt,
                    exc,
                    exc_info=True,
                )
                break

            if attempt < self.retry:
                await asyncio.sleep(2 ** (attempt - 1))

        return None

    async def _read_discrete(
        self, client: "AsyncModbusTcpClient", address: int, count: int
    ) -> Optional[List[bool]]:
        """Read discrete input registers with retry and backoff."""
        for attempt in range(1, self.retry + 1):
            try:
                response = await _call_modbus(
                    client.read_discrete_inputs, self.slave_id, address, count=count
                )
                if response is not None and not response.isError():
                    return response.bits[:count]
            except (ModbusException, ConnectionException, asyncio.TimeoutError) as exc:
                _LOGGER.debug(
                    "Failed to read discrete 0x%04X on attempt %d: %s",
                    address,
                    attempt,
                    exc,
                    exc_info=True,
                )
            except OSError as exc:
                _LOGGER.error(
                    "Unexpected error reading discrete 0x%04X on attempt %d: %s",
                    address,
                    attempt,
                    exc,
                    exc_info=True,
                )
                break

            if attempt < self.retry:
                await asyncio.sleep(2 ** (attempt - 1))

        return None

    def _log_invalid_value(self, register_name: str, value: int) -> None:
        """Log invalid register value once per scan session.

        When ``verbose_invalid_values`` is ``False`` the first invalid value is
        logged at ``DEBUG`` level and subsequent ones are suppressed. If the
        flag is ``True`` the first occurrence is logged at ``INFO`` level and
        further occurrences are logged at ``DEBUG`` level.
        """
        formatted = _format_register_value(register_name, value)
        raw = f"0x{value:04X}"
        if register_name not in self._reported_invalid:
            level = logging.INFO if self.verbose_invalid_values else logging.DEBUG
            _LOGGER.log(
                level,
                "Invalid value for %s: raw=%s decoded=%s",
                register_name,
                raw,
                formatted,
            )
            self._reported_invalid.add(register_name)
        elif self.verbose_invalid_values:
            _LOGGER.debug(
                "Invalid value for %s: raw=%s decoded=%s",
                register_name,
                raw,
                formatted,
            )

    def _is_valid_register_value(self, register_name: str, value: int) -> bool:
        """Check if register value is valid (not a sensor error/missing value)."""
        name = register_name.lower()

        # Decode schedule/airing time values before validation
        if name.startswith(TIME_REGISTER_PREFIXES):
            decoded = _decode_register_time(value)
            if decoded is None:
                self._log_invalid_value(register_name, value)
                return False
            value = decoded

        # Validate registers storing schedule times
        if name.startswith(BCD_TIME_PREFIXES):
            if _decode_bcd_time(value) is None:

                self._log_invalid_value(register_name, value)
                return False
            return True

        # Validate registers storing combined airflow/temperature settings
        if name.startswith(SETTING_PREFIX):
            if _decode_setting_value(value) is None:
                self._log_invalid_value(register_name, value)
                return False
            return True

        # Temperature sensors use a sentinel value to indicate no sensor
        if "temperature" in name:
            if value == SENSOR_UNAVAILABLE:
                # Treat the register as unavailable without logging
                return False
            return True

        # Air flow sensors use the same sentinel for no sensor
        if any(x in name for x in ["flow", "air_flow", "flow_rate"]):
            if value in (SENSOR_UNAVAILABLE, 65535):
                self._log_invalid_value(register_name, value)
                return False
            return True

        # Discrete allowed values for specific registers
        if name in REGISTER_ALLOWED_VALUES:
            if value not in REGISTER_ALLOWED_VALUES[name]:
                self._log_invalid_value(register_name, value)
                return False
            return True

        # Use range from CSV if available
        if name in self._register_ranges:
            min_val, max_val = self._register_ranges[name]
            if min_val is not None and value < min_val:
                self._log_invalid_value(register_name, value)
                return False
            if max_val is not None and value > max_val:
                self._log_invalid_value(register_name, value)
                return False

        # Default: consider valid
        return True

    def _analyze_capabilities(self) -> DeviceCapabilities:
        """Analyze available registers to determine device capabilities."""
        caps = DeviceCapabilities()

        # Constant flow detection
        cf_indicators = {
            "constant_flow_active",
            "cf_version",
            "supply_air_flow",
            "exhaust_air_flow",
            "supply_flow_rate",
            "exhaust_flow_rate",
            "supply_percentage",
            "exhaust_percentage",
            "min_percentage",
            "max_percentage",
        }
        cf_registers = self.available_registers["input_registers"].union(
            self.available_registers["holding_registers"]
        )
        caps.constant_flow = bool(cf_indicators.intersection(cf_registers))

        # Systems detection
        caps.gwc_system = any(
            "gwc" in reg.lower()
            for registers in self.available_registers.values()
            for reg in registers
        )
        caps.bypass_system = any(
            "bypass" in reg.lower()
            for registers in self.available_registers.values()
            for reg in registers
        )

        # Expansion module
        caps.expansion_module = "expansion" in self.available_registers["discrete_inputs"]

        # Heating/Cooling systems
        caps.heating_system = any(
            "heating" in reg.lower() or "heater" in reg.lower()
            for registers in self.available_registers.values()
            for reg in registers
        )
        caps.cooling_system = any(
            "cooling" in reg.lower() or "cooler" in reg.lower()
            for registers in self.available_registers.values()
            for reg in registers
        )

        # Temperature sensors
        temp_sensors = [
            "outside_temperature",
            "supply_temperature",
            "exhaust_temperature",
            "fpx_temperature",
            "duct_supply_temperature",
            "gwc_temperature",
            "ambient_temperature",
            "heating_temperature",
        ]
        for sensor in temp_sensors:
            if sensor in self.available_registers["input_registers"]:
                caps.temperature_sensors.add(sensor)
                setattr(caps, f"sensor_{sensor}", True)
        caps.temperature_sensors_count = len(caps.temperature_sensors)

        # Flow sensors (simple pattern match across register types)
        caps.flow_sensors = {
            reg
            for regs in (
                self.available_registers["input_registers"],
                self.available_registers["holding_registers"],
            )
            for reg in regs
            if "flow" in reg
        }

        # Air quality sensors
        caps.air_quality = (
            any(
                sensor in self.available_registers["input_registers"]
                for sensor in [
                    "co2_level",
                    "voc_level",
                    "pm25_level",
                    "air_quality_index",
                ]
            )
            or "contamination_sensor" in self.available_registers["discrete_inputs"]
        )

        # Weekly schedule features - look for any scheduling related registers
        schedule_keywords = {"schedule", "weekly", "airing", "setting"}
        caps.weekly_schedule = any(
            any(keyword in reg.lower() for keyword in schedule_keywords)
            for registers in self.available_registers.values()
            for reg in registers
        )

        # Basic control availability
        caps.basic_control = "mode" in self.available_registers["holding_registers"]

        # Special functions from discrete inputs or input registers
        for func in ["fireplace", "airing_switch"]:
            if func in self.available_registers["discrete_inputs"]:
                caps.special_functions.add(func)
        if "water_removal_active" in self.available_registers["input_registers"]:
            caps.special_functions.add("water_removal")

        return caps

    async def scan(self) -> Tuple[DeviceInfo, DeviceCapabilities, Dict[str, Tuple[int, int]]]:
        """Scan device and return device info, capabilities and present blocks."""
        from pymodbus.client import AsyncModbusTcpClient

        # Store client instance for later cleanup in close()
        self._client = AsyncModbusTcpClient(
            host=self.host,
            port=self.port,
            timeout=self.timeout,
        )
        client = self._client

        try:
            _LOGGER.debug("Connecting to ThesslaGreen device at %s:%s", self.host, self.port)
            connected = await client.connect()
            if not connected:
                raise ConnectionException(f"Failed to connect to {self.host}:{self.port}")

            _LOGGER.debug("Connected successfully, starting device scan")
            self._reported_invalid.clear()

            info = DeviceInfo()
            present_blocks = {}
            # Read firmware version (0x0000, 0x0001, 0x0004)
            fw_data = await self._read_input(client, 0x0000, 5)
            if fw_data and len(fw_data) >= 5:
                fw = f"{fw_data[0]}.{fw_data[1]}.{fw_data[4]}"
            if not fw_data or len(fw_data) < 3:
                _LOGGER.info(
                    "Firmware registers unavailable; firmware version could not be determined"
                )
                fw_data = None
                info.firmware = "Unknown"
            else:
                fw = f"{fw_data[0]}.{fw_data[1]}.{fw_data[2]}"
                info.firmware = fw
                _LOGGER.debug("Firmware version: %s", fw)

            # Read controller serial number (0x0018-0x001D)
            sn_data = await self._read_input(client, 0x0018, 6)
            if sn_data and len(sn_data) >= 6:
                pairs = [f"{sn_data[i]:02X}{sn_data[i+1]:02X}" for i in range(0, 6, 2)]
                info.serial_number = " ".join(pairs)
                _LOGGER.debug("Serial number: %s", info.serial_number)

            # Determine model based on firmware features
            model = "AirPack Home Series 4"
            if fw_data and fw_data[0] >= 4:
                if fw_data[1] >= 85:
                    model = "AirPack⁴ Energy++"
                else:
                    model = "AirPack⁴ Energy+"
            info.model = model
            # Dynamically scan all defined registers
            register_maps = {
                "input_registers": (INPUT_REGISTERS, self._read_input),
                "holding_registers": (HOLDING_REGISTERS, self._read_holding),
                "coil_registers": (COIL_REGISTERS, self._read_coil),
                "discrete_inputs": (DISCRETE_INPUT_REGISTERS, self._read_discrete),
            }

            for reg_type, (reg_map, read_fn) in register_maps.items():
                addr_to_name = {addr: name for name, addr in reg_map.items()}
                addresses = sorted(addr_to_name)
                if self.skip_known_missing:
                    addresses = [
                        a
                        for a in addresses
                        if addr_to_name[a] not in KNOWN_MISSING_REGISTERS.get(reg_type, set())
                    ]
                if reg_type == "holding_registers" and not self.scan_uart_settings:
                    addresses = [a for a in addresses if a not in UART_OPTIONAL_REGS]
                if not addresses:
                    continue

                for start, count in self._group_registers_for_batch_read(addresses):
                    values = await read_fn(client, start, count)
                    if values is None:
                        for addr in range(start, start + count):
                            single = await read_fn(client, addr, 1)
                            if single is None:
                                _LOGGER.debug("Failed to read %s register 0x%04X", reg_type, addr)
                                continue
                            name = addr_to_name.get(addr)
                            if not name:
                                continue
                            value = single[0]
                            if reg_type in ("input_registers", "holding_registers"):
                                if self._is_valid_register_value(name, value):
                                    self.available_registers[reg_type].add(name)
                            else:
                                self.available_registers[reg_type].add(name)
                        if count > 1:
                            for addr in range(start, start + count):
                                single = await read_fn(client, addr, 1)
                                if single is None:
                                    continue
                                name = addr_to_name.get(addr)
                                if not name:
                                    continue
                                value = single[0]
                                if reg_type in ("input_registers", "holding_registers"):
                                    if self._is_valid_register_value(name, value):
                                        self.available_registers[reg_type].add(name)
                                else:
                                    self.available_registers[reg_type].add(name)
                        continue
                    for offset, value in enumerate(values):
                        addr = start + offset
                        name = addr_to_name.get(addr)
                        if not name:
                            continue
                        if reg_type in ("input_registers", "holding_registers"):
                            if self._is_valid_register_value(name, value):
                                self.available_registers[reg_type].add(name)
                        else:
                            self.available_registers[reg_type].add(name)

                present_blocks[reg_type] = (addresses[0], addresses[-1])

            # Dynamically scan registers based on CSV definitions
            csv_register_maps = {
                "input_registers": ("04", self._read_input),
                "holding_registers": ("03", self._read_holding),
                "coil_registers": ("01", self._read_coil),
                "discrete_inputs": ("02", self._read_discrete),
            }

            for reg_type, (code, read_fn) in csv_register_maps.items():
                addr_to_name = self._registers.get(code, {})
                addresses = sorted(addr_to_name)
                if self.skip_known_missing:
                    addresses = [
                        a
                        for a in addresses
                        if addr_to_name[a] not in KNOWN_MISSING_REGISTERS.get(reg_type, set())
                    ]
                if reg_type == "holding_registers" and not self.scan_uart_settings:
                    addresses = [a for a in addresses if a not in UART_OPTIONAL_REGS]
                if not addresses:
                    continue

                for start, count in self._group_registers_for_batch_read(addresses):
                    values = await read_fn(client, start, count)
                    if values is None:
                        for addr in range(start, start + count):
                            single = await read_fn(client, addr, 1)
                            if single is None:
                                _LOGGER.debug("Failed to read %s register 0x%04X", reg_type, addr)
                                continue
                            reg_name = addr_to_name.get(addr)
                            if not reg_name:
                                continue
                            value = single[0]
                            if reg_type in ("input_registers", "holding_registers"):
                                if self._is_valid_register_value(reg_name, value):
                                    self.available_registers[reg_type].add(reg_name)
                            else:
                                self.available_registers[reg_type].add(reg_name)
                        if count > 1:
                            for addr in range(start, start + count):
                                single = await read_fn(client, addr, 1)
                                if single is None:
                                    continue
                                reg_name = addr_to_name.get(addr)
                                if not reg_name:
                                    continue
                                value = single[0]
                                if reg_type in ("input_registers", "holding_registers"):
                                    if self._is_valid_register_value(reg_name, value):
                                        self.available_registers[reg_type].add(reg_name)
                                else:
                                    self.available_registers[reg_type].add(reg_name)
                        continue
                    for offset, value in enumerate(values):
                        addr = start + offset
                        reg_name = addr_to_name.get(addr)
                        if not reg_name:
                            continue
                        if reg_type in ("input_registers", "holding_registers"):
                            if self._is_valid_register_value(reg_name, value):
                                self.available_registers[reg_type].add(reg_name)
                        else:
                            self.available_registers[reg_type].add(reg_name)

            # Analyze capabilities once all register scans are complete
            caps = self._analyze_capabilities()

            # Copy the discovered register address blocks so they can be returned
            register_blocks = present_blocks.copy()
            _LOGGER.info(
                "Device scan completed: %d registers detected, %d capabilities detected",
                sum(len(v) for v in self.available_registers.values()),
                sum(
                    1 for v in caps.as_dict().values() if bool(v) and not isinstance(v, (set, int))
                ),
            )

            return info, caps, register_blocks

        except (ModbusException, ConnectionException) as exc:
            _LOGGER.exception("Device scan failed: %s", exc)
            raise
        except (OSError, asyncio.TimeoutError, ValueError) as exc:
            _LOGGER.exception("Unexpected error during device scan: %s", exc)
            raise

    async def scan_device(self) -> Dict[str, Any]:
        """Scan device and return formatted result - compatible with coordinator."""
        try:
            info, caps, blocks = await self.scan()

            # Count total available registers
            register_count = sum(len(regs) for regs in self.available_registers.values())

            result = {
                "device_info": {
                    "device_name": f"ThesslaGreen {info.model}",
                    "model": info.model,
                    "firmware": info.firmware,
                    "serial_number": info.serial_number,
                },
                "capabilities": caps.as_dict(),
                "available_registers": self.available_registers,
                "register_count": register_count,
                "scan_blocks": blocks,
            }

            _LOGGER.info(
                "Device scan successful: %s v%s, %d registers, %d capabilities",
                info.model,
                info.firmware,
                register_count,
                sum(
                    1 for v in caps.as_dict().values() if bool(v) and not isinstance(v, (set, int))
                ),
            )

            return result

        except (ConnectionException, ModbusException) as exc:
            _LOGGER.exception("Connection failed during device scan: %s", exc)
            raise
        except (OSError, asyncio.TimeoutError, ValueError) as exc:
            _LOGGER.exception("Device scan failed: %s", exc)
            raise
        finally:
            await self.close()

    async def close(self):
        """Close the scanner connection if any."""
        if self._client is not None:
            try:
                result = self._client.close()
                if inspect.isawaitable(result):
                    await result
            except (ModbusException, ConnectionException) as exc:
                _LOGGER.debug("Error closing Modbus client: %s", exc, exc_info=True)
            except OSError as exc:
                _LOGGER.debug("Unexpected error closing Modbus client: %s", exc, exc_info=True)

        self._client = None
        _LOGGER.debug("Disconnected from ThesslaGreen device")

    def _group_registers_for_batch_read(
        self, addresses: List[int], max_gap: int = 10
    ) -> List[Tuple[int, int]]:
        """Group registers for batch reading optimization."""
        if not addresses:
            return []

        groups = []
        current_start = addresses[0]
        current_end = addresses[0]

        for addr in addresses[1:]:
            if (
                addr - current_end <= max_gap
                and current_end - current_start + 1 < MAX_BATCH_REGISTERS
            ):
                current_end = addr
            else:
                groups.append((current_start, current_end - current_start + 1))
                current_start = addr
                current_end = addr

        groups.append((current_start, current_end - current_start + 1))
        return groups


# Legacy compatibility - ThesslaDeviceScanner alias
ThesslaDeviceScanner = ThesslaGreenDeviceScanner<|MERGE_RESOLUTION|>--- conflicted
+++ resolved
@@ -299,29 +299,23 @@
                                 )
                                 return None
 
-<<<<<<< HEAD
-                            if not re.fullmatch(r"[+-]?(?:0[xX][0-9A-Fa-f]+|\d+)", text):
-=======
                             if not re.fullmatch(
                                 r"[+-]?(?:0[xX][0-9a-fA-F]+|\d+(?:\.\d+)?)",
                                 text,
                             ):
->>>>>>> 304b7e26
                                 _LOGGER.warning(
                                     "Ignoring non-numeric %s for %s: %s", label, name, raw
                                 )
                                 return None
 
                             try:
-<<<<<<< HEAD
+
                                 return int(text, 0)
-=======
                                 return (
                                     int(text, 0)
                                     if text.lower().startswith(("0x", "+0x", "-0x"))
                                     else int(float(text))
                                 )
->>>>>>> 304b7e26
                             except ValueError:
                                 _LOGGER.warning(
                                     "Ignoring non-numeric %s for %s: %s", label, name, raw
