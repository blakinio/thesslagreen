"""Device scanner for ThesslaGreen Modbus integration."""

from __future__ import annotations

# mypy: ignore-errors

import asyncio
import csv
import inspect
import logging
import re
from dataclasses import asdict, dataclass, field
from importlib.resources import files
from typing import (
    TYPE_CHECKING,
    Any,
    Callable,
    Dict,
    List,
    Optional,
    Set,
    Tuple,
)

from .capability_rules import CAPABILITY_PATTERNS
from .const import (
    COIL_REGISTERS,
    DEFAULT_SLAVE_ID,
    DISCRETE_INPUT_REGISTERS,
    KNOWN_MISSING_REGISTERS,
    MODEL,
    SENSOR_UNAVAILABLE,
    SENSOR_UNAVAILABLE_REGISTERS,
)
from .modbus_exceptions import (
    ConnectionException,
    ModbusException,
    ModbusIOException,
)
from .modbus_helpers import _call_modbus
from .registers import HOLDING_REGISTERS, INPUT_REGISTERS, MULTI_REGISTER_SIZES
from .utils import (
    BCD_TIME_PREFIXES,
    TIME_REGISTER_PREFIXES,
    _decode_bcd_time,
    _decode_register_time,
    _to_snake_case,
)

if TYPE_CHECKING:  # pragma: no cover
    from pymodbus.client import AsyncModbusTcpClient

_LOGGER = logging.getLogger(__name__)

# Specific registers may only accept discrete values
REGISTER_ALLOWED_VALUES: dict[str, set[int]] = {
    "mode": {0, 1, 2},
    "season_mode": {0, 1},
    "special_mode": set(range(0, 12)),
    "antifreeze_mode": {0, 1},
}


# Registers storing combined airflow and temperature settings
SETTING_PREFIX = "setting_"


def _decode_setting_value(value: int) -> tuple[int, float] | None:
    """Decode a register storing airflow and temperature as ``0xAATT``.

    ``AA`` is the airflow in percent and ``TT`` is twice the desired supply
    temperature in degrees Celsius. ``None`` is returned if the value cannot be
    decoded or falls outside expected ranges.
    """

    if value < 0:
        return None

    airflow = (value >> 8) & 0xFF
    temp_double = value & 0xFF

    if airflow > 100 or temp_double > 200:
        return None

    return airflow, temp_double / 2


def _format_register_value(name: str, value: int) -> int | str:
    """Return a human-readable representation of a register value."""

    if name == "manual_airing_time_to_start":
        raw_value = value
        value = ((value & 0xFF) << 8) | ((value >> 8) & 0xFF)
        decoded = _decode_register_time(value)
        if decoded is None:
            return f"0x{raw_value:04X} (invalid)"
        return f"{decoded // 60:02d}:{decoded % 60:02d}"

    if name.startswith(BCD_TIME_PREFIXES):
        decoded = _decode_bcd_time(value)
        if decoded is None:
            return f"0x{value:04X} (invalid)"
        return f"{decoded // 60:02d}:{decoded % 60:02d}"

    if name.startswith(TIME_REGISTER_PREFIXES):
        decoded = _decode_register_time(value)
        if decoded is None:
            return f"0x{value:04X} (invalid)"
        return f"{decoded // 60:02d}:{decoded % 60:02d}"

    if name.startswith(SETTING_PREFIX):
        decoded = _decode_setting_value(value)
        if decoded is None:
            return value
        airflow, temp = decoded
        temp_str = f"{temp:g}"
        return f"{airflow}% @ {temp_str}°C"

    return value


def _decode_season_mode(value: int) -> Optional[int]:
    """Decode season mode register which may place value in high byte."""
    if value in (0xFF00, 0xFFFF):
        return None
    high = (value >> 8) & 0xFF
    low = value & 0xFF
    if high and low:
        return None
    return high or low


SPECIAL_VALUE_DECODERS: Dict[str, Callable[[int], Optional[int]]] = {
    "season_mode": _decode_season_mode,
}


# Maximum registers per batch read (Modbus limit)
MAX_BATCH_REGISTERS = 16

# Optional UART configuration registers (Air-B and Air++ ports)
# According to the Series 4 Modbus documentation, both the Air-B
# (0x1164-0x1167) and Air++ (0x1168-0x116B) register blocks are
# optional and may be absent on devices without the corresponding
# hardware. They are skipped by default unless UART scanning is
# explicitly enabled.
UART_OPTIONAL_REGS = range(0x1164, 0x116C)


@dataclass
class DeviceInfo:
    """Basic identifying information about a ThesslaGreen unit.

    Attributes:
        device_name: User configured name reported by the unit.
        model: Reported model name used to identify the device type.
        firmware: Firmware version string for compatibility checks.
        serial_number: Unique hardware identifier for the unit.
    """

    device_name: str = "Unknown"
    model: str = MODEL
    firmware: str = "Unknown"
    serial_number: str = "Unknown"
    firmware_available: bool = True
    capabilities: list[str] = field(default_factory=list)

    def as_dict(self) -> dict[str, Any]:
        return asdict(self)


@dataclass
class DeviceCapabilities:
    """Feature flags and sensor availability detected on the device.

    Each attribute indicates whether a hardware capability or sensor is
    available, allowing the integration to enable or disable related
    features dynamically.

    Attributes:
        basic_control: Support for fundamental fan and temperature control.
        temperature_sensors: Names of built-in temperature sensors.
        flow_sensors: Names of sensors measuring airflow.
        special_functions: Additional reported feature flags.
        expansion_module: Presence of an expansion module.
        constant_flow: Ability to maintain constant airflow.
        gwc_system: Ground heat exchanger integration.
        bypass_system: Motorized bypass capability.
        heating_system: Support for heating modules.
        cooling_system: Support for cooling modules.
        air_quality: Availability of air quality sensors.
        weekly_schedule: Built-in weekly scheduling support.
        sensor_outside_temperature: Outside temperature sensor present.
        sensor_supply_temperature: Supply air temperature sensor present.
        sensor_exhaust_temperature: Exhaust air temperature sensor present.
        sensor_fpx_temperature: FPX (preheater) temperature sensor present.
        sensor_duct_supply_temperature: Duct supply temperature sensor present.
        sensor_gwc_temperature: GWC (ground heat exchanger) temperature sensor present.
        sensor_ambient_temperature: Ambient room temperature sensor present.
        sensor_heating_temperature: Heating system temperature sensor present.
        temperature_sensors_count: Total number of available temperature sensors.
    """

    basic_control: bool = False
    temperature_sensors: set[str] = field(default_factory=set)  # Names of temperature sensors
    flow_sensors: set[str] = field(default_factory=set)  # Airflow sensor identifiers
    special_functions: set[str] = field(default_factory=set)  # Optional feature flags
    expansion_module: bool = False
    constant_flow: bool = False
    gwc_system: bool = False
    bypass_system: bool = False
    heating_system: bool = False
    cooling_system: bool = False
    air_quality: bool = False
    weekly_schedule: bool = False
    sensor_outside_temperature: bool = False
    sensor_supply_temperature: bool = False
    sensor_exhaust_temperature: bool = False
    sensor_fpx_temperature: bool = False
    sensor_duct_supply_temperature: bool = False
    sensor_gwc_temperature: bool = False
    sensor_ambient_temperature: bool = False
    sensor_heating_temperature: bool = False
    temperature_sensors_count: int = 0

    def as_dict(self) -> dict[str, Any]:
        return asdict(self)


class ThesslaGreenDeviceScanner:
    """Device scanner for ThesslaGreen AirPack Home - compatible with pymodbus 3.5.*+"""

    def __init__(
        self,
        host: str,
        port: int,
        slave_id: int = DEFAULT_SLAVE_ID,
        timeout: int = 10,
        retry: int = 3,
        backoff: float = 0,
        verbose_invalid_values: bool = False,
        scan_uart_settings: bool = False,
        skip_known_missing: bool = False,
        deep_scan: bool = False,
        full_register_scan: bool = False,
    ) -> None:
        """Initialize device scanner with consistent parameter names."""
        self.host = host
        self.port = port
        self.slave_id = slave_id
        self.timeout = timeout
        self.retry = retry
        self.backoff = backoff
        self.verbose_invalid_values = verbose_invalid_values
        self.scan_uart_settings = scan_uart_settings
        self.skip_known_missing = skip_known_missing
        self.deep_scan = deep_scan
        self.full_register_scan = full_register_scan

        # Available registers storage
        self.available_registers: dict[str, set[str]] = {
            "input_registers": set(),
            "holding_registers": set(),
            "coil_registers": set(),
            "discrete_inputs": set(),
        }

        # Placeholder for register map, value ranges and firmware versions loaded
        # asynchronously
        self._registers: Dict[str, Dict[int, str]] = {}
        self._register_ranges: Dict[str, Tuple[Optional[int], Optional[int]]] = {}
        self._register_versions: Dict[str, Tuple[int, ...]] = {}

        # Track holding registers that consistently fail to respond so we
        # can avoid retrying them repeatedly during scanning. The value is
        # a failure counter per register address.
        self._holding_failures: dict[int, int] = {}
        # Cache holding registers that have exceeded retry attempts
        self._failed_holding: set[int] = set()

        # Track input registers that consistently fail to respond so we can
        # avoid retrying them repeatedly during scanning
        self._input_failures: dict[int, int] = {}
        self._failed_input: set[int] = set()
        # Track ranges that have already been logged as skipped in the current scan
        self._input_skip_log_ranges: set[tuple[int, int]] = set()

        # Cache register ranges that returned Modbus exception codes 2-4 so
        # they can be skipped on subsequent reads without additional warnings
        self._unsupported_input_ranges: dict[tuple[int, int], int] = {}
        self._unsupported_holding_ranges: dict[tuple[int, int], int] = {}

        # Keep track of the Modbus client so it can be closed later
        self._client: "AsyncModbusTcpClient" | None = None

        # Track registers for which invalid values have been reported
        self._reported_invalid: set[str] = set()

        # Pre-compute addresses of known missing registers for batch grouping
        self._known_missing_addresses: set[int] = set()
        for reg_type, names in KNOWN_MISSING_REGISTERS.items():
            mapping = {
                "input_registers": INPUT_REGISTERS,
                "holding_registers": HOLDING_REGISTERS,
                "coil_registers": COIL_REGISTERS,
                "discrete_inputs": DISCRETE_INPUT_REGISTERS,
            }[reg_type]
            for name in names:
                if (addr := mapping.get(name)) is None:
                    continue
                size = MULTI_REGISTER_SIZES.get(name, 1)
                self._known_missing_addresses.update(range(addr, addr + size))

    async def _async_setup(self) -> None:
        """Asynchronously load register definitions."""
        result = await self._load_registers()
        if len(result) == 3:
            self._registers, self._register_ranges, self._register_versions = result
        else:
            self._registers, self._register_ranges = result  # type: ignore[misc]
            self._register_versions = {}

    @classmethod
    async def create(
        cls,
        host: str,
        port: int,
        slave_id: int = DEFAULT_SLAVE_ID,
        timeout: int = 10,
        retry: int = 3,
        backoff: float = 0,
        verbose_invalid_values: bool = False,
        scan_uart_settings: bool = False,
        skip_known_missing: bool = False,
        deep_scan: bool = False,
        full_register_scan: bool = False,
    ) -> "ThesslaGreenDeviceScanner":
        """Factory to create an initialized scanner instance."""
        self = cls(
            host,
            port,
            slave_id,
            timeout,
            retry,
            backoff,
            verbose_invalid_values,
            scan_uart_settings,
            skip_known_missing,
            deep_scan,
            full_register_scan,
        )
        await self._async_setup()

        # Ensure low-level register read helpers are attached to the instance
        # so tests and callers can patch them as needed.
        self._read_holding = cls._read_holding.__get__(self, cls)
        self._read_coil = cls._read_coil.__get__(self, cls)
        self._read_discrete = cls._read_discrete.__get__(self, cls)

        return self

    async def close(self) -> None:
        """Close the underlying Modbus client connection."""

        client = self._client
        if client is None:
            return

        try:
            result = client.close()
            if inspect.isawaitable(result):
                await result
        except (OSError, ConnectionException, ModbusIOException):
            _LOGGER.debug("Error closing Modbus client", exc_info=True)
        finally:
            self._client = None

    def _is_valid_register_value(self, name: str, value: int) -> bool:
        """Validate a register value against known constraints.

        This check is intentionally lightweight – it ensures that obvious
        placeholder values (like ``SENSOR_UNAVAILABLE``) and values outside the
        ranges loaded from the CSV definition are ignored.  The method mirrors
        behaviour expected by the tests but does not aim to provide exhaustive
        validation of every register.
        """

        if name in SENSOR_UNAVAILABLE_REGISTERS and value == SENSOR_UNAVAILABLE:
            return False

        allowed = REGISTER_ALLOWED_VALUES.get(name)
        if allowed is not None and value not in allowed:
            return False

        if range_vals := self._register_ranges.get(name):
            min_val, max_val = range_vals
            if min_val is not None and value < min_val:
                return False
            if max_val is not None and value > max_val:
                return False

        return True

    def _analyze_capabilities(self) -> DeviceCapabilities:
        """Derive device capabilities from discovered registers."""

        caps = DeviceCapabilities()
        inputs = self.available_registers["input_registers"]
        holdings = self.available_registers["holding_registers"]
        coils = self.available_registers["coil_registers"]
        discretes = self.available_registers["discrete_inputs"]

        # Temperature sensors
        temp_map = {
            "sensor_outside_temperature": "outside_temperature",
            "sensor_supply_temperature": "supply_temperature",
            "sensor_exhaust_temperature": "exhaust_temperature",
            "sensor_fpx_temperature": "fpx_temperature",
            "sensor_duct_supply_temperature": "duct_supply_temperature",
            "sensor_gwc_temperature": "gwc_temperature",
            "sensor_ambient_temperature": "ambient_temperature",
            "sensor_heating_temperature": "heating_temperature",
        }
        for attr, reg in temp_map.items():
            if reg in inputs:
                setattr(caps, attr, True)
                caps.temperature_sensors.add(reg)

        caps.temperature_sensors_count = len(caps.temperature_sensors)

        # Expansion module and GWC detection via discrete inputs/coils
        if "expansion" in discretes:
            caps.expansion_module = True
        if "gwc" in coils or "gwc_temperature" in inputs:
            caps.gwc_system = True

        if "bypass" in coils:
            caps.bypass_system = True
        if any(reg.startswith("schedule_") for reg in holdings):
            caps.weekly_schedule = True

        if any(
            reg in inputs
            for reg in [
                "constant_flow_active",
                "supply_flow_rate",
                "supply_air_flow",
                "cf_version",
            ]
        ):
            caps.constant_flow = True

        # Generic capability detection based on register name patterns
        all_registers = inputs | holdings | coils | discretes
        for attr, patterns in CAPABILITY_PATTERNS.items():
            if getattr(caps, attr):
                continue
            if any(pat in reg for reg in all_registers for pat in patterns):
                setattr(caps, attr, True)

        return caps

    def _group_registers_for_batch_read(
        self, addresses: list[int], *, max_gap: int = 1, max_batch: int = MAX_BATCH_REGISTERS
    ) -> list[tuple[int, int]]:
        """Group consecutive register addresses for efficient batch reads.

        Known missing registers are isolated into their own groups so that
        surrounding registers can still be batch-read successfully.
        """

        if not addresses:
            return []

        addresses = sorted(set(addresses))
        groups: list[tuple[int, int]] = []
        start: int | None = None
        prev: int | None = None
        count = 0

        for addr in addresses:
            if addr in self._known_missing_addresses:
                if count:
                    groups.append((start or addr, count))
                    start = None
                    count = 0
                groups.append((addr, 1))
                prev = None
                continue

            if start is None:
                start = addr
                prev = addr
                count = 1
                continue

            if addr - prev > max_gap or count >= max_batch:
                groups.append((start, count))
                start = addr
                count = 1
            else:
                count += 1
            prev = addr

        if count:
            groups.append((start or addresses[-1], count))

        return groups

    async def scan(self) -> dict[str, Any]:
        """Perform the actual register scan using an established connection."""
        client = self._client
        if client is None:
            raise ConnectionException("Client not connected")

        device = DeviceInfo()

        # Basic firmware/serial information
        info_regs = await self._read_input(client, 0, 30) or []
        major = minor = patch = None
        firmware_err: Exception | None = None
        try:
            major = info_regs[INPUT_REGISTERS["version_major"]]
            minor = info_regs[INPUT_REGISTERS["version_minor"]]
            patch = info_regs[INPUT_REGISTERS["version_patch"]]
        except Exception as exc:  # pragma: no cover - best effort
            firmware_err = exc

        missing_regs: list[str] = []
        if None in (major, minor, patch):
            for name, value in (
                ("version_major", major),
                ("version_minor", minor),
                ("version_patch", patch),
            ):
<<<<<<< HEAD
                if value is None and name in INPUT_REGISTERS:
=======
                if value is None:
                    addr = INPUT_REGISTERS[name]
>>>>>>> 84e5e309
                    single = await self._read_input(
                        client, addr, 1, skip_cache=True
                    )
                    if single:
                        if name == "version_major":
                            major = single[0]
                        elif name == "version_minor":
                            minor = single[0]
                        else:
                            patch = single[0]
                    else:
                        missing_regs.append(f"{name} (0x{addr:04X})")

        if None not in (major, minor, patch):
            device.firmware = f"{major}.{minor}.{patch}"
        else:  # pragma: no cover - best effort
            details: list[str] = []
            if missing_regs:
                details.append("missing " + ", ".join(missing_regs))
            if firmware_err is not None:
                details.append(str(firmware_err))
            msg = "Failed to read firmware version registers"
            if details:
                msg += ": " + "; ".join(details)
            _LOGGER.warning(msg)
            device.firmware_available = False
        try:
            start = INPUT_REGISTERS["serial_number_1"]
            parts = info_regs[start : start + 6]  # noqa: E203
            if parts:
                device.serial_number = "".join(f"{p:04X}" for p in parts)
        except Exception:  # pragma: no cover
            pass
        try:
            start = HOLDING_REGISTERS["device_name_1"]
            name_regs = await self._read_holding(client, start, 8) or []
            if name_regs:
                name_bytes = bytearray()
                for reg in name_regs:
                    name_bytes.append((reg >> 8) & 0xFF)
                    name_bytes.append(reg & 0xFF)
                device.device_name = name_bytes.decode("ascii").rstrip("\x00")
        except Exception:  # pragma: no cover
            pass
        unknown_registers: dict[str, dict[int, Any]] = {
            "input_registers": {},
            "holding_registers": {},
            "coil_registers": {},
            "discrete_inputs": {},
        }
        scanned_registers: dict[str, int] = {
            "input_registers": 0,
            "holding_registers": 0,
            "coil_registers": 0,
            "discrete_inputs": 0,
        }

        input_max = max(self._registers.get("04", {}).keys(), default=-1)
        holding_max = max(self._registers.get("03", {}).keys(), default=-1)
        coil_max = max(self._registers.get("01", {}).keys(), default=-1)
        discrete_max = max(self._registers.get("02", {}).keys(), default=-1)

        if self.full_register_scan:
            for addr in range(0, input_max + 1):
                scanned_registers["input_registers"] += 1
                data = await self._read_input(client, addr, 1, skip_cache=True)
                if not data:
                    continue
                name = self._registers.get("04", {}).get(addr)
                if name and self._is_valid_register_value(name, data[0]):
                    self.available_registers["input_registers"].add(name)
                else:
                    unknown_registers["input_registers"][addr] = data[0]

            for addr in range(0, holding_max + 1):
                scanned_registers["holding_registers"] += 1
                # Re-probe each address individually, ignoring previous cache
                data = await self._read_holding(client, addr, 1, skip_cache=True)
                if not data:
                    continue
                name = self._registers.get("03", {}).get(addr)
                if name and self._is_valid_register_value(name, data[0]):
                    self.available_registers["holding_registers"].add(name)
                else:
                    unknown_registers["holding_registers"][addr] = data[0]

            for addr in range(0, coil_max + 1):
                scanned_registers["coil_registers"] += 1
                data = await self._read_coil(client, addr, 1)
                if not data:
                    continue
                name = self._registers.get("01", {}).get(addr)
                if name is not None:
                    self.available_registers["coil_registers"].add(name)
                else:
                    unknown_registers["coil_registers"][addr] = data[0]

            for addr in range(0, discrete_max + 1):
                scanned_registers["discrete_inputs"] += 1
                data = await self._read_discrete(client, addr, 1)
                if not data:
                    continue
                name = self._registers.get("02", {}).get(addr)
                if name is not None:
                    self.available_registers["discrete_inputs"].add(name)
                else:
                    unknown_registers["discrete_inputs"][addr] = data[0]
        else:
            # Scan Input Registers in batches
            input_addr_to_name: dict[int, str] = {}
            input_addresses: list[int] = []
            for name, addr in INPUT_REGISTERS.items():
                if self.skip_known_missing and name in KNOWN_MISSING_REGISTERS["input_registers"]:
                    continue
                input_addr_to_name[addr] = name
                input_addresses.append(addr)

            for start, count in self._group_registers_for_batch_read(input_addresses):
                data = await self._read_input(client, start, count)
                if data is None:
                    for offset in range(count):
                        addr = start + offset
                        if addr not in input_addr_to_name:
                            continue
                        single = await self._read_input(client, addr, 1, skip_cache=True)
                        if single and self._is_valid_register_value(
                            input_addr_to_name[addr], single[0]
                        ):
                            self.available_registers["input_registers"].add(
                                input_addr_to_name[addr]
                            )
                    continue

                for offset, value in enumerate(data):
                    addr = start + offset
                    if (
                        name := input_addr_to_name.get(addr)
                    ) and self._is_valid_register_value(name, value):
                        self.available_registers["input_registers"].add(name)

            # Scan Holding Registers in batches
            holding_info: dict[int, tuple[str, int]] = {}
            holding_addresses: list[int] = []
            for name, addr in HOLDING_REGISTERS.items():
                if not self.scan_uart_settings and addr in UART_OPTIONAL_REGS:
                    continue
                if self.skip_known_missing and name in KNOWN_MISSING_REGISTERS["holding_registers"]:
                    continue
                size = MULTI_REGISTER_SIZES.get(name, 1)
                holding_info[addr] = (name, size)
                holding_addresses.extend(range(addr, addr + size))

            for start, count in self._group_registers_for_batch_read(holding_addresses):
                data = await self._read_holding(client, start, count)
                if data is None:
                    for offset in range(count):
                        addr = start + offset
                        if addr not in holding_info:
                            continue
                        name, size = holding_info[addr]
                        # Retry individual register ignoring cached failures
                        single = await self._read_holding(
                            client, addr, size, skip_cache=True
                        )
                        if single and self._is_valid_register_value(name, single[0]):
                            self.available_registers["holding_registers"].add(name)
                    continue

                for offset, value in enumerate(data):
                    addr = start + offset
                    if addr in holding_info:
                        name, _size = holding_info[addr]
                        if self._is_valid_register_value(name, value):
                            self.available_registers["holding_registers"].add(name)

            # Scan Coil Registers in batches
            coil_addr_to_name: dict[int, str] = {}
            coil_addresses: list[int] = []
            for name, addr in COIL_REGISTERS.items():
                if self.skip_known_missing and name in KNOWN_MISSING_REGISTERS["coil_registers"]:
                    continue
                coil_addr_to_name[addr] = name
                coil_addresses.append(addr)

            for start, count in self._group_registers_for_batch_read(coil_addresses):
                data = await self._read_coil(client, start, count)
                if data is None:
                    for offset in range(count):
                        addr = start + offset
                        if addr not in coil_addr_to_name:
                            continue
                        single = await self._read_coil(client, addr, 1)
                        if single is not None:
                            self.available_registers["coil_registers"].add(
                                coil_addr_to_name[addr]
                            )
                    continue
                for offset, value in enumerate(data):
                    addr = start + offset
                    if addr in coil_addr_to_name and value is not None:
                        self.available_registers["coil_registers"].add(
                            coil_addr_to_name[addr]
                        )

            # Scan Discrete Input Registers in batches
            discrete_addr_to_name: dict[int, str] = {}
            discrete_addresses: list[int] = []
            for name, addr in DISCRETE_INPUT_REGISTERS.items():
                if self.skip_known_missing and name in KNOWN_MISSING_REGISTERS["discrete_inputs"]:
                    continue
                discrete_addr_to_name[addr] = name
                discrete_addresses.append(addr)

            for start, count in self._group_registers_for_batch_read(discrete_addresses):
                data = await self._read_discrete(client, start, count)
                if data is None:
                    for offset in range(count):
                        addr = start + offset
                        if addr not in discrete_addr_to_name:
                            continue
                        single = await self._read_discrete(client, addr, 1)
                        if single is not None:
                            self.available_registers["discrete_inputs"].add(
                                discrete_addr_to_name[addr]
                            )
                    continue
                for offset, value in enumerate(data):
                    addr = start + offset
                    if addr in discrete_addr_to_name and value is not None:
                        self.available_registers["discrete_inputs"].add(
                            discrete_addr_to_name[addr]
                        )

        caps = self._analyze_capabilities()
        device.capabilities = [
            key for key, val in caps.as_dict().items() if isinstance(val, bool) and val
        ]

        if self.full_register_scan:
            scan_blocks = {
                "input_registers": (
                    0 if input_max >= 0 else None,
                    input_max if input_max >= 0 else None,
                ),
                "holding_registers": (
                    0 if holding_max >= 0 else None,
                    holding_max if holding_max >= 0 else None,
                ),
                "coil_registers": (
                    0 if coil_max >= 0 else None,
                    coil_max if coil_max >= 0 else None,
                ),
                "discrete_inputs": (
                    0 if discrete_max >= 0 else None,
                    discrete_max if discrete_max >= 0 else None,
                ),
            }
        else:
            scan_blocks = {
                "input_registers": (
                    (
                        min(INPUT_REGISTERS.values()),
                        max(INPUT_REGISTERS.values()),
                    )
                    if INPUT_REGISTERS
                    else (None, None)
                ),
                "holding_registers": (
                    (
                        min(HOLDING_REGISTERS.values()),
                        max(HOLDING_REGISTERS.values()),
                    )
                    if HOLDING_REGISTERS
                    else (None, None)
                ),
                "coil_registers": (
                    (
                        min(COIL_REGISTERS.values()),
                        max(COIL_REGISTERS.values()),
                    )
                    if COIL_REGISTERS
                    else (None, None)
                ),
                "discrete_inputs": (
                    (
                        min(DISCRETE_INPUT_REGISTERS.values()),
                        max(DISCRETE_INPUT_REGISTERS.values()),
                    )
                    if DISCRETE_INPUT_REGISTERS
                    else (None, None)
                ),
            }
        self._log_skipped_ranges()

        raw_registers: dict[int, int] = {}
        if self.deep_scan:
            for start, count in self._group_registers_for_batch_read(range(0x012D)):
                data = await self._read_input(client, start, count)
                if data is None:
                    continue
                for offset, value in enumerate(data):
                    raw_registers[start + offset] = value

        result = {
            "available_registers": self.available_registers,
            "device_info": device.as_dict(),
            "capabilities": caps.as_dict(),
            "register_count": sum(len(v) for v in self.available_registers.values()),
            "scan_blocks": scan_blocks,
            "unknown_registers": unknown_registers,
            "scanned_registers": scanned_registers,
        }
        if self.deep_scan:
            result["raw_registers"] = raw_registers
            result["total_addresses_scanned"] = len(raw_registers)

        return result

    async def scan_device(self) -> dict[str, Any]:
        """Open the Modbus connection, perform a scan and close the client."""
        from pymodbus.client import AsyncModbusTcpClient

        self._client = AsyncModbusTcpClient(self.host, port=self.port, timeout=self.timeout)

        try:
            if not await self._client.connect():
                raise ConnectionException("Failed to connect")
            return await self.scan()
        finally:
            await self.close()

    async def _load_registers(
        self,
    ) -> Tuple[
        Dict[str, Dict[int, str]],
        Dict[str, Tuple[Optional[int], Optional[int]]],
        Dict[str, Tuple[int, ...]],
    ]:
        """Load Modbus register definitions, ranges and firmware versions."""
        csv_path = files(__package__) / "data" / "modbus_registers.csv"

        def _parse_csv() -> Tuple[
            Dict[str, Dict[int, str]],
            Dict[str, Tuple[Optional[int], Optional[int]]],
            Dict[str, Tuple[int, ...]],
        ]:
            register_map: Dict[str, Dict[int, str]] = {"03": {}, "04": {}, "01": {}, "02": {}}
            register_ranges: Dict[str, Tuple[Optional[int], Optional[int]]] = {}
            register_versions: Dict[str, Tuple[int, ...]] = {}
            try:
                with csv_path.open(newline="", encoding="utf-8") as csvfile:
                    reader = csv.DictReader(csvfile)
                    rows: Dict[
                        str,
                        List[
                            Tuple[str, int, Optional[int], Optional[int], Optional[Tuple[int, ...]]]
                        ],
                    ] = {"03": [], "04": [], "01": [], "02": []}
                    for row in reader:
                        code = row.get("Function_Code")
                        if not code or code.startswith("#"):
                            continue
                        name_raw = row.get("Register_Name")
                        if not isinstance(name_raw, str) or not name_raw.strip():
                            continue
                        name = _to_snake_case(name_raw)
                        if name == "none" or re.fullmatch(r"none(_\d+)?$", name):
                            continue
                        try:
                            addr = int(row.get("Address_DEC", 0))
                        except (TypeError, ValueError):
                            continue
                        min_raw = row.get("Min")
                        max_raw = row.get("Max")
                        version_raw = row.get("Software_Version")

                        def _parse_range(label: str, raw: str | None) -> int | None:
                            if raw in (None, ""):
                                return None
                            text = str(raw).split("#", 1)[0].strip()
                            if not text or not re.fullmatch(
                                r"[+-]?(?:0[xX][0-9a-fA-F]+|\d+(?:\.\d+)?)",
                                text,
                            ):
                                _LOGGER.warning(
                                    "Ignoring non-numeric %s for %s: %s", label, name, raw
                                )
                                return None
                            try:
                                return (
                                    int(text, 0)
                                    if text.lower().startswith(("0x", "+0x", "-0x"))
                                    else int(float(text))
                                )
                            except ValueError:
                                _LOGGER.warning(
                                    "Ignoring non-numeric %s for %s: %s", label, name, raw
                                )
                                return None

                        min_val = _parse_range("Min", min_raw)
                        max_val = _parse_range("Max", max_raw)
                        if (min_raw not in (None, "") or max_raw not in (None, "")) and (
                            min_val is None or max_val is None
                        ):
                            _LOGGER.warning(
                                "Incomplete range for %s: Min=%s Max=%s", name, min_raw, max_raw
                            )

                        if name.startswith(BCD_TIME_PREFIXES):
                            min_val = (min_val * 100) if min_val is not None else 0
                            max_val = (max_val * 100) if max_val is not None else 2359

                        version_tuple: Optional[Tuple[int, ...]] = None
                        if version_raw:
                            try:
                                version_tuple = tuple(
                                    int(part) for part in str(version_raw).split(".")
                                )
                            except ValueError:
                                version_tuple = None

                        rows[code].append((name, addr, min_val, max_val, version_tuple))

                    for code, items in rows.items():
                        items.sort(key=lambda item: item[1])
                        counts: Dict[str, int] = {}
                        for name, *_ in items:
                            counts[name] = counts.get(name, 0) + 1

                        seen: Dict[str, int] = {}
                        for name, addr, min_val, max_val, ver in items:
                            if addr in register_map[code]:
                                _LOGGER.warning(
                                    "Duplicate register address %s for function code %s: %s",
                                    addr,
                                    code,
                                    name,
                                )
                                continue
                            if counts[name] > 1:
                                idx = seen.get(name, 0) + 1
                                seen[name] = idx
                                name = f"{name}_{idx}"
                            register_map[code][addr] = name
                            if min_val is not None or max_val is not None:
                                register_ranges[name] = (min_val, max_val)
                            if ver is not None:
                                register_versions[name] = ver

                    required_maps = {
                        "04": INPUT_REGISTERS,
                        "03": HOLDING_REGISTERS,
                        "01": COIL_REGISTERS,
                        "02": DISCRETE_INPUT_REGISTERS,
                    }
                    missing: Dict[str, Set[str]] = {}
                    for code, reg_map in required_maps.items():
                        defined = set(register_map.get(code, {}).values())
                        missing_regs = set(reg_map) - defined
                        if missing_regs:
                            missing[code] = missing_regs
                    if missing:
                        messages = [
                            f"{code}: {sorted(list(names))}" for code, names in missing.items()
                        ]
                        raise ValueError(
                            "Required registers missing from CSV: " + ", ".join(messages)
                        )
            except FileNotFoundError:
                _LOGGER.error("Register definition file not found: %s", csv_path)
            return register_map, register_ranges, register_versions

        return await asyncio.to_thread(_parse_csv)

    def _sleep_time(self, attempt: int) -> float:
        """Return delay for a retry attempt based on backoff."""
        if self.backoff:
            return self.backoff * 2 ** (attempt - 1)
        return 0

    def _log_skipped_ranges(self) -> None:
        """Log summary of ranges skipped due to Modbus exceptions."""
        if self._unsupported_input_ranges:
            ranges = ", ".join(
                f"0x{start:04X}-0x{end:04X} (exception code {code})"
                for (start, end), code in sorted(self._unsupported_input_ranges.items())
            )
            _LOGGER.warning("Skipping unsupported input registers %s", ranges)
        if self._unsupported_holding_ranges:
            ranges = ", ".join(
                f"0x{start:04X}-0x{end:04X} (exception code {code})"
                for (start, end), code in sorted(self._unsupported_holding_ranges.items())
            )
            _LOGGER.warning("Skipping unsupported holding registers %s", ranges)

    def _mark_input_supported(self, address: int) -> None:
        """Remove address from cached unsupported input ranges after success."""
        self._failed_input.discard(address)
        for (start, end), code in list(self._unsupported_input_ranges.items()):
            if start <= address <= end:
                del self._unsupported_input_ranges[(start, end)]
                if start <= address - 1:
                    self._unsupported_input_ranges[(start, address - 1)] = code
                if address + 1 <= end:
                    self._unsupported_input_ranges[(address + 1, end)] = code

    def _mark_input_unsupported(self, start: int, end: int, code: int | None) -> None:
        """Cache unsupported input register range, merging overlaps."""

        for (old_start, old_end), _ in list(self._unsupported_input_ranges.items()):
            if end < old_start or start > old_end:
                continue
            del self._unsupported_input_ranges[(old_start, old_end)]
            start = min(start, old_start)
            end = max(end, old_end)

        self._unsupported_input_ranges[(start, end)] = code or 0

    async def _read_input(
        self,
        client: "AsyncModbusTcpClient",
        address: int,
        count: int,
        *,
        skip_cache: bool = False,
    ) -> list[int] | None:
        """Read input registers with retry and backoff.

        ``skip_cache`` is used when probing individual registers after a block
        read failed. When ``True`` the cached set of failed registers is not
        checked, allowing each register to be queried once before being cached
        as missing.
        """
        start = address
        end = address + count - 1

        if not skip_cache:
            for skip_start, skip_end in self._unsupported_input_ranges:
                if skip_start <= start and end <= skip_end:
                    return None
        if not skip_cache and any(reg in self._failed_input for reg in range(start, end + 1)):
            first = next(reg for reg in range(start, end + 1) if reg in self._failed_input)
            skip_start = skip_end = first
            while skip_start - 1 in self._failed_input:
                skip_start -= 1
            while skip_end + 1 in self._failed_input:
                skip_end += 1
            if (skip_start, skip_end) not in self._input_skip_log_ranges:
                _LOGGER.debug(
                    "Skipping cached failed input registers 0x%04X-0x%04X",
                    skip_start,
                    skip_end,
                )
                self._input_skip_log_ranges.add((skip_start, skip_end))
            return None

        for attempt in range(1, self.retry + 1):
            try:
                response = await _call_modbus(
                    client.read_input_registers, self.slave_id, address, count=count
                )
                if response is not None:
                    if response.isError():
                        code = getattr(response, "exception_code", None)
                        self._failed_input.update(range(start, end + 1))
                        self._mark_input_unsupported(start, end, code)
                        return None
                    if skip_cache and count == 1:
                        self._mark_input_supported(address)
                    return response.registers
                _LOGGER.debug(
                    "Attempt %d failed to read input 0x%04X: %s",
                    attempt,
                    address,
                    response,
                )
            except (ModbusException, ConnectionException) as exc:
                _LOGGER.debug(
                    "Attempt %d failed to read input 0x%04X: %s",
                    attempt,
                    address,
                    exc,
                    exc_info=True,
                )
            except (OSError, asyncio.TimeoutError) as exc:
                _LOGGER.error(
                    "Unexpected error reading input 0x%04X on attempt %d: %s",
                    address,
                    attempt,
                    exc,
                    exc_info=True,
                )
                break
            except ModbusIOException as exc:
                _LOGGER.debug(
                    "Modbus IO error reading input registers 0x%04X-0x%04X on attempt %d: %s",
                    start,
                    end,
                    attempt,
                    exc,
                    exc_info=True,
                )
                if count == 1:
                    failures = self._input_failures.get(address, 0) + 1
                    self._input_failures[address] = failures
                    if failures >= self.retry and address not in self._failed_input:
                        self._failed_input.add(address)
                        _LOGGER.warning("Device does not expose register 0x%04X", address)
            except (ModbusException, ConnectionException, asyncio.TimeoutError) as exc:
                _LOGGER.debug(
                    "Failed to read input registers 0x%04X-0x%04X on attempt %d: %s",
                    start,
                    end,
                    attempt,
                    exc,
                    exc_info=True,
                )
                break

            _LOGGER.debug(
                "Falling back to holding registers for input 0x%04X (attempt %d)",
                address,
                attempt,
            )
            try:
                response = await _call_modbus(
                    client.read_holding_registers, self.slave_id, address, count=count
                )
                if response is not None:
                    if response.isError():
                        code = getattr(response, "exception_code", None)
                        self._failed_input.update(range(start, end + 1))
                        self._mark_input_unsupported(start, end, code)
                        return None
                    if skip_cache and count == 1:
                        self._mark_input_supported(address)
                    return response.registers
                _LOGGER.debug(
                    "Fallback attempt %d failed to read holding 0x%04X: %s",
                    attempt,
                    address,
                    response,
                )
            except (ModbusException, ConnectionException) as exc:
                _LOGGER.debug(
                    "Fallback attempt %d failed to read holding 0x%04X: %s",
                    attempt,
                    address,
                    exc,
                    exc_info=True,
                )
            except (OSError, asyncio.TimeoutError) as exc:
                _LOGGER.error(
                    "Unexpected error reading holding 0x%04X on attempt %d: %s",
                    address,
                    attempt,
                    exc,
                    exc_info=True,
                )
                break

            if attempt < self.retry:
                try:
                    await asyncio.sleep(self._sleep_time(attempt))
                except asyncio.CancelledError:
                    _LOGGER.debug("Sleep cancelled while retrying input 0x%04X", address)
                    raise

        return None

    async def _read_holding(
        self,
        client: "AsyncModbusTcpClient",
        address: int,
        count: int,
        *,
        skip_cache: bool = False,
    ) -> list[int] | None:
        """Read holding registers with retry, backoff and failure tracking.

        ``skip_cache`` is used when probing individual registers after a block
        read failed. When ``True`` the cached sets of unsupported ranges and
        failed registers are ignored, allowing each register to be queried
        once before being cached again.
        """
        start = address
        end = address + count - 1

        if not skip_cache:
            for skip_start, skip_end in self._unsupported_holding_ranges:
                if skip_start <= start and end <= skip_end:
                    return None

            if address in self._failed_holding:
                _LOGGER.debug(
                    "Skipping cached failed holding register 0x%04X", address
                )
                return None

        failures = self._holding_failures.get(address, 0)
        if failures >= self.retry:
            _LOGGER.warning("Skipping unsupported holding register 0x%04X", address)
            return None

        for attempt in range(1, self.retry + 1):
            try:
                response = await _call_modbus(
                    client.read_holding_registers, self.slave_id, address, count=count
                )
                if response is not None:
                    if response.isError():
                        code = getattr(response, "exception_code", None)
                        self._failed_holding.update(range(start, end + 1))
                        self._unsupported_holding_ranges[(start, end)] = code or 0
                        return None
                    if address in self._holding_failures:
                        del self._holding_failures[address]
                    return response.registers
            except (ModbusException, ConnectionException, asyncio.TimeoutError) as exc:
                _LOGGER.debug(
                    "Failed to read holding 0x%04X (attempt %d/%d): %s",
                    address,
                    attempt,
                    self.retry,
                    exc,
                    exc_info=True,
                )
                if count == 1:
                    failures = self._holding_failures.get(address, 0) + 1
                    self._holding_failures[address] = failures
                    if failures >= self.retry and address not in self._failed_holding:
                        self._failed_holding.add(address)
                        _LOGGER.warning("Device does not expose register 0x%04X", address)
            except asyncio.CancelledError:
                _LOGGER.debug(
                    "Cancelled reading holding 0x%04X on attempt %d/%d",
                    address,
                    attempt,
                    self.retry,
                )
                raise
            except OSError as exc:
                _LOGGER.error(
                    "Unexpected error reading holding 0x%04X on attempt %d: %s",
                    address,
                    attempt,
                    exc,
                    exc_info=True,
                )
                break

            if attempt < self.retry:
                try:
                    await asyncio.sleep(self._sleep_time(attempt))
                except asyncio.CancelledError:
                    _LOGGER.debug("Sleep cancelled while retrying holding 0x%04X", address)
                    raise

        _LOGGER.warning(
            "Failed to read holding registers 0x%04X-0x%04X after %d retries",
            start,
            end,
            self.retry,
        )
        return None

    async def _read_coil(
        self,
        client: "AsyncModbusTcpClient",
        address: int,
        count: int,
    ) -> list[bool] | None:
        """Read coil registers with retry and backoff."""
        for attempt in range(1, self.retry + 1):
            try:
                response = await _call_modbus(
                    client.read_coils, self.slave_id, address, count=count
                )
                if response is not None and not response.isError():
                    return response.bits[:count]
            except (ModbusException, ConnectionException, asyncio.TimeoutError) as exc:
                _LOGGER.debug(
                    "Failed to read coil 0x%04X on attempt %d: %s",
                    address,
                    attempt,
                    exc,
                    exc_info=True,
                )
            except asyncio.CancelledError:
                _LOGGER.debug(
                    "Cancelled reading coil 0x%04X on attempt %d",
                    address,
                    attempt,
                )
                raise
            except OSError as exc:
                _LOGGER.error(
                    "Unexpected error reading coil 0x%04X on attempt %d: %s",
                    address,
                    attempt,
                    exc,
                    exc_info=True,
                )
                break
            if attempt < self.retry:
                try:
                    await asyncio.sleep(self._sleep_time(attempt))
                except asyncio.CancelledError:
                    _LOGGER.debug("Sleep cancelled while retrying coil 0x%04X", address)
                    raise
        return None

    async def _read_discrete(
        self,
        client: "AsyncModbusTcpClient",
        address: int,
        count: int,
    ) -> list[bool] | None:
        """Read discrete input registers with retry and backoff."""
        for attempt in range(1, self.retry + 1):
            try:
                response = await _call_modbus(
                    client.read_discrete_inputs, self.slave_id, address, count=count
                )
                if response is not None and not response.isError():
                    return response.bits[:count]
            except (ModbusException, ConnectionException, asyncio.TimeoutError) as exc:
                _LOGGER.debug(
                    "Failed to read discrete 0x%04X on attempt %d: %s",
                    address,
                    attempt,
                    exc,
                    exc_info=True,
                )
            except asyncio.CancelledError:
                _LOGGER.debug(
                    "Cancelled reading discrete 0x%04X on attempt %d",
                    address,
                    attempt,
                )
                raise
            except OSError as exc:
                _LOGGER.error(
                    "Unexpected error reading discrete 0x%04X on attempt %d: %s",
                    address,
                    attempt,
                    exc,
                    exc_info=True,
                )
                break
            if attempt < self.retry:
                try:
                    await asyncio.sleep(self._sleep_time(attempt))
                except asyncio.CancelledError:
                    _LOGGER.debug("Sleep cancelled while retrying discrete 0x%04X", address)
                    raise
        return None<|MERGE_RESOLUTION|>--- conflicted
+++ resolved
@@ -533,12 +533,8 @@
                 ("version_minor", minor),
                 ("version_patch", patch),
             ):
-<<<<<<< HEAD
                 if value is None and name in INPUT_REGISTERS:
-=======
-                if value is None:
                     addr = INPUT_REGISTERS[name]
->>>>>>> 84e5e309
                     single = await self._read_input(
                         client, addr, 1, skip_cache=True
                     )
