--- conflicted
+++ resolved
@@ -120,7 +120,6 @@
     if name.startswith(BCD_TIME_PREFIXES):
         decoded = _decode_bcd_time(value)
         if decoded is None:
-<<<<<<< HEAD
             return f"0x{value:04X} (invalid)"
         return f"{decoded // 100:02d}:{decoded % 100:02d}"
 
@@ -129,10 +128,8 @@
         if decoded is None:
             return f"0x{value:04X} (invalid)"
         return f"{decoded // 100:02d}:{decoded % 100:02d}"
-=======
             return value
         return f"{decoded // 60:02d}:{decoded % 60:02d}"
->>>>>>> d0a25e88
 
     if name.startswith(SETTING_PREFIX):
         decoded = _decode_setting_value(value)
