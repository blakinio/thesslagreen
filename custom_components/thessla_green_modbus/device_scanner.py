"""Device scanner for ThesslaGreen Modbus integration."""

from __future__ import annotations

import asyncio
import csv
import logging
import re
import inspect
from dataclasses import asdict, dataclass, field
from importlib.resources import files
from typing import TYPE_CHECKING, Any, Callable, Dict, List, Optional, Set, Tuple

from .const import (
    COIL_REGISTERS,
    DEFAULT_SLAVE_ID,
    DISCRETE_INPUT_REGISTERS,
    KNOWN_MISSING_REGISTERS,
    SENSOR_UNAVAILABLE,
    SENSOR_UNAVAILABLE_REGISTERS,
)
from .modbus_exceptions import (
    ConnectionException,
    ModbusException,
    ModbusIOException,
)
from .modbus_helpers import _call_modbus
from .registers import HOLDING_REGISTERS, INPUT_REGISTERS, MULTI_REGISTER_SIZES
from .utils import (
    BCD_TIME_PREFIXES,
    TIME_REGISTER_PREFIXES,
    _decode_bcd_time,
    _decode_register_time,
    _to_snake_case,
)

if TYPE_CHECKING:  # pragma: no cover
    from pymodbus.client import AsyncModbusTcpClient

_LOGGER = logging.getLogger(__name__)

# Specific registers may only accept discrete values
REGISTER_ALLOWED_VALUES: dict[str, set[int]] = {
    "mode": {0, 1, 2},
    "season_mode": {0, 1},
    "special_mode": set(range(0, 12)),
    "antifreeze_mode": {0, 1},
}


# Registers storing combined airflow and temperature settings
SETTING_PREFIX = "setting_"


def _decode_setting_value(value: int) -> tuple[int, float] | None:
    """Decode a register storing airflow and temperature as ``0xAATT``.

    ``AA`` is the airflow in percent and ``TT`` is twice the desired supply
    temperature in degrees Celsius. ``None`` is returned if the value cannot be
    decoded or falls outside expected ranges.
    """

    if value < 0:
        return None

    airflow = (value >> 8) & 0xFF
    temp_double = value & 0xFF

    if airflow > 100 or temp_double > 200:
        return None

    return airflow, temp_double / 2


def _format_register_value(name: str, value: int) -> int | str:
    """Return a human-readable representation of a register value."""

    if name == "manual_airing_time_to_start":
        raw_value = value
        value = ((value & 0xFF) << 8) | ((value >> 8) & 0xFF)
        decoded = _decode_register_time(value)
        if decoded is None:
            return f"0x{raw_value:04X} (invalid)"
        return f"{decoded // 60:02d}:{decoded % 60:02d}"

    if name.startswith(BCD_TIME_PREFIXES):
        decoded = _decode_bcd_time(value)
        if decoded is None:
            return f"0x{value:04X} (invalid)"
        return f"{decoded // 60:02d}:{decoded % 60:02d}"

    if name.startswith(TIME_REGISTER_PREFIXES):
        decoded = _decode_register_time(value)
        if decoded is None:
            return f"0x{value:04X} (invalid)"
        return f"{decoded // 60:02d}:{decoded % 60:02d}"

    if name.startswith(SETTING_PREFIX):
        decoded = _decode_setting_value(value)
        if decoded is None:
            return value
        airflow, temp = decoded
        temp_str = f"{temp:g}"
        return f"{airflow}% @ {temp_str}°C"

    return value


def _decode_season_mode(value: int) -> Optional[int]:
    """Decode season mode register which may place value in high byte."""
    if value in (0xFF00, 0xFFFF):
        return None
    high = (value >> 8) & 0xFF
    low = value & 0xFF
    if high and low:
        return None
    return high or low


SPECIAL_VALUE_DECODERS: Dict[str, Callable[[int], Optional[int]]] = {
    "season_mode": _decode_season_mode,
}


# Maximum registers per batch read (Modbus limit)
MAX_BATCH_REGISTERS = 16

# Optional UART configuration registers (Air-B and Air++ ports)
# According to the Series 4 Modbus documentation, both the Air-B
# (0x1164-0x1167) and Air++ (0x1168-0x116B) register blocks are
# optional and may be absent on devices without the corresponding
# hardware. They are skipped by default unless UART scanning is
# explicitly enabled.
UART_OPTIONAL_REGS = range(0x1164, 0x116C)


@dataclass
class DeviceInfo:
    """Basic identifying information about a ThesslaGreen unit.

    Attributes:
        model: Reported model name used to identify the device type.
        firmware: Firmware version string for compatibility checks.
        serial_number: Unique hardware identifier for the unit.
    """

    model: str = "Unknown AirPack"
    firmware: str = "Unknown"
    serial_number: str = "Unknown"
    firmware_available: bool = True
    capabilities: list[str] = field(default_factory=list)


@dataclass
class DeviceCapabilities:
    """Feature flags and sensor availability detected on the device.

    Each attribute indicates whether a hardware capability or sensor is
    available, allowing the integration to enable or disable related
    features dynamically.

    Attributes:
        basic_control: Support for fundamental fan and temperature control.
        temperature_sensors: Names of built-in temperature sensors.
        flow_sensors: Names of sensors measuring airflow.
        special_functions: Additional reported feature flags.
        expansion_module: Presence of an expansion module.
        constant_flow: Ability to maintain constant airflow.
        gwc_system: Ground heat exchanger integration.
        bypass_system: Motorized bypass capability.
        heating_system: Support for heating modules.
        cooling_system: Support for cooling modules.
        air_quality: Availability of air quality sensors.
        weekly_schedule: Built-in weekly scheduling support.
        sensor_outside_temperature: Outside temperature sensor present.
        sensor_supply_temperature: Supply air temperature sensor present.
        sensor_exhaust_temperature: Exhaust air temperature sensor present.
        sensor_fpx_temperature: FPX (preheater) temperature sensor present.
        sensor_duct_supply_temperature: Duct supply temperature sensor present.
        sensor_gwc_temperature: GWC (ground heat exchanger) temperature sensor present.
        sensor_ambient_temperature: Ambient room temperature sensor present.
        sensor_heating_temperature: Heating system temperature sensor present.
        temperature_sensors_count: Total number of available temperature sensors.
    """

    basic_control: bool = False
    temperature_sensors: set[str] = field(default_factory=set)  # Names of temperature sensors
    flow_sensors: set[str] = field(default_factory=set)  # Airflow sensor identifiers
    special_functions: set[str] = field(default_factory=set)  # Optional feature flags
    expansion_module: bool = False
    constant_flow: bool = False
    gwc_system: bool = False
    bypass_system: bool = False
    heating_system: bool = False
    cooling_system: bool = False
    air_quality: bool = False
    weekly_schedule: bool = False
    sensor_outside_temperature: bool = False
    sensor_supply_temperature: bool = False
    sensor_exhaust_temperature: bool = False
    sensor_fpx_temperature: bool = False
    sensor_duct_supply_temperature: bool = False
    sensor_gwc_temperature: bool = False
    sensor_ambient_temperature: bool = False
    sensor_heating_temperature: bool = False
    temperature_sensors_count: int = 0

    def as_dict(self) -> dict[str, Any]:
        return asdict(self)


class ThesslaGreenDeviceScanner:
    """Device scanner for ThesslaGreen AirPack Home - compatible with pymodbus 3.5.*+"""

    def __init__(
        self,
        host: str,
        port: int,
        slave_id: int = DEFAULT_SLAVE_ID,
        timeout: int = 10,
        retry: int = 3,
        backoff: float = 0,
        verbose_invalid_values: bool = False,
        scan_uart_settings: bool = False,
        skip_known_missing: bool = False,
    ) -> None:
        """Initialize device scanner with consistent parameter names."""
        self.host = host
        self.port = port
        self.slave_id = slave_id
        self.timeout = timeout
        self.retry = retry
        self.backoff = backoff
        self.verbose_invalid_values = verbose_invalid_values
        self.scan_uart_settings = scan_uart_settings
        self.skip_known_missing = skip_known_missing

        # Available registers storage
        self.available_registers: dict[str, set[str]] = {
            "input_registers": set(),
            "holding_registers": set(),
            "coil_registers": set(),
            "discrete_inputs": set(),
        }

        # Placeholder for register map, value ranges and firmware versions loaded
        # asynchronously
        self._registers: Dict[str, Dict[int, str]] = {}
        self._register_ranges: Dict[str, Tuple[Optional[int], Optional[int]]] = {}
        self._register_versions: Dict[str, Tuple[int, ...]] = {}

        # Track holding registers that consistently fail to respond so we
        # can avoid retrying them repeatedly during scanning. The value is
        # a failure counter per register address.
        self._holding_failures: dict[int, int] = {}
        # Cache holding registers that have exceeded retry attempts
        self._failed_holding: set[int] = set()

        # Track input registers that consistently fail to respond so we can
        # avoid retrying them repeatedly during scanning
        self._input_failures: dict[int, int] = {}
        self._failed_input: set[int] = set()
        # Track ranges that have already been logged as skipped in the current scan
        self._input_skip_log_ranges: set[tuple[int, int]] = set()

        # Cache register ranges that returned Modbus exception codes 2-4 so
        # they can be skipped on subsequent reads without additional warnings
        self._unsupported_input_ranges: dict[tuple[int, int], int] = {}
        self._unsupported_holding_ranges: dict[tuple[int, int], int] = {}

        # Keep track of the Modbus client so it can be closed later
        self._client: "AsyncModbusTcpClient" | None = None

        # Track registers for which invalid values have been reported
        self._reported_invalid: set[str] = set()

        # Pre-compute addresses of known missing registers for batch grouping
        self._known_missing_addresses: set[int] = set()
        for reg_type, names in KNOWN_MISSING_REGISTERS.items():
            mapping = {
                "input_registers": INPUT_REGISTERS,
                "holding_registers": HOLDING_REGISTERS,
                "coil_registers": COIL_REGISTERS,
                "discrete_inputs": DISCRETE_INPUT_REGISTERS,
            }[reg_type]
            for name in names:
                if (addr := mapping.get(name)) is None:
                    continue
                size = MULTI_REGISTER_SIZES.get(name, 1)
                self._known_missing_addresses.update(range(addr, addr + size))

    async def _async_setup(self) -> None:
        """Asynchronously load register definitions."""
        result = await self._load_registers()
        if len(result) == 3:
            self._registers, self._register_ranges, self._register_versions = result
        else:
            self._registers, self._register_ranges = result  # type: ignore[misc]
            self._register_versions = {}

    @classmethod
    async def create(
        cls,
        host: str,
        port: int,
        slave_id: int = DEFAULT_SLAVE_ID,
        timeout: int = 10,
        retry: int = 3,
        backoff: float = 0,
        verbose_invalid_values: bool = False,
        scan_uart_settings: bool = False,
        skip_known_missing: bool = False,
    ) -> "ThesslaGreenDeviceScanner":
        """Factory to create an initialized scanner instance."""
        self = cls(
            host,
            port,
            slave_id,
            timeout,
            retry,
            backoff,
            verbose_invalid_values,
            scan_uart_settings,
            skip_known_missing,
        )
        await self._async_setup()
        return self

    async def close(self) -> None:
        """Close the underlying Modbus client connection."""

        client = self._client
        if client is None:
            return

        try:
            result = client.close()
            if inspect.isawaitable(result):
                await result
        except (OSError, ConnectionException, ModbusIOException):
            _LOGGER.debug("Error closing Modbus client", exc_info=True)
        finally:
            self._client = None

    def _is_valid_register_value(self, name: str, value: int) -> bool:
        """Validate a register value against known constraints.

        This check is intentionally lightweight – it ensures that obvious
        placeholder values (like ``SENSOR_UNAVAILABLE``) and values outside the
        ranges loaded from the CSV definition are ignored.  The method mirrors
        behaviour expected by the tests but does not aim to provide exhaustive
        validation of every register.
        """

        if name in SENSOR_UNAVAILABLE_REGISTERS and value == SENSOR_UNAVAILABLE:
            return False

        allowed = REGISTER_ALLOWED_VALUES.get(name)
        if allowed is not None and value not in allowed:
            return False

        if range_vals := self._register_ranges.get(name):
            min_val, max_val = range_vals
            if min_val is not None and value < min_val:
                return False
            if max_val is not None and value > max_val:
                return False

        return True

    def _analyze_capabilities(self) -> DeviceCapabilities:
        """Derive device capabilities from discovered registers."""

        caps = DeviceCapabilities()
        inputs = self.available_registers["input_registers"]
        holdings = self.available_registers["holding_registers"]
        coils = self.available_registers["coil_registers"]
        discretes = self.available_registers["discrete_inputs"]

        # Temperature sensors
        temp_map = {
            "sensor_outside_temperature": "outside_temperature",
            "sensor_supply_temperature": "supply_temperature",
            "sensor_exhaust_temperature": "exhaust_temperature",
            "sensor_fpx_temperature": "fpx_temperature",
            "sensor_duct_supply_temperature": "duct_supply_temperature",
            "sensor_gwc_temperature": "gwc_temperature",
            "sensor_ambient_temperature": "ambient_temperature",
            "sensor_heating_temperature": "heating_temperature",
        }
        for attr, reg in temp_map.items():
            if reg in inputs:
                setattr(caps, attr, True)
                caps.temperature_sensors.add(reg)

        caps.temperature_sensors_count = len(caps.temperature_sensors)

        # Expansion module and GWC detection via discrete inputs/coils
        if "expansion" in discretes:
            caps.expansion_module = True
        if "gwc" in coils or "gwc_temperature" in inputs:
            caps.gwc_system = True

        if "bypass" in coils:
            caps.bypass_system = True
        if any(reg.startswith("schedule_") for reg in holdings):
            caps.weekly_schedule = True

        if any(
            reg in inputs
            for reg in [
                "constant_flow_active",
                "supply_flow_rate",
                "supply_air_flow",
                "cf_version",
            ]
        ):
            caps.constant_flow = True

        return caps

    def _group_registers_for_batch_read(
        self, addresses: list[int], *, max_gap: int = 1, max_batch: int = MAX_BATCH_REGISTERS
    ) -> list[tuple[int, int]]:
        """Group consecutive register addresses for efficient batch reads.

        Known missing registers are isolated into their own groups so that
        surrounding registers can still be batch-read successfully.
        """

        if not addresses:
            return []

        addresses = sorted(set(addresses))
        groups: list[tuple[int, int]] = []
        start: int | None = None
        prev: int | None = None
        count = 0

        for addr in addresses:
            if addr in self._known_missing_addresses:
                if count:
                    groups.append((start or addr, count))
                    start = None
                    count = 0
                groups.append((addr, 1))
                prev = None
                continue

            if start is None:
                start = addr
                prev = addr
                count = 1
                continue

            if addr - prev > max_gap or count >= max_batch:
                groups.append((start, count))
                start = addr
                count = 1
            else:
                count += 1
            prev = addr

        if count:
            groups.append((start or addresses[-1], count))

        return groups

    async def scan(self) -> dict[str, Any]:
        """Perform the actual register scan using an established connection."""
        client = self._client
        if client is None:
            raise ConnectionException("Client not connected")

        device = DeviceInfo()

        # Basic firmware/serial information
        info_regs = await self._read_input(client, 0, 30) or []
        try:
            major = info_regs[INPUT_REGISTERS["version_major"]]
            minor = info_regs[INPUT_REGISTERS["version_minor"]]
            patch = info_regs[INPUT_REGISTERS["version_patch"]]
            device.firmware = f"{major}.{minor}.{patch}"
        except Exception:  # pragma: no cover - best effort
            pass
        try:
            start = INPUT_REGISTERS["serial_number_1"]
            parts = info_regs[start : start + 6]
            if parts:
                device.serial_number = "".join(f"{p:04X}" for p in parts)
        except Exception:  # pragma: no cover
            pass

        # Scan Input Registers in batches
        input_addr_to_name: dict[int, str] = {}
        input_addresses: list[int] = []
        for name, addr in INPUT_REGISTERS.items():
            if self.skip_known_missing and name in KNOWN_MISSING_REGISTERS["input_registers"]:
                continue
            input_addr_to_name[addr] = name
            input_addresses.append(addr)

        for start, count in self._group_registers_for_batch_read(input_addresses):
            data = await self._read_input(client, start, count)
            if data is None:
                for offset in range(count):
                    addr = start + offset
                    if addr not in input_addr_to_name:
                        continue
                    single = await self._read_input(client, addr, 1, skip_cache=True)
                    if single and self._is_valid_register_value(
                        input_addr_to_name[addr], single[0]
                    ):
                        self.available_registers["input_registers"].add(
                            input_addr_to_name[addr]
                        )
                continue

            for offset, value in enumerate(data):
                addr = start + offset
                if (name := input_addr_to_name.get(addr)) and self._is_valid_register_value(
                    name, value
                ):
                    self.available_registers["input_registers"].add(name)

        # Scan Holding Registers in batches
        holding_info: dict[int, tuple[str, int]] = {}
        holding_addresses: list[int] = []
        for name, addr in HOLDING_REGISTERS.items():
            if not self.scan_uart_settings and addr in UART_OPTIONAL_REGS:
                continue
            if self.skip_known_missing and name in KNOWN_MISSING_REGISTERS["holding_registers"]:
                continue
            size = MULTI_REGISTER_SIZES.get(name, 1)
            holding_info[addr] = (name, size)
            holding_addresses.extend(range(addr, addr + size))

        for start, count in self._group_registers_for_batch_read(holding_addresses):
            data = await self._read_holding(client, start, count)
            if data is None:
                for offset in range(count):
                    addr = start + offset
                    if addr not in holding_info:
                        continue
                    name, size = holding_info[addr]
                    single = await self._read_holding(client, addr, size)
                    if single and self._is_valid_register_value(name, single[0]):
                        self.available_registers["holding_registers"].add(name)
                continue

            for offset, value in enumerate(data):
                addr = start + offset
                if addr in holding_info:
                    name, _size = holding_info[addr]
                    if self._is_valid_register_value(name, value):
                        self.available_registers["holding_registers"].add(name)

        # Scan Coil Registers in batches
        coil_addr_to_name: dict[int, str] = {}
        coil_addresses: list[int] = []
        for name, addr in COIL_REGISTERS.items():
            if self.skip_known_missing and name in KNOWN_MISSING_REGISTERS["coil_registers"]:
                continue
            coil_addr_to_name[addr] = name
            coil_addresses.append(addr)

        for start, count in self._group_registers_for_batch_read(coil_addresses):
            data = await self._read_coil(client, start, count)
            if data is None:
                for offset in range(count):
                    addr = start + offset
                    if addr not in coil_addr_to_name:
                        continue
                    single = await self._read_coil(client, addr, 1)
                    if single is not None:
                        self.available_registers["coil_registers"].add(coil_addr_to_name[addr])
                continue
            for offset, value in enumerate(data):
                addr = start + offset
                if addr in coil_addr_to_name and value is not None:
                    self.available_registers["coil_registers"].add(coil_addr_to_name[addr])

        # Scan Discrete Input Registers in batches
        discrete_addr_to_name: dict[int, str] = {}
        discrete_addresses: list[int] = []
        for name, addr in DISCRETE_INPUT_REGISTERS.items():
            if self.skip_known_missing and name in KNOWN_MISSING_REGISTERS["discrete_inputs"]:
                continue
            discrete_addr_to_name[addr] = name
            discrete_addresses.append(addr)

        for start, count in self._group_registers_for_batch_read(discrete_addresses):
            data = await self._read_discrete(client, start, count)
            if data is None:
                for offset in range(count):
                    addr = start + offset
                    if addr not in discrete_addr_to_name:
                        continue
                    single = await self._read_discrete(client, addr, 1)
                    if single is not None:
                        self.available_registers["discrete_inputs"].add(
                            discrete_addr_to_name[addr]
                        )
                continue
            for offset, value in enumerate(data):
                addr = start + offset
                if addr in discrete_addr_to_name and value is not None:
                    self.available_registers["discrete_inputs"].add(
                        discrete_addr_to_name[addr]
                    )

        caps = self._analyze_capabilities()
        device.capabilities = [
            key for key, val in caps.as_dict().items() if isinstance(val, bool) and val
        ]

        scan_blocks = {
            "input_registers": (
                min(INPUT_REGISTERS.values()),
                max(INPUT_REGISTERS.values()),
            )
            if INPUT_REGISTERS
            else (None, None),
            "holding_registers": (
                min(HOLDING_REGISTERS.values()),
                max(HOLDING_REGISTERS.values()),
            )
            if HOLDING_REGISTERS
            else (None, None),
            "coil_registers": (
                min(COIL_REGISTERS.values()),
                max(COIL_REGISTERS.values()),
            )
            if COIL_REGISTERS
            else (None, None),
            "discrete_inputs": (
                min(DISCRETE_INPUT_REGISTERS.values()),
                max(DISCRETE_INPUT_REGISTERS.values()),
            )
            if DISCRETE_INPUT_REGISTERS
            else (None, None),
        }

        return {
            "available_registers": self.available_registers,
            "device_info": device.as_dict(),
            "capabilities": caps.as_dict(),
            "register_count": sum(len(v) for v in self.available_registers.values()),
            "scan_blocks": scan_blocks,
        }

    async def scan_device(self) -> dict[str, Any]:
        """Open the Modbus connection, perform a scan and close the client."""
        from pymodbus.client import AsyncModbusTcpClient

        self._client = AsyncModbusTcpClient(self.host, port=self.port, timeout=self.timeout)

        try:
            if not await self._client.connect():
                raise ConnectionException("Failed to connect")
            return await self.scan()
        finally:
            await self.close()


    async def _load_registers(
        self,
    ) -> Tuple[
        Dict[str, Dict[int, str]],
        Dict[str, Tuple[Optional[int], Optional[int]]],
        Dict[str, Tuple[int, ...]],
    ]:
        """Load Modbus register definitions, ranges and firmware versions."""
        csv_path = files(__package__) / "data" / "modbus_registers.csv"

        def _parse_csv() -> Tuple[
            Dict[str, Dict[int, str]],
            Dict[str, Tuple[Optional[int], Optional[int]]],
            Dict[str, Tuple[int, ...]],
        ]:
            register_map: Dict[str, Dict[int, str]] = {"03": {}, "04": {}, "01": {}, "02": {}}
            register_ranges: Dict[str, Tuple[Optional[int], Optional[int]]] = {}
            register_versions: Dict[str, Tuple[int, ...]] = {}
            try:
                with csv_path.open(newline="", encoding="utf-8") as csvfile:
                    reader = csv.DictReader(csvfile)
                    rows: Dict[
                        str,
                        List[
                            Tuple[str, int, Optional[int], Optional[int], Optional[Tuple[int, ...]]]
                        ],
                    ] = {"03": [], "04": [], "01": [], "02": []}
                    for row in reader:
                        code = row.get("Function_Code")
                        if not code or code.startswith("#"):
                            continue
                        name_raw = row.get("Register_Name")
                        if not isinstance(name_raw, str) or not name_raw.strip():
                            continue
                        name = _to_snake_case(name_raw)
                        try:
                            addr = int(row.get("Address_DEC", 0))
                        except (TypeError, ValueError):
                            continue
                        min_raw = row.get("Min")
                        max_raw = row.get("Max")
                        version_raw = row.get("Software_Version")

                        def _parse_range(label: str, raw: str | None) -> int | None:
                            if raw in (None, ""):
                                return None
                            text = str(raw).split("#", 1)[0].strip()
                            if not text or not re.fullmatch(
                                r"[+-]?(?:0[xX][0-9a-fA-F]+|\d+(?:\.\d+)?)",
                                text,
                            ):
                                _LOGGER.warning(
                                    "Ignoring non-numeric %s for %s: %s", label, name, raw
                                )
                                return None
                            try:
                                return (
                                    int(text, 0)
                                    if text.lower().startswith(("0x", "+0x", "-0x"))
                                    else int(float(text))
                                )
                            except ValueError:
                                _LOGGER.warning(
                                    "Ignoring non-numeric %s for %s: %s", label, name, raw
                                )
                                return None

                        min_val = _parse_range("Min", min_raw)
                        max_val = _parse_range("Max", max_raw)
                        if (min_raw not in (None, "") or max_raw not in (None, "")) and (
                            min_val is None or max_val is None
                        ):
                            _LOGGER.warning(
                                "Incomplete range for %s: Min=%s Max=%s", name, min_raw, max_raw
                            )

                        if name.startswith(BCD_TIME_PREFIXES):
                            min_val = (min_val * 100) if min_val is not None else 0
                            max_val = (max_val * 100) if max_val is not None else 2359

                        version_tuple: Optional[Tuple[int, ...]] = None
                        if version_raw:
                            try:
                                version_tuple = tuple(
                                    int(part) for part in str(version_raw).split(".")
                                )
                            except ValueError:
                                version_tuple = None

                        rows[code].append((name, addr, min_val, max_val, version_tuple))

                    for code, items in rows.items():
                        items.sort(key=lambda item: item[1])
                        counts: Dict[str, int] = {}
                        for name, *_ in items:
                            counts[name] = counts.get(name, 0) + 1

                        seen: Dict[str, int] = {}
                        for name, addr, min_val, max_val, ver in items:
                            if addr in register_map[code]:
                                _LOGGER.warning(
                                    "Duplicate register address %s for function code %s: %s",
                                    addr,
                                    code,
                                    name,
                                )
                                continue
                            if counts[name] > 1:
                                idx = seen.get(name, 0) + 1
                                seen[name] = idx
                                name = f"{name}_{idx}"
                            register_map[code][addr] = name
                            if min_val is not None or max_val is not None:
                                register_ranges[name] = (min_val, max_val)
                            if ver is not None:
                                register_versions[name] = ver

                    required_maps = {
                        "04": INPUT_REGISTERS,
                        "03": HOLDING_REGISTERS,
                        "01": COIL_REGISTERS,
                        "02": DISCRETE_INPUT_REGISTERS,
                    }
                    missing: Dict[str, Set[str]] = {}
                    for code, reg_map in required_maps.items():
                        defined = set(register_map.get(code, {}).values())
                        missing_regs = set(reg_map) - defined
                        if missing_regs:
                            missing[code] = missing_regs
                    if missing:
                        messages = [
                            f"{code}: {sorted(list(names))}" for code, names in missing.items()
                        ]
                        raise ValueError(
                            "Required registers missing from CSV: " + ", ".join(messages)
                        )
            except FileNotFoundError:
                _LOGGER.error("Register definition file not found: %s", csv_path)
            return register_map, register_ranges, register_versions

        return await asyncio.to_thread(_parse_csv)

<<<<<<< HEAD
=======
    def _sleep_time(self, attempt: int) -> float:
        """Return delay for a retry attempt based on backoff."""
        if self.backoff <= 0:
            return 0
        return self.backoff * 2 ** (attempt - 1)


    async def _read_input(
        self,
        client: "AsyncModbusTcpClient",
        address: int,
        count: int,
        *,
        skip_cache: bool = False,
        log_exceptions: bool = True,
    ) -> list[int] | None:
        """Read input registers with retry and backoff.

        ``skip_cache`` is used when probing individual registers after a block
        read failed. When ``True`` the cached set of failed registers is not
        checked, allowing each register to be queried once before being cached
        as missing.
        """
        start = address
        end = address + count - 1


        for skip_start, skip_end in self._unsupported_input_ranges:
            if skip_start <= start and end <= skip_end:
                return None
>>>>>>> e6118377

async def _read_input(
    self,
    client: "AsyncModbusTcpClient",
    address: int,
    count: int,
    *,
    skip_cache: bool = False,
    log_exceptions: bool = True,
) -> list[int] | None:
    """Read input registers with retry and backoff.

    ``skip_cache`` is used when probing individual registers after a block
    read failed. When ``True`` the cached set of failed registers is not
    checked, allowing each register to be queried once before being cached
    as missing.
    """
    start = address
    end = address + count - 1

<<<<<<< HEAD
    for skip_start, skip_end in self._unsupported_input_ranges:
        if skip_start <= start and end <= skip_end:
=======
        if not skip_cache and any(reg in self._failed_input for reg in range(start, end + 1)):
            first = next(reg for reg in range(start, end + 1) if reg in self._failed_input)
            skip_start = skip_end = first
            while skip_start - 1 in self._failed_input:
                skip_start -= 1
            while skip_end + 1 in self._failed_input:
                skip_end += 1
            if (skip_start, skip_end) not in self._input_skip_log_ranges:
                _LOGGER.debug(
                    "Skipping cached failed input registers 0x%04X-0x%04X",
                    skip_start,
                    skip_end,
                )
                self._input_skip_log_ranges.add((skip_start, skip_end))
>>>>>>> e6118377
            return None

    if not skip_cache and any(reg in self._failed_input for reg in range(start, end + 1)):
        first = next(reg for reg in range(start, end + 1) if reg in self._failed_input)
        skip_start = skip_end = first
        while skip_start - 1 in self._failed_input:
            skip_start -= 1
        while skip_end + 1 in self._failed_input:
            skip_end += 1
        if (skip_start, skip_end) not in self._input_skip_log_ranges:
            _LOGGER.debug(
                "Skipping cached failed input registers 0x%04X-0x%04X",
                skip_start,
                skip_end,
            )
            self._input_skip_log_ranges.add((skip_start, skip_end))
        return None

    for attempt in range(1, self.retry + 1):
        try:
            response = await _call_modbus(
                client.read_input_registers, self.slave_id, address, count=count
            )
            if response is not None and not response.isError():
                return response.registers
            _LOGGER.debug(
                "Attempt %d failed to read input 0x%04X: %s",
                attempt,
                address,
                response,
            )
        except (ModbusException, ConnectionException) as exc:
            _LOGGER.debug(
                "Attempt %d failed to read input 0x%04X: %s",
                attempt,
                address,
                exc,
                exc_info=True,
            )
        except (OSError, asyncio.TimeoutError) as exc:
            _LOGGER.error(
                "Unexpected error reading input 0x%04X on attempt %d: %s",
                address,
                attempt,
                exc,
                exc_info=True,
            )
            break
        except ModbusIOException as exc:
            _LOGGER.debug(
                "Modbus IO error reading input registers 0x%04X-0x%04X on attempt %d: %s",
                start,
                end,
                attempt,
                exc,
                exc_info=True,
            )
            if count == 1:
                failures = self._input_failures.get(address, 0) + 1
                self._input_failures[address] = failures
                if failures >= self.retry and address not in self._failed_input:
                    self._failed_input.add(address)
                    _LOGGER.warning("Device does not expose register 0x%04X", address)
        except (ModbusException, ConnectionException, asyncio.TimeoutError) as exc:
            _LOGGER.debug(
                "Failed to read input registers 0x%04X-0x%04X on attempt %d: %s",
                start,
                end,
                attempt,
                exc,
                exc_info=True,
            )
            break

        _LOGGER.debug(
            "Falling back to holding registers for input 0x%04X (attempt %d)",
            address,
            attempt,
        )
        try:
            response = await _call_modbus(
                client.read_holding_registers, self.slave_id, address, count=count
            )
            if response is not None and not response.isError():
                return response.registers
            _LOGGER.debug(
                "Fallback attempt %d failed to read holding 0x%04X: %s",
                attempt,
                address,
                response,
            )
        except (ModbusException, ConnectionException) as exc:
            _LOGGER.debug(
                "Fallback attempt %d failed to read holding 0x%04X: %s",
                attempt,
                address,
                exc,
                exc_info=True,
            )
        except (OSError, asyncio.TimeoutError) as exc:
            _LOGGER.error(
                "Unexpected error reading holding 0x%04X on attempt %d: %s",
                address,
                attempt,
                exc,
                exc_info=True,
            )
            break

        if attempt < self.retry:
            await asyncio.sleep(0.5)

    return None


async def _read_holding(
    self,
    client: "AsyncModbusTcpClient",
    address: int,
    count: int,
    *,
    log_exceptions: bool = True,
) -> list[int] | None:
    """Read holding registers with retry, backoff and failure tracking."""
    start = address
    end = address + count - 1

    for skip_start, skip_end in self._unsupported_holding_ranges:
        if skip_start <= start and end <= skip_end:
            return None

    if address in self._failed_holding:
        _LOGGER.debug("Skipping cached failed holding register 0x%04X", address)
        return None

    failures = self._holding_failures.get(address, 0)
    if failures >= self.retry:
        _LOGGER.warning("Skipping unsupported holding register 0x%04X", address)
        return None

    exception_code: int | None = None
    for attempt in range(1, self.retry + 1):
        try:
            response = await _call_modbus(
                client.read_holding_registers, self.slave_id, address, count=count
            )
            if response is not None:
                if response.isError():
                    exception_code = getattr(response, "exception_code", None)
                    break
                if address in self._holding_failures:
                    del self._holding_failures[address]
                return response.registers
        except (ModbusException, ConnectionException, asyncio.TimeoutError) as exc:
            _LOGGER.debug(
                "Failed to read holding 0x%04X (attempt %d/%d): %s",
                address,
                attempt,
                self.retry,
                exc,
                exc_info=True,
            )
            if count == 1:
                failures = self._holding_failures.get(address, 0) + 1
                self._holding_failures[address] = failures
                if failures >= self.retry and address not in self._failed_holding:
                    self._failed_holding.add(address)
                    _LOGGER.warning("Device does not expose register 0x%04X", address)
        except asyncio.CancelledError:
            _LOGGER.debug(
                "Cancelled reading holding 0x%04X on attempt %d/%d",
                address,
                attempt,
                self.retry,
            )
            raise
        except OSError as exc:
            _LOGGER.error(
                "Unexpected error reading holding 0x%04X on attempt %d: %s",
                address,
                attempt,
                exc,
                exc_info=True,
            )
            break

        if attempt < self.retry and exception_code is None:
            try:
                await asyncio.sleep((self.backoff or 1) * 2 ** (attempt - 1))
            except asyncio.CancelledError:
                _LOGGER.debug("Sleep cancelled while retrying holding 0x%04X", address)
                raise

    if exception_code is not None:
        self._failed_holding.update(range(start, end + 1))
        new_range = (start, end) not in self._unsupported_holding_ranges
        self._unsupported_holding_ranges[(start, end)] = exception_code
        if log_exceptions and new_range:
            _LOGGER.warning(
                "Skipping unsupported holding registers 0x%04X-0x%04X (exception code %d)",
                start,
                end,
                exception_code,
            )
        return None

    _LOGGER.warning(
        "Failed to read holding registers 0x%04X-0x%04X after %d retries",
        start,
        end,
        self.retry,
    )
    return None


async def _read_coil(
    self,
    client: "AsyncModbusTcpClient",
    address: int,
    count: int,
) -> list[bool] | None:
    """Read coil registers with retry and backoff."""
    for attempt in range(1, self.retry + 1):
        try:
            response = await _call_modbus(client.read_coils, self.slave_id, address, count=count)
            if response is not None and not response.isError():
                return response.bits[:count]
        except (ModbusException, ConnectionException, asyncio.TimeoutError) as exc:
            _LOGGER.debug(
                "Failed to read coil 0x%04X on attempt %d: %s",
                address,
                attempt,
                exc,
                exc_info=True,
            )
        except asyncio.CancelledError:
            _LOGGER.debug(
                "Cancelled reading coil 0x%04X on attempt %d",
                address,
                attempt,
            )
            raise
        except OSError as exc:
            _LOGGER.error(
                "Unexpected error reading coil 0x%04X on attempt %d: %s",
                address,
                attempt,
                exc,
                exc_info=True,
            )
            break
        if attempt < self.retry:
            try:
                await asyncio.sleep(2 ** (attempt - 1))
            except asyncio.CancelledError:
                _LOGGER.debug("Sleep cancelled while retrying coil 0x%04X", address)
                raise
    return None


async def _read_discrete(
    self,
    client: "AsyncModbusTcpClient",
    address: int,
    count: int,
) -> list[bool] | None:
    """Read discrete input registers with retry and backoff."""
    for attempt in range(1, self.retry + 1):
        try:
            response = await _call_modbus(
                client.read_discrete_inputs, self.slave_id, address, count=count
            )
            if response is not None and not response.isError():
                return response.bits[:count]
        except (ModbusException, ConnectionException, asyncio.TimeoutError) as exc:
            _LOGGER.debug(
                "Failed to read discrete 0x%04X on attempt %d: %s",
                address,
                attempt,
                exc,
                exc_info=True,
            )
        except asyncio.CancelledError:
            _LOGGER.debug(
                "Cancelled reading discrete 0x%04X on attempt %d",
                address,
                attempt,
            )
            raise
        except OSError as exc:
            _LOGGER.error(
                "Unexpected error reading discrete 0x%04X on attempt %d: %s",
                address,
                attempt,
                exc,
                exc_info=True,
            )
            break
        if attempt < self.retry:
            try:
                await asyncio.sleep(2 ** (attempt - 1))
            except asyncio.CancelledError:
                _LOGGER.debug("Sleep cancelled while retrying discrete 0x%04X", address)
                raise
    return None<|MERGE_RESOLUTION|>--- conflicted
+++ resolved
@@ -805,8 +805,6 @@
 
         return await asyncio.to_thread(_parse_csv)
 
-<<<<<<< HEAD
-=======
     def _sleep_time(self, attempt: int) -> float:
         """Return delay for a retry attempt based on backoff."""
         if self.backoff <= 0:
@@ -837,7 +835,7 @@
         for skip_start, skip_end in self._unsupported_input_ranges:
             if skip_start <= start and end <= skip_end:
                 return None
->>>>>>> e6118377
+
 
 async def _read_input(
     self,
@@ -858,10 +856,8 @@
     start = address
     end = address + count - 1
 
-<<<<<<< HEAD
     for skip_start, skip_end in self._unsupported_input_ranges:
         if skip_start <= start and end <= skip_end:
-=======
         if not skip_cache and any(reg in self._failed_input for reg in range(start, end + 1)):
             first = next(reg for reg in range(start, end + 1) if reg in self._failed_input)
             skip_start = skip_end = first
@@ -876,7 +872,6 @@
                     skip_end,
                 )
                 self._input_skip_log_ranges.add((skip_start, skip_end))
->>>>>>> e6118377
             return None
 
     if not skip_cache and any(reg in self._failed_input for reg in range(start, end + 1)):
