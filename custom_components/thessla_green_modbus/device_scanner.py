--- conflicted
+++ resolved
@@ -26,10 +26,7 @@
 from .const import DEFAULT_SLAVE_ID
 
 _LOGGER = logging.getLogger(__name__)
-<<<<<<< HEAD
-=======
-
->>>>>>> 73cf299c
+
 SOCKET_TIMEOUT = 6.0
 
 
