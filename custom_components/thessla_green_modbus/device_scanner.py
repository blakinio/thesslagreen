"""Device scanner for ThesslaGreen Modbus integration."""

from __future__ import annotations

import asyncio
import csv
import inspect
import logging
import re
from dataclasses import asdict, dataclass, field
from importlib.resources import files
from typing import TYPE_CHECKING, Any, Dict, List, Optional, Set, Tuple

from .modbus_exceptions import ConnectionException, ModbusException, ModbusIOException

if TYPE_CHECKING:  # pragma: no cover
    from pymodbus.client import AsyncModbusTcpClient

from .capability_rules import CAPABILITY_PATTERNS
from .const import (
    COIL_REGISTERS,
    DEFAULT_SLAVE_ID,
    DISCRETE_INPUT_REGISTERS,
    KNOWN_MISSING_REGISTERS,
    SENSOR_UNAVAILABLE,
)
from .modbus_helpers import _call_modbus
from .registers import HOLDING_REGISTERS, INPUT_REGISTERS
from .utils import _to_snake_case

_LOGGER = logging.getLogger(__name__)

# Specific registers may only accept discrete values
REGISTER_ALLOWED_VALUES: Dict[str, Set[int]] = {
    "mode": {0, 1, 2},
    "season_mode": {0, 1},
    "special_mode": set(range(0, 12)),
    "antifreez_mode": {0, 1},
}


# Registers storing times encoded as HH:MM bytes
TIME_REGISTER_PREFIXES: Tuple[str, ...] = (
    "schedule_",
    "airing_",
    "manual_airing_time_to_start",
    "pres_check_time",
    "start_gwc_regen",
    "stop_gwc_regen",
)
# Registers storing times as BCD HHMM values
BCD_TIME_PREFIXES: Tuple[str, ...] = TIME_REGISTER_PREFIXES

# Registers storing combined airflow and temperature settings
SETTING_PREFIX = "setting_"


def _decode_register_time(value: int) -> Optional[int]:
    """Decode HH:MM byte-encoded value to minutes since midnight.

    The most significant byte stores the hour and the least significant byte
    stores the minute. ``None`` is returned if the value is negative or if the
    extracted hour/minute fall outside of valid ranges.
    """

    if value < 0:
        return None

    hour = (value >> 8) & 0xFF
    minute = value & 0xFF
    if 0 <= hour <= 23 and 0 <= minute <= 59:
        return hour * 60 + minute

    return None


def _decode_bcd_time(value: int) -> Optional[int]:
    """Decode BCD or decimal HHMM values to minutes since midnight."""

    if value < 0:
        return None

    nibbles = [(value >> shift) & 0xF for shift in (12, 8, 4, 0)]
    if all(n <= 9 for n in nibbles):
        hours = nibbles[0] * 10 + nibbles[1]
        minutes = nibbles[2] * 10 + nibbles[3]
        if hours <= 23 and minutes <= 59:
            return hours * 60 + minutes

    hours_dec = value // 100
    minutes_dec = value % 100
    if 0 <= hours_dec <= 23 and 0 <= minutes_dec <= 59:
        return hours_dec * 60 + minutes_dec
    return None


def _decode_setting_value(value: int) -> Optional[Tuple[int, float]]:
    """Decode a register storing airflow and temperature as ``0xAATT``.

    ``AA`` is the airflow in percent and ``TT`` is twice the desired supply
    temperature in degrees Celsius. ``None`` is returned if the value cannot be
    decoded or falls outside expected ranges.
    """

    if value < 0:
        return None

    airflow = (value >> 8) & 0xFF
    temp_double = value & 0xFF

    if airflow > 100 or temp_double > 200:
        return None

    return airflow, temp_double / 2


def _format_register_value(name: str, value: int) -> int | str:
    """Return a human-readable representation of a register value."""

    if name.startswith(BCD_TIME_PREFIXES):
        decoded = _decode_bcd_time(value)
        if decoded is None:
            return f"0x{value:04X} (invalid)"
        return f"{decoded // 60:02d}:{decoded % 60:02d}"

    if name.startswith(TIME_REGISTER_PREFIXES):
        decoded = _decode_register_time(value)
        if decoded is None:
            return f"0x{value:04X} (invalid)"
        return f"{decoded // 60:02d}:{decoded % 60:02d}"

    if name.startswith(SETTING_PREFIX):
        decoded = _decode_setting_value(value)
        if decoded is None:
            return value
        airflow, temp = decoded
        temp_str = f"{temp:g}"
        return f"{airflow}% @ {temp_str}°C"

    return value


# Maximum registers per batch read (Modbus limit)
MAX_BATCH_REGISTERS = 16

# Optional UART configuration registers (Air++ port)
UART_OPTIONAL_REGS = range(0x1168, 0x116C)


@dataclass
class DeviceInfo:
    """Basic identifying information about a ThesslaGreen unit.

    Attributes:
        model: Reported model name used to identify the device type.
        firmware: Firmware version string for compatibility checks.
        serial_number: Unique hardware identifier for the unit.
    """

    model: str = "Unknown AirPack"
    firmware: str = "Unknown"
    serial_number: str = "Unknown"
    capabilities: List[str] = field(default_factory=list)


@dataclass
class DeviceCapabilities:
    """Feature flags and sensor availability detected on the device.

    Each attribute indicates whether a hardware capability or sensor is
    available, allowing the integration to enable or disable related
    features dynamically.

    Attributes:
        basic_control: Support for fundamental fan and temperature control.
        temperature_sensors: Names of built-in temperature sensors.
        flow_sensors: Names of sensors measuring airflow.
        special_functions: Additional reported feature flags.
        expansion_module: Presence of an expansion module.
        constant_flow: Ability to maintain constant airflow.
        gwc_system: Ground heat exchanger integration.
        bypass_system: Motorized bypass capability.
        heating_system: Support for heating modules.
        cooling_system: Support for cooling modules.
        air_quality: Availability of air quality sensors.
        weekly_schedule: Built-in weekly scheduling support.
        sensor_outside_temperature: Outside temperature sensor present.
        sensor_supply_temperature: Supply air temperature sensor present.
        sensor_exhaust_temperature: Exhaust air temperature sensor present.
        sensor_fpx_temperature: FPX (preheater) temperature sensor present.
        sensor_duct_supply_temperature: Duct supply temperature sensor present.
        sensor_gwc_temperature: GWC (ground heat exchanger) temperature sensor present.
        sensor_ambient_temperature: Ambient room temperature sensor present.
        sensor_heating_temperature: Heating system temperature sensor present.
        temperature_sensors_count: Total number of available temperature sensors.
    """

    basic_control: bool = False
    temperature_sensors: Set[str] = field(default_factory=set)  # Names of temperature sensors
    flow_sensors: Set[str] = field(default_factory=set)  # Airflow sensor identifiers
    special_functions: Set[str] = field(default_factory=set)  # Optional feature flags
    expansion_module: bool = False
    constant_flow: bool = False
    gwc_system: bool = False
    bypass_system: bool = False
    heating_system: bool = False
    cooling_system: bool = False
    air_quality: bool = False
    weekly_schedule: bool = False
    sensor_outside_temperature: bool = False
    sensor_supply_temperature: bool = False
    sensor_exhaust_temperature: bool = False
    sensor_fpx_temperature: bool = False
    sensor_duct_supply_temperature: bool = False
    sensor_gwc_temperature: bool = False
    sensor_ambient_temperature: bool = False
    sensor_heating_temperature: bool = False
    temperature_sensors_count: int = 0

    def as_dict(self) -> dict[str, Any]:
        return asdict(self)


class ThesslaGreenDeviceScanner:
    """Device scanner for ThesslaGreen AirPack Home - compatible with pymodbus 3.5.*+"""

    def __init__(
        self,
        host: str,
        port: int,
        slave_id: int = DEFAULT_SLAVE_ID,
        timeout: int = 10,
        retry: int = 3,
        backoff: float = 0,
        verbose_invalid_values: bool = False,
        scan_uart_settings: bool = False,
        skip_known_missing: bool = False,
    ) -> None:
        """Initialize device scanner with consistent parameter names."""
        self.host = host
        self.port = port
        self.slave_id = slave_id
        self.timeout = timeout
        self.retry = retry
        self.backoff = backoff
        self.verbose_invalid_values = verbose_invalid_values
        self.scan_uart_settings = scan_uart_settings
        self.skip_known_missing = skip_known_missing

        # Available registers storage
        self.available_registers: Dict[str, Set[str]] = {
            "input_registers": set(),
            "holding_registers": set(),
            "coil_registers": set(),
            "discrete_inputs": set(),
        }

        # Track holding registers that consistently fail to respond so we
        # can avoid retrying them repeatedly during scanning. The value is
        # a failure counter per register address.
        self._holding_failures: Dict[int, int] = {}
        # Cache holding registers that have exceeded retry attempts
        self._failed_holding: Set[int] = set()

        # Track input registers that consistently fail to respond so we can
        # avoid retrying them repeatedly during scanning
        self._input_failures: Dict[int, int] = {}
        self._failed_input: Set[int] = set()
        # Track ranges that have already been logged as skipped in the current scan
        self._input_skip_log_ranges: Set[Tuple[int, int]] = set()

        # Placeholder for register map and value ranges loaded asynchronously
        self._registers: Dict[str, Dict[int, str]] = {}
        self._register_ranges: Dict[str, Tuple[Optional[int], Optional[int]]] = {}

        # Keep track of the Modbus client so it can be closed later
        self._client: Optional["AsyncModbusTcpClient"] = None

        # Track registers for which invalid values have been reported
        self._reported_invalid: Set[str] = set()

    async def _async_setup(self) -> None:
        """Asynchronously load register definitions."""
        self._registers, self._register_ranges = await self._load_registers()

    @classmethod
    async def create(
        cls,
        host: str,
        port: int,
        slave_id: int = DEFAULT_SLAVE_ID,
        timeout: int = 10,
        retry: int = 3,
        backoff: float = 0,
        verbose_invalid_values: bool = False,
        scan_uart_settings: bool = False,
        skip_known_missing: bool = False,
    ) -> "ThesslaGreenDeviceScanner":
        """Factory to create an initialized scanner instance."""
        self = cls(
            host,
            port,
            slave_id,
            timeout,
            retry,
            backoff,
            verbose_invalid_values,
            scan_uart_settings,
            skip_known_missing,
        )
        await self._async_setup()
        return self

    async def _load_registers(
        self,
    ) -> Tuple[Dict[str, Dict[int, str]], Dict[str, Tuple[Optional[int], Optional[int]]]]:
        """Load Modbus register definitions and value ranges from CSV file."""
        csv_path = files(__package__) / "data" / "modbus_registers.csv"

        def _read_csv() -> (
            Tuple[Dict[str, Dict[int, str]], Dict[str, Tuple[Optional[int], Optional[int]]]]
        ):
            register_map: Dict[str, Dict[int, str]] = {"03": {}, "04": {}, "01": {}, "02": {}}
            register_ranges: Dict[str, Tuple[Optional[int], Optional[int]]] = {}
            try:
                with csv_path.open(newline="", encoding="utf-8") as csvfile:
                    reader = csv.DictReader(csvfile)
                    rows: Dict[str, List[Tuple[str, int, Optional[int], Optional[int]]]] = {
                        "03": [],
                        "04": [],
                        "01": [],
                        "02": [],
                    }
                    for row in reader:
                        code = row.get("Function_Code")
                        if not code or code.startswith("#"):
                            continue
                        name_raw = row.get("Register_Name")
                        if not isinstance(name_raw, str) or not name_raw.strip():
                            continue
                        name = _to_snake_case(name_raw)
                        try:
                            addr = int(row.get("Address_DEC", 0))
                        except (TypeError, ValueError):
                            continue
                        min_raw = row.get("Min")
                        max_raw = row.get("Max")

                        def _parse_range(label: str, raw: Optional[str]) -> Optional[int]:
                            if raw in (None, ""):
                                return None

                            text = str(raw).split("#", 1)[0].strip()
                            if not text:
                                _LOGGER.warning(
                                    "Ignoring non-numeric %s for %s: %s", label, name, raw
                                )
                                return None

                            if not re.fullmatch(
                                r"[+-]?(?:0[xX][0-9a-fA-F]+|\d+(?:\.\d+)?)",
                                text,
                            ):
                                _LOGGER.warning(
                                    "Ignoring non-numeric %s for %s: %s", label, name, raw
                                )
                                return None

                            try:
                                return (
                                    int(text, 0)
                                    if text.lower().startswith(("0x", "+0x", "-0x"))
                                    else int(float(text))
                                )
                            except ValueError:
                                _LOGGER.warning(
                                    "Ignoring non-numeric %s for %s: %s", label, name, raw
                                )
                                return None

                        min_val = _parse_range("Min", min_raw)
                        max_val = _parse_range("Max", max_raw)
                        # Warn if a range is expected but Min/Max is missing
                        if (min_raw not in (None, "") or max_raw not in (None, "")) and (
                            min_val is None or max_val is None
                        ):
                            _LOGGER.warning(
                                "Incomplete range for %s: Min=%s Max=%s",
                                name,
                                min_raw,
                                max_raw,
                            )
                        if code in rows:
                            rows[code].append((name, addr, min_val, max_val))

                    for code, items in rows.items():
                        # Sort by address to ensure deterministic numbering
                        items.sort(key=lambda item: item[1])
                        counts: Dict[str, int] = {}
                        for name, *_ in items:
                            counts[name] = counts.get(name, 0) + 1
                        seen: Dict[str, int] = {}
                        for name, addr, min_val, max_val in items:
                            if addr in register_map[code]:
                                _LOGGER.warning(
                                    "Duplicate register address %s for function code %s: %s",
                                    addr,
                                    code,
                                    name,
                                )
                                continue
                            if counts[name] > 1:
                                idx = seen.get(name, 0) + 1
                                seen[name] = idx
                                name = f"{name}_{idx}"
                            register_map[code][addr] = name
                            if min_val is not None or max_val is not None:
                                register_ranges[name] = (min_val, max_val)

                    # Ensure all required registers are defined in the CSV
                    required_maps = {
                        "04": INPUT_REGISTERS,
                        "03": HOLDING_REGISTERS,
                        "01": COIL_REGISTERS,
                        "02": DISCRETE_INPUT_REGISTERS,
                    }
                    missing: Dict[str, Set[str]] = {}
                    for code, reg_map in required_maps.items():
                        defined = set(register_map.get(code, {}).values())
                        missing_regs = set(reg_map) - defined
                        if missing_regs:
                            missing[code] = missing_regs
                    if missing:
                        messages = [
                            f"{code}: {sorted(list(names))}" for code, names in missing.items()
                        ]
                        raise ValueError(
                            "Required registers missing from CSV: " + ", ".join(messages)
                        )
            except FileNotFoundError:
                _LOGGER.error("Register definition file not found: %s", csv_path)
            return register_map, register_ranges

        return await asyncio.to_thread(_read_csv)

    async def _read_input(
        self,
        client: "AsyncModbusTcpClient",
        address: int,
        count: int,
        *,
        skip_cache: bool = False,
    ) -> Optional[List[int]]:
        """Read input registers with retry and backoff.

        ``skip_cache`` is used when probing individual registers after a block
        read failed. When ``True`` the cached set of failed registers is not
        checked, allowing each register to be queried once before being cached
        as missing.
        """
        start = address
        end = address + count - 1

<<<<<<< HEAD
        if not skip_cache and any(reg in self._failed_input for reg in range(start, end + 1)):
            first = next(reg for reg in range(start, end + 1) if reg in self._failed_input)
=======
        if not skip_cache and any(
            reg in self._failed_input for reg in range(start, end + 1)
        ):
            first = next(
                reg for reg in range(start, end + 1) if reg in self._failed_input
            )
>>>>>>> 6aac571d
            skip_start = skip_end = first
            while skip_start - 1 in self._failed_input:
                skip_start -= 1
            while skip_end + 1 in self._failed_input:
                skip_end += 1
            if (skip_start, skip_end) not in self._input_skip_log_ranges:
                _LOGGER.debug(
                    "Skipping cached failed input registers 0x%04X-0x%04X",
                    skip_start,
                    skip_end,
                )
                self._input_skip_log_ranges.add((skip_start, skip_end))
            return None

        exception_code: Optional[int] = None
        for attempt in range(1, self.retry + 1):
            try:
                response = await _call_modbus(
                    client.read_input_registers, self.slave_id, address, count=count
                )
                if response is not None:
                    if response.isError():
                        exception_code = getattr(response, "exception_code", None)
                        break
                    return response.registers
            except ModbusIOException as exc:
                _LOGGER.debug(
                    "Modbus IO error reading input registers 0x%04X-0x%04X on attempt %d: %s",
                    start,
                    end,
                    attempt,
                    exc,
                    exc_info=True,
                )
                if count == 1:
                    failures = self._input_failures.get(address, 0) + 1
                    self._input_failures[address] = failures
                    if failures >= self.retry and address not in self._failed_input:
                        self._failed_input.add(address)
                        _LOGGER.warning("Device does not expose register 0x%04X", address)
            except (ModbusException, ConnectionException, asyncio.TimeoutError) as exc:
                _LOGGER.debug(
                    "Failed to read input registers 0x%04X-0x%04X on attempt %d: %s",
                    start,
                    end,
                    attempt,
                    exc,
                    exc_info=True,
                )
            except asyncio.CancelledError:
                _LOGGER.debug(
                    "Cancelled reading input registers 0x%04X-0x%04X on attempt %d",
                    start,
                    end,
                    attempt,
                )
                raise
            except OSError as exc:
                _LOGGER.error(
                    "Unexpected error reading input registers 0x%04X-0x%04X on attempt %d: %s",
                    start,
                    end,
                    attempt,
                    exc,
                    exc_info=True,
                )
                break

            if attempt < self.retry and exception_code is None:
                try:
                    await asyncio.sleep((self.backoff or 1) * 2 ** (attempt - 1))
                except asyncio.CancelledError:
                    _LOGGER.debug(
                        "Sleep cancelled while retrying input registers 0x%04X-0x%04X",
                        start,
                        end,
                    )
                    raise

        if exception_code is not None:
            self._failed_input.update(range(start, end + 1))
            if (start, end) not in self._input_skip_log_ranges:
                _LOGGER.warning(
                    "Skipping unsupported input registers 0x%04X-0x%04X (exception code %d)",
                    start,
                    end,
                    exception_code,
                )
                self._input_skip_log_ranges.add((start, end))
            return None

        _LOGGER.warning(
            "Failed to read input registers 0x%04X-0x%04X after %d retries",
            start,
            end,
            self.retry,
        )
        if count > 1:
            _LOGGER.debug(
                "Failed block read 0x%04X-0x%04X, probing individual registers",
                start,
                end,
            )
            for reg in range(start, end + 1):
                if reg not in self._failed_input:
                    await self._read_input(client, reg, 1, skip_cache=True)
        return None

    async def _read_holding(
        self, client: "AsyncModbusTcpClient", address: int, count: int
    ) -> Optional[List[int]]:
        """Read holding registers with retry, backoff and failure tracking."""
        if address in self._failed_holding:
            _LOGGER.debug("Skipping cached failed holding register 0x%04X", address)
            return None

        failures = self._holding_failures.get(address, 0)
        if failures >= self.retry:
            _LOGGER.warning("Skipping unsupported holding register 0x%04X", address)
            return None

        for attempt in range(1, self.retry + 1):
            try:
                response = await _call_modbus(
                    client.read_holding_registers, self.slave_id, address, count=count
                )
                if response is None:
                    raise ModbusException("No response")
                if response.isError():
                    raise ModbusException(f"Exception code {response.exception_code}")
                if address in self._holding_failures:
                    del self._holding_failures[address]
                return response.registers
            except ModbusIOException as exc:
                _LOGGER.debug(
                    "Modbus IO error reading holding 0x%04X (attempt %d/%d): %s",
                    address,
                    attempt,
                    self.retry,
                    exc,
                    exc_info=True,
                )
                if count == 1:
                    failures = self._holding_failures.get(address, 0) + 1
                    self._holding_failures[address] = failures
                    if failures >= self.retry and address not in self._failed_holding:
                        self._failed_holding.add(address)
                        _LOGGER.warning("Device does not expose register 0x%04X", address)
            except (ModbusException, ConnectionException, asyncio.TimeoutError) as exc:
                _LOGGER.debug(
                    "Failed to read holding 0x%04X (attempt %d/%d): %s",
                    address,
                    attempt,
                    self.retry,
                    exc,
                    exc_info=True,
                )
            except asyncio.CancelledError:
                _LOGGER.debug(
                    "Cancelled reading holding 0x%04X on attempt %d/%d",
                    address,
                    attempt,
                    self.retry,
                )
                raise
            except OSError as exc:
                _LOGGER.error(
                    "Unexpected error reading holding 0x%04X: %s",
                    address,
                    exc,
                    exc_info=True,
                )
                break

            if attempt < self.retry:
                try:
                    await asyncio.sleep((self.backoff or 1) * 2 ** (attempt - 1))
                except asyncio.CancelledError:
                    _LOGGER.debug("Sleep cancelled while retrying holding 0x%04X", address)
                    raise

        return None

    async def _read_coil(
        self, client: "AsyncModbusTcpClient", address: int, count: int
    ) -> Optional[List[bool]]:
        """Read coil registers with retry and backoff."""
        for attempt in range(1, self.retry + 1):
            try:
                response = await _call_modbus(
                    client.read_coils, self.slave_id, address, count=count
                )
                if response is not None and not response.isError():
                    return response.bits[:count]
            except (ModbusException, ConnectionException, asyncio.TimeoutError) as exc:
                _LOGGER.debug(
                    "Failed to read coil 0x%04X on attempt %d: %s",
                    address,
                    attempt,
                    exc,
                    exc_info=True,
                )
            except asyncio.CancelledError:
                _LOGGER.debug(
                    "Cancelled reading coil 0x%04X on attempt %d",
                    address,
                    attempt,
                )
                raise
            except OSError as exc:
                _LOGGER.error(
                    "Unexpected error reading coil 0x%04X on attempt %d: %s",
                    address,
                    attempt,
                    exc,
                    exc_info=True,
                )
                break

            if attempt < self.retry:
                try:
                    await asyncio.sleep(2 ** (attempt - 1))
                except asyncio.CancelledError:
                    _LOGGER.debug(
                        "Sleep cancelled while retrying coil 0x%04X",
                        address,
                    )
                    raise

        return None

    async def _read_discrete(
        self, client: "AsyncModbusTcpClient", address: int, count: int
    ) -> Optional[List[bool]]:
        """Read discrete input registers with retry and backoff."""
        for attempt in range(1, self.retry + 1):
            try:
                response = await _call_modbus(
                    client.read_discrete_inputs, self.slave_id, address, count=count
                )
                if response is not None and not response.isError():
                    return response.bits[:count]
            except (ModbusException, ConnectionException, asyncio.TimeoutError) as exc:
                _LOGGER.debug(
                    "Failed to read discrete 0x%04X on attempt %d: %s",
                    address,
                    attempt,
                    exc,
                    exc_info=True,
                )
            except asyncio.CancelledError:
                _LOGGER.debug(
                    "Cancelled reading discrete 0x%04X on attempt %d",
                    address,
                    attempt,
                )
                raise
            except OSError as exc:
                _LOGGER.error(
                    "Unexpected error reading discrete 0x%04X on attempt %d: %s",
                    address,
                    attempt,
                    exc,
                    exc_info=True,
                )
                break

            if attempt < self.retry:
                try:
                    await asyncio.sleep(2 ** (attempt - 1))
                except asyncio.CancelledError:
                    _LOGGER.debug(
                        "Sleep cancelled while retrying discrete 0x%04X",
                        address,
                    )
                    raise

        return None

    def _log_invalid_value(self, register_name: str, value: int) -> None:
        """Log invalid register value once per scan session.

        When ``verbose_invalid_values`` is ``False`` the first invalid value is
        logged at ``DEBUG`` level and subsequent ones are suppressed. If the
        flag is ``True`` the first occurrence is logged at ``INFO`` level and
        further occurrences are logged at ``DEBUG`` level.
        """
        formatted = _format_register_value(register_name, value)
        raw = f"0x{value:04X}"
        if register_name not in self._reported_invalid:
            level = logging.INFO if self.verbose_invalid_values else logging.DEBUG
            _LOGGER.log(
                level,
                "Invalid value for %s: raw=%s decoded=%s",
                register_name,
                raw,
                formatted,
            )
            self._reported_invalid.add(register_name)
        elif self.verbose_invalid_values:
            _LOGGER.debug(
                "Invalid value for %s: raw=%s decoded=%s",
                register_name,
                raw,
                formatted,
            )

    def _is_valid_register_value(self, register_name: str, value: int) -> bool:
        """Check if register value is valid (not a sensor error/missing value)."""
        name = register_name.lower()

        # Decode time values before validation
        if name.startswith(TIME_REGISTER_PREFIXES):
            decoded = _decode_register_time(value)
            if decoded is None and name.startswith(BCD_TIME_PREFIXES):
                decoded = _decode_bcd_time(value)
            if decoded is None or not 0 <= decoded <= 1439:
                self._log_invalid_value(register_name, value)
                return False
            return True

        # Validate registers storing combined airflow/temperature settings
        if name.startswith(SETTING_PREFIX):
            if _decode_setting_value(value) is None:
                self._log_invalid_value(register_name, value)
                return False
            return True

        # Temperature sensors use a sentinel value to indicate no sensor
        if "temperature" in name:
            if value == SENSOR_UNAVAILABLE:
                # Treat the register as unavailable without logging
                return False
            return True

        # Air flow sensors use the same sentinel for no sensor
        if any(x in name for x in ["flow", "air_flow", "flow_rate"]):
            if value in (SENSOR_UNAVAILABLE, 65535):
                self._log_invalid_value(register_name, value)
                return False
            return True

        # Discrete allowed values for specific registers
        if name in REGISTER_ALLOWED_VALUES:
            if value not in REGISTER_ALLOWED_VALUES[name]:
                self._log_invalid_value(register_name, value)
                return False
            return True

        # Use range from CSV if available
        if name in self._register_ranges:
            min_val, max_val = self._register_ranges[name]
            if min_val is not None and value < min_val:
                self._log_invalid_value(register_name, value)
                return False
            if max_val is not None and value > max_val:
                self._log_invalid_value(register_name, value)
                return False

        # Default: consider valid
        return True

    def _analyze_capabilities(self) -> DeviceCapabilities:
        """Analyze available registers to determine device capabilities."""
        caps = DeviceCapabilities()

        # Constant flow detection
        cf_indicators = {
            "constant_flow_active",
            "cf_version",
            "supply_air_flow",
            "exhaust_air_flow",
            "supply_flow_rate",
            "exhaust_flow_rate",
            "supply_percentage",
            "exhaust_percentage",
            "min_percentage",
            "max_percentage",
        }
        cf_registers = self.available_registers["input_registers"].union(
            self.available_registers["holding_registers"]
        )
        caps.constant_flow = bool(cf_indicators.intersection(cf_registers))

        # Generic capability detection based on register name patterns
        all_regs_lower = {
            reg.lower() for registers in self.available_registers.values() for reg in registers
        }
        for attr, keywords in CAPABILITY_PATTERNS.items():
            if any(any(key in reg for key in keywords) for reg in all_regs_lower):
                setattr(caps, attr, True)

        # Expansion module
        caps.expansion_module = "expansion" in self.available_registers["discrete_inputs"]

        # Temperature sensors
        temp_sensors = [
            "outside_temperature",
            "supply_temperature",
            "exhaust_temperature",
            "fpx_temperature",
            "duct_supply_temperature",
            "gwc_temperature",
            "ambient_temperature",
            "heating_temperature",
        ]
        for sensor in temp_sensors:
            if sensor in self.available_registers["input_registers"]:
                caps.temperature_sensors.add(sensor)
                setattr(caps, f"sensor_{sensor}", True)
        caps.temperature_sensors_count = len(caps.temperature_sensors)

        # Flow sensors (simple pattern match across register types)
        caps.flow_sensors = {
            reg
            for regs in (
                self.available_registers["input_registers"],
                self.available_registers["holding_registers"],
            )
            for reg in regs
            if "flow" in reg
        }

        # Air quality sensors
        caps.air_quality = (
            any(
                sensor in self.available_registers["input_registers"]
                for sensor in [
                    "co2_level",
                    "voc_level",
                    "pm25_level",
                    "air_quality_index",
                ]
            )
            or "contamination_sensor" in self.available_registers["discrete_inputs"]
        )

        # Weekly schedule features - look for any scheduling related registers
        schedule_keywords = {"schedule", "weekly", "airing", "setting"}
        caps.weekly_schedule = any(
            any(keyword in reg.lower() for keyword in schedule_keywords)
            for registers in self.available_registers.values()
            for reg in registers
        )

        # Basic control availability
        caps.basic_control = "mode" in self.available_registers["holding_registers"]

        # Special functions from discrete inputs or input registers
        for func in ["fireplace", "airing_switch"]:
            if func in self.available_registers["discrete_inputs"]:
                caps.special_functions.add(func)
        if "water_removal_active" in self.available_registers["input_registers"]:
            caps.special_functions.add("water_removal")

        return caps

    async def scan(self) -> Tuple[DeviceInfo, DeviceCapabilities, Dict[str, Tuple[int, int]]]:
        """Scan device and return device info, capabilities and present blocks."""
        from pymodbus.client import AsyncModbusTcpClient

        # Store client instance for later cleanup in close()
        self._client = AsyncModbusTcpClient(
            host=self.host,
            port=self.port,
            timeout=self.timeout,
        )
        client = self._client

        try:
            _LOGGER.debug("Connecting to ThesslaGreen device at %s:%s", self.host, self.port)
            connected = await client.connect()
            if not connected:
                raise ConnectionException(f"Failed to connect to {self.host}:{self.port}")

            _LOGGER.debug("Connected successfully, starting device scan")
            self._reported_invalid.clear()
            self._input_skip_log_ranges.clear()

            info = DeviceInfo()
            present_blocks = {}
            # Read firmware version (0x0000, 0x0001, 0x0004)
            fw_data = await self._read_input(client, 0x0000, 5)
            if fw_data and len(fw_data) >= 5:
                fw = f"{fw_data[0]}.{fw_data[1]}.{fw_data[4]}"
            if not fw_data or len(fw_data) < 3:
                _LOGGER.info(
                    "Firmware registers unavailable; firmware version could not be determined"
                )
                fw_data = None
                info.firmware = "Unknown"
            else:
                fw = f"{fw_data[0]}.{fw_data[1]}.{fw_data[2]}"
                info.firmware = fw
                _LOGGER.debug("Firmware version: %s", fw)

            # Read controller serial number (0x0018-0x001D)
            sn_data = await self._read_input(client, 0x0018, 6)
            if sn_data and len(sn_data) >= 6:
                pairs = [f"{sn_data[i]:02X}{sn_data[i+1]:02X}" for i in range(0, 6, 2)]
                info.serial_number = " ".join(pairs)
                _LOGGER.debug("Serial number: %s", info.serial_number)

            # Determine model based on firmware features
            model = "AirPack Home Series 4"
            if fw_data and fw_data[0] >= 4:
                if fw_data[1] >= 85:
                    model = "AirPack⁴ Energy++"
                else:
                    model = "AirPack⁴ Energy+"
            info.model = model
            # Dynamically scan all defined registers
            register_maps = {
                "input_registers": (INPUT_REGISTERS, self._read_input),
                "holding_registers": (HOLDING_REGISTERS, self._read_holding),
                "coil_registers": (COIL_REGISTERS, self._read_coil),
                "discrete_inputs": (DISCRETE_INPUT_REGISTERS, self._read_discrete),
            }

            for reg_type, (reg_map, read_fn) in register_maps.items():
                addr_to_name = {addr: name for name, addr in reg_map.items()}
                addresses = sorted(addr_to_name)
                if self.skip_known_missing:
                    addresses = [
                        a
                        for a in addresses
                        if addr_to_name[a] not in KNOWN_MISSING_REGISTERS.get(reg_type, set())
                    ]
                if reg_type == "holding_registers" and not self.scan_uart_settings:
                    addresses = [a for a in addresses if a not in UART_OPTIONAL_REGS]
                if not addresses:
                    continue

                for start, count in self._group_registers_for_batch_read(addresses):
                    values = await read_fn(client, start, count)
                    if values is None:
                        continue
                    for offset, value in enumerate(values):
                        addr = start + offset
                        name = addr_to_name.get(addr)
                        if not name:
                            continue
                        if reg_type in ("input_registers", "holding_registers"):
                            if self._is_valid_register_value(name, value):
                                self.available_registers[reg_type].add(name)
                        else:
                            self.available_registers[reg_type].add(name)

                present_blocks[reg_type] = (addresses[0], addresses[-1])

            # Dynamically scan registers based on CSV definitions
            csv_register_maps = {
                "input_registers": ("04", self._read_input),
                "holding_registers": ("03", self._read_holding),
                "coil_registers": ("01", self._read_coil),
                "discrete_inputs": ("02", self._read_discrete),
            }

            for reg_type, (code, read_fn) in csv_register_maps.items():
                addr_to_name = self._registers.get(code, {})
                addresses = sorted(addr_to_name)
                if self.skip_known_missing:
                    addresses = [
                        a
                        for a in addresses
                        if addr_to_name[a] not in KNOWN_MISSING_REGISTERS.get(reg_type, set())
                    ]
                if reg_type == "holding_registers" and not self.scan_uart_settings:
                    addresses = [a for a in addresses if a not in UART_OPTIONAL_REGS]
                if not addresses:
                    continue

                for start, count in self._group_registers_for_batch_read(addresses):
                    values = await read_fn(client, start, count)
                    if values is None:
                        continue
                    for offset, value in enumerate(values):
                        addr = start + offset
                        reg_name = addr_to_name.get(addr)
                        if not reg_name:
                            continue
                        if reg_type in ("input_registers", "holding_registers"):
                            if self._is_valid_register_value(reg_name, value):
                                self.available_registers[reg_type].add(reg_name)
                        else:
                            self.available_registers[reg_type].add(reg_name)

            # Analyze capabilities once all register scans are complete
            caps = self._analyze_capabilities()
            info.capabilities = [
                name for name, value in caps.as_dict().items() if isinstance(value, bool) and value
            ]

            # Copy the discovered register address blocks so they can be returned
            register_blocks = present_blocks.copy()
            _LOGGER.info(
                "Device scan completed: %d registers detected, %d capabilities detected",
                sum(len(v) for v in self.available_registers.values()),
                sum(
                    1 for v in caps.as_dict().values() if bool(v) and not isinstance(v, (set, int))
                ),
            )

            return info, caps, register_blocks

        except (ModbusException, ConnectionException) as exc:
            _LOGGER.exception("Device scan failed: %s", exc)
            raise
        except (OSError, asyncio.TimeoutError, ValueError) as exc:
            _LOGGER.exception("Unexpected error during device scan: %s", exc)
            raise

    async def scan_device(self) -> Dict[str, Any]:
        """Scan device and return formatted result - compatible with coordinator."""
        try:
            info, caps, blocks = await self.scan()

            # Count total available registers
            register_count = sum(len(regs) for regs in self.available_registers.values())

            result = {
                "device_info": {
                    "device_name": f"ThesslaGreen {info.model}",
                    "model": info.model,
                    "firmware": info.firmware,
                    "serial_number": info.serial_number,
                    "capabilities": info.capabilities,
                },
                "capabilities": caps.as_dict(),
                "available_registers": self.available_registers,
                "register_count": register_count,
                "scan_blocks": blocks,
            }

            _LOGGER.info(
                "Device scan successful: %s v%s, %d registers, %d capabilities",
                info.model,
                info.firmware,
                register_count,
                sum(
                    1 for v in caps.as_dict().values() if bool(v) and not isinstance(v, (set, int))
                ),
            )

            return result

        except (ConnectionException, ModbusException) as exc:
            _LOGGER.exception("Connection failed during device scan: %s", exc)
            raise
        except (OSError, asyncio.TimeoutError, ValueError) as exc:
            _LOGGER.exception("Device scan failed: %s", exc)
            raise
        finally:
            await self.close()

    async def close(self):
        """Close the scanner connection if any."""
        if self._client is not None:
            try:
                result = self._client.close()
                if inspect.isawaitable(result):
                    await result
            except (ModbusException, ConnectionException) as exc:
                _LOGGER.debug("Error closing Modbus client: %s", exc, exc_info=True)
            except OSError as exc:
                _LOGGER.debug("Unexpected error closing Modbus client: %s", exc, exc_info=True)

        self._client = None
        _LOGGER.debug("Disconnected from ThesslaGreen device")

    def _group_registers_for_batch_read(
        self, addresses: List[int], max_gap: int = 10
    ) -> List[Tuple[int, int]]:
        """Group registers for batch reading optimization.

        Known missing ``input_registers`` are treated as boundaries. When a
        missing register is encountered, the surrounding registers are split
        into separate groups so they can still be read together without the
        missing register causing a batch read failure.
        """
        if not addresses:
            return []

        missing_addrs = {
            INPUT_REGISTERS[name]
            for name in KNOWN_MISSING_REGISTERS.get("input_registers", set())
            if name in INPUT_REGISTERS
        }

        groups: List[Tuple[int, int]] = []
        current_start: Optional[int] = None
        current_end: Optional[int] = None

        for addr in addresses:
            if addr in missing_addrs:
                if current_start is not None:
                    groups.append((current_start, current_end - current_start + 1))
                    current_start = None
                    current_end = None
                groups.append((addr, 1))
                continue

            if current_start is None:
                current_start = addr
                current_end = addr
                continue

            if (
                addr - current_end <= max_gap
                and current_end - current_start + 1 < MAX_BATCH_REGISTERS
            ):
                current_end = addr
            else:
                groups.append((current_start, current_end - current_start + 1))
                current_start = addr
                current_end = addr

        if current_start is not None:
            groups.append((current_start, current_end - current_start + 1))
        return groups


# Legacy compatibility - ThesslaDeviceScanner alias
ThesslaDeviceScanner = ThesslaGreenDeviceScanner<|MERGE_RESOLUTION|>--- conflicted
+++ resolved
@@ -461,17 +461,14 @@
         start = address
         end = address + count - 1
 
-<<<<<<< HEAD
         if not skip_cache and any(reg in self._failed_input for reg in range(start, end + 1)):
             first = next(reg for reg in range(start, end + 1) if reg in self._failed_input)
-=======
         if not skip_cache and any(
             reg in self._failed_input for reg in range(start, end + 1)
         ):
             first = next(
                 reg for reg in range(start, end + 1) if reg in self._failed_input
             )
->>>>>>> 6aac571d
             skip_start = skip_end = first
             while skip_start - 1 in self._failed_input:
                 skip_start -= 1
