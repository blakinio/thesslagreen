--- conflicted
+++ resolved
@@ -821,14 +821,13 @@
 
         return await asyncio.to_thread(_parse_csv)
 
-<<<<<<< HEAD
     def _sleep_time(self, attempt: int) -> float:
         """Return delay for a retry attempt based on backoff."""
         if self.backoff <= 0:
             return 0
         return self.backoff * 2 ** (attempt - 1)
 
-=======
+
     async def _read_input(
         self,
         client: "AsyncModbusTcpClient",
@@ -847,7 +846,6 @@
         """
         start = address
         end = address + count - 1
->>>>>>> 9a282f18
 
 
     async def _read_input(
@@ -1091,7 +1089,7 @@
             )
             break
 
-<<<<<<< HEAD
+
         if attempt < self.retry:
             delay = self._sleep_time(attempt)
             if delay:
@@ -1100,13 +1098,12 @@
                 except asyncio.CancelledError:
                     _LOGGER.debug("Sleep cancelled while retrying input 0x%04X", address)
                     raise
-=======
             _LOGGER.debug(
                 "Falling back to holding registers for input 0x%04X (attempt %d)",
                 address,
                 attempt,
             )
->>>>>>> 9a282f18
+
 
             try:
                 response = await _call_modbus(
@@ -1169,7 +1166,6 @@
         return None
 
 
-<<<<<<< HEAD
         if attempt < self.retry and exception_code is None:
             delay = self._sleep_time(attempt)
             if delay:
@@ -1178,7 +1174,7 @@
                 except asyncio.CancelledError:
                     _LOGGER.debug("Sleep cancelled while retrying holding 0x%04X", address)
                     raise
-=======
+
     async def _read_holding(
         self,
         client: "AsyncModbusTcpClient",
@@ -1282,7 +1278,7 @@
                     exception_code,
                 )
             return None
->>>>>>> 9a282f18
+
 
         _LOGGER.warning(
             "Failed to read holding registers 0x%04X-0x%04X after %d retries",
@@ -1292,7 +1288,6 @@
         )
         return None
 
-<<<<<<< HEAD
     _LOGGER.warning(
         "Failed to read holding registers 0x%04X-0x%04X after %d retries",
         start,
@@ -1347,7 +1342,6 @@
                     _LOGGER.debug("Sleep cancelled while retrying coil 0x%04X", address)
                     raise
     return None
-=======
 
     async def _read_coil(
         self,
@@ -1397,13 +1391,10 @@
                     )
                     raise
         return None
->>>>>>> 9a282f18
-
                     _LOGGER.debug("Sleep cancelled while retrying coil 0x%04X", address)
                     raise
         return None
 
-<<<<<<< HEAD
 async def _read_discrete(
     self,
     client: "AsyncModbusTcpClient",
@@ -1451,7 +1442,6 @@
                     _LOGGER.debug("Sleep cancelled while retrying discrete 0x%04X", address)
                     raise
     return None
-=======
 
 
     async def _read_discrete(
@@ -1506,5 +1496,4 @@
 
                     _LOGGER.debug("Sleep cancelled while retrying discrete 0x%04X", address)
                     raise
-        return None
->>>>>>> 9a282f18
+        return None