--- conflicted
+++ resolved
@@ -286,15 +286,9 @@
                     cfg["register"] = reg
                     cfg.setdefault("icon", "mdi:toggle-switch")
                     switch_configs[reg] = cfg
-<<<<<<< HEAD
-            else:
-                if reg in binary_keys:
-                    binary_configs[reg] = cfg
-=======
                 else:
                     if reg in binary_keys:
                         binary_configs[reg] = cfg
->>>>>>> f65b776c
         else:
             if reg in select_keys:
                 cfg["states"] = states
