--- conflicted
+++ resolved
@@ -177,10 +177,6 @@
     number_configs.update(NUMBER_OVERRIDES)
     return number_configs
 
-<<<<<<< HEAD
-
-=======
->>>>>>> 1138eb32
 # Manual overrides for number entities (icons, custom units, etc.)
 NUMBER_OVERRIDES: dict[str, dict[str, Any]] = {
     # Temperature control
@@ -270,10 +266,6 @@
 
     return binary_configs, switch_configs, select_configs
 
-<<<<<<< HEAD
-=======
-
->>>>>>> 1138eb32
 
 # ---------------------------------------------------------------------------
 # Entity configurations
