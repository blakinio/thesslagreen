--- conflicted
+++ resolved
@@ -1052,15 +1052,12 @@
       "bypass_off": {
         "name": "Bypass Off"
       },
-<<<<<<< HEAD
-=======
       "calculated_efficiency": {
         "name": "Calculated Efficiency"
       },
       "cf_version": {
         "name": "CF Module Version"
       },
->>>>>>> 03ebc5df
       "comfort_mode": {
         "name": "Comfort Mode Status"
       },
