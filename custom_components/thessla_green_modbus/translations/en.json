{
  "auto_detected_note_limited": "Limited auto-detection - some registers may be missing.",
  "auto_detected_note_success": "Auto-detection successful!",
  "diagnostics": {
    "registers_hash": "Register definitions hash",
    "capabilities": "Device capabilities",
    "effective_batch": "Effective batch size",
    "total_registers_json": "Total registers in JSON",
    "total_available_registers": "Total available registers",
    "deep_scan": "Deep scan enabled",
    "force_full_register_list": "Force full register list",
    "error_statistics": "Error statistics"
  },
  "config": {
    "abort": {
      "already_configured": "Device with this IP address and Device ID is already configured."
    },
    "error": {
      "cannot_connect": "Cannot connect to device. Check IP address, port, and network connection.",
      "invalid_auth": "Authentication error. Check Device ID settings.",
      "invalid_input": "Invalid configuration provided. Check values and try again.",
      "invalid_host": "Invalid IP address or hostname.",
      "invalid_port": "Port must be between 1 and 65535.",
      "invalid_slave": "Device ID must be between 0 and 247.",
      "invalid_slave_low": "Device ID must be 0 or greater.",
      "invalid_slave_high": "Device ID must be 247 or less.",
      "dns_failure": "Hostname could not be resolved.",
      "connection_refused": "Connection was refused by the host.",
      "missing_method": "Scanner is missing required method. See logs for details.",
      "io_error": "Input/output error during device communication. Check cabling and network connection.",
      "invalid_capabilities": "Device capabilities data invalid or missing.",
      "invalid_format": "Received data in an unexpected format from device.",
      "modbus_error": "Modbus communication error. Check wiring and settings.",
<<<<<<< HEAD
      "timeout": "Connection timed out. Verify host and port.",
      "unknown": "Unexpected error. Check logs for details.",
      "max_registers_range": "Max registers per request must be between 1 and 16."
=======
      "timeout": "Device did not respond in time. Verify network connectivity and address.",
      "unknown": "Unexpected error. Check logs for details."
>>>>>>> 63c97b33
    },
    "step": {
      "confirm": {
        "description": "Detected ThesslaGreen device {device_name} (serial {serial_number}) at {host}:{port}. Device ID: {slave_id}. Firmware version: {firmware_version}. Registers found: {register_count}. Scan success rate: {scan_success_rate}. Capabilities ({capabilities_count}): {capabilities_list}. {auto_detected_note}. Continue with this configuration?",
        "title": "Confirm Configuration"
      },
      "user": {
        "data": {
          "host": "IP Address",
          "name": "Name",
          "port": "Port",
          "slave_id": "Device ID",
          "deep_scan": "Deep Register Scan",
          "max_registers_per_request": "Max Registers per Request"
        },
        "data_description": {
          "host": "IP address of the AirPack device on your local network",
          "name": "Device name in Home Assistant",
          "port": "Modbus TCP port (default 502)",
          "slave_id": "Modbus device ID (default 10)",
          "deep_scan": "Read all registers for diagnostics (may be slow)",
          "max_registers_per_request": "Maximum registers per Modbus request (1-16)"
        },
        "description": "Set up a connection to a ThesslaGreen AirPack over Modbus TCP. The integration automatically detects device functions and registers.",
        "title": "ThesslaGreen Modbus Configuration"
      }
    }
  },
  "entity": {
    "binary_sensor": {
      "ahu_filter_protection": {
        "name": "AHU Filter Protection"
      },
      "airing_mini": {
        "name": "Airing Mini"
      },
      "airing_sensor": {
        "name": "Airing Sensor"
      },
      "airing_switch": {
        "name": "Airing Switch"
      },
      "bypass": {
        "name": "Bypass"
      },
      "contamination_sensor": {
        "name": "Contamination Sensor"
      },
      "dp_ahu_filter_overflow": {
        "name": "AHU Filter Overflow"
      },
      "dp_duct_filter_overflow": {
        "name": "Duct Filter Overflow"
      },
      "duct_heater_protection": {
        "name": "Duct Heater Protection"
      },
      "duct_water_heater_pump": {
        "name": "Water Heater Pump"
      },
      "empty_house": {
        "name": "Empty House"
      },
      "expansion": {
        "name": "Expansion"
      },
      "fan_speed_1": {
        "name": "Fan Speed 1"
      },
      "fan_speed_2": {
        "name": "Fan Speed 2"
      },
      "fan_speed_3": {
        "name": "Fan Speed 3"
      },
      "fire_alarm": {
        "name": "Fire Alarm"
      },
      "fireplace": {
        "name": "Fireplace"
      },
      "gwc": {
        "name": "GWC"
      },
      "heating_cable": {
        "name": "Heating Cable"
      },
      "hood_output": {
        "name": "Hood Output"
      },
      "hood_switch": {
        "name": "Hood Switch"
      },
      "info": {
        "name": "Unit Operation Confirmation"
      },
      "on_off_panel_mode": {
        "name": "On/Off Panel Mode"
      },
      "power_supply_fans": {
        "name": "Power Supply Fans"
      },
      "water_removal_active": {
        "name": "Water Removal Active"
      },
      "work_permit": {
        "name": "Work Permit"
      }
    },
    "climate": {
      "thessla_green_climate": {
        "name": "Climate Control",
        "state_attributes": {
          "preset_mode": {
            "away": "Away",
            "bathroom": "Bathroom",
            "boost": "Boost",
            "eco": "Eco",
            "fireplace": "Fireplace",
            "hood": "Hood",
            "kitchen": "Kitchen",
            "none": "None",
            "party": "Party",
            "sleep": "Sleep",
            "summer": "Summer",
            "winter": "Winter"
          }
        }
      }
    },
    "fan": {
      "thessla_green_fan": {
        "name": "Ventilation"
      }
    },
    "number": {
      "access_level": {
        "name": "Access Level"
      },
      "air_flow_rate_manual": {
        "name": "Air Flow Rate Manual"
      },
      "air_flow_rate_temporary_1": {
        "name": "Air Flow Rate Temporary 1"
      },
      "air_flow_rate_temporary_2": {
        "name": "Air Flow Rate Temporary 2"
      },
      "air_temperature_summer_free_cooling": {
        "name": "Air Temperature Summer Free Cooling"
      },
      "air_temperature_summer_free_heating": {
        "name": "Air Temperature Summer Free Heating"
      },
      "airflow_rate_change_flag": {
        "name": "Airflow Rate Change Flag"
      },
      "airing_bathroom_coef": {
        "name": "Airing Bathroom Coef"
      },
      "airing_coef": {
        "name": "Airing Coef"
      },
      "airing_panel_mode_time": {
        "name": "Airing Panel Mode Time"
      },
      "airing_summer_fri": {
        "name": "Airing Summer Fri"
      },
      "airing_summer_mon": {
        "name": "Airing Summer Mon"
      },
      "airing_summer_sat": {
        "name": "Airing Summer Sat"
      },
      "airing_summer_sun": {
        "name": "Airing Summer Sun"
      },
      "airing_summer_thu": {
        "name": "Airing Summer Thu"
      },
      "airing_summer_tue": {
        "name": "Airing Summer Tue"
      },
      "airing_summer_wed": {
        "name": "Airing Summer Wed"
      },
      "airing_switch_coef": {
        "name": "Airing Switch Coef"
      },
      "airing_switch_mode_off_delay": {
        "name": "Airing Switch Mode Off Delay"
      },
      "airing_switch_mode_on_delay": {
        "name": "Airing Switch Mode On Delay"
      },
      "airing_switch_mode_time": {
        "name": "Airing Switch Mode Time"
      },
      "airing_winter_fri": {
        "name": "Airing Winter Fri"
      },
      "airing_winter_mon": {
        "name": "Airing Winter Mon"
      },
      "airing_winter_sat": {
        "name": "Airing Winter Sat"
      },
      "airing_winter_sun": {
        "name": "Airing Winter Sun"
      },
      "airing_winter_thu": {
        "name": "Airing Winter Thu"
      },
      "airing_winter_tue": {
        "name": "Airing Winter Tue"
      },
      "airing_winter_wed": {
        "name": "Airing Winter Wed"
      },
      "alarm": {
        "name": "Alarm"
      },
      "antifreez_stage": {
        "name": "Antifreez Stage"
      },
      "antifreeze_mode": {
        "name": "Antifreeze Mode"
      },
      "bypass_coef_1": {
        "name": "Bypass Coef 1"
      },
      "bypass_coef_2": {
        "name": "Bypass Coef 2"
      },
      "bypass_mode": {
        "name": "Bypass Mode"
      },
      "bypass_off": {
        "name": "Bypass Off"
      },
      "bypass_user_mode": {
        "name": "Bypass User Mode"
      },
      "cf_version": {
        "name": "Cf Version"
      },
      "cfg_mode_1": {
        "name": "Cfg Mode 1"
      },
      "cfg_mode_2": {
        "name": "Cfg Mode 2"
      },
      "comfort_mode": {
        "name": "Comfort Mode"
      },
      "comfort_mode_panel": {
        "name": "Comfort Mode Panel"
      },
      "configuration_mode": {
        "name": "Configuration Mode"
      },
      "contamination_coef": {
        "name": "Contamination Coef"
      },
      "dac_cooler": {
        "name": "Dac Cooler"
      },
      "dac_exhaust": {
        "name": "Dac Exhaust"
      },
      "dac_heater": {
        "name": "Dac Heater"
      },
      "dac_supply": {
        "name": "Dac Supply"
      },
      "date_time_1": {
        "name": "Date Time 1"
      },
      "date_time_2": {
        "name": "Date Time 2"
      },
      "date_time_3": {
        "name": "Date Time 3"
      },
      "date_time_4": {
        "name": "Date Time 4"
      },
      "device_name": {
        "name": "Device Name"
      },
      "e_100": {
        "name": "E 100"
      },
      "e_101": {
        "name": "E 101"
      },
      "e_102": {
        "name": "E 102"
      },
      "e_103": {
        "name": "E 103"
      },
      "e_104": {
        "name": "E 104"
      },
      "e_105": {
        "name": "E 105"
      },
      "e_106": {
        "name": "E 106"
      },
      "e_138": {
        "name": "E 138"
      },
      "e_139": {
        "name": "E 139"
      },
      "e_152": {
        "name": "E 152"
      },
      "e_196": {
        "name": "E 196"
      },
      "e_197": {
        "name": "E 197"
      },
      "e_198": {
        "name": "E 198"
      },
      "e_199": {
        "name": "E 199"
      },
      "e_200": {
        "name": "E 200"
      },
      "e_201": {
        "name": "E 201"
      },
      "e_249": {
        "name": "E 249"
      },
      "e_250": {
        "name": "E 250"
      },
      "e_251": {
        "name": "E 251"
      },
      "e_252": {
        "name": "E 252"
      },
      "e_99": {
        "name": "E 99"
      },
      "empty_house_coef": {
        "name": "Empty House Coef"
      },
      "error": {
        "name": "Error"
      },
      "exhaust_air_flow": {
        "name": "Exhaust Air Flow"
      },
      "fan_speed_1_coef": {
        "name": "Fan Speed 1 Coef"
      },
      "fan_speed_2_coef": {
        "name": "Fan Speed 2 Coef"
      },
      "fan_speed_3_coef": {
        "name": "Fan Speed 3 Coef"
      },
      "filter_change": {
        "name": "Filter Change"
      },
      "fireplace_mode_time": {
        "name": "Fireplace Mode Time"
      },
      "fireplace_supply_coef": {
        "name": "Fireplace Supply Coef"
      },
      "gwc_mode": {
        "name": "Gwc Mode"
      },
      "gwc_off": {
        "name": "Gwc Off"
      },
      "gwc_regen": {
        "name": "Gwc Regen"
      },
      "gwc_regen_flag": {
        "name": "Gwc Regen Flag"
      },
      "gwc_regen_period": {
        "name": "Gwc Regen Period"
      },
      "hard_reset_schedule": {
        "name": "Hard Reset Schedule"
      },
      "hard_reset_settings": {
        "name": "Hard Reset Settings"
      },
      "hood_exhaust_coef": {
        "name": "Hood Exhaust Coef"
      },
      "hood_supply_coef": {
        "name": "Hood Supply Coef"
      },
      "language": {
        "name": "Language"
      },
      "lock_date_1": {
        "name": "Lock Date 1"
      },
      "lock_date_2": {
        "name": "Lock Date 2"
      },
      "lock_date_3": {
        "name": "Lock Date 3"
      },
      "lock_flag": {
        "name": "Lock Flag"
      },
      "lock_pass": {
        "name": "Lock Pass"
      },
      "manual_airing_time_to_start": {
        "name": "Manual Airing Time To Start"
      },
      "max_exhaust_air_flow_rate": {
        "name": "Max Exhaust Air Flow Rate"
      },
      "max_exhaust_air_flow_rate_gwc": {
        "name": "Max Exhaust Air Flow Rate Gwc"
      },
      "max_gwc_air_temperature": {
        "name": "Max Gwc Air Temperature"
      },
      "max_supply_air_flow_rate": {
        "name": "Max Supply Air Flow Rate"
      },
      "max_supply_air_flow_rate_gwc": {
        "name": "Max Supply Air Flow Rate Gwc"
      },
      "min_bypass_temperature": {
        "name": "Min Bypass Temperature"
      },
      "min_gwc_air_temperature": {
        "name": "Min Gwc Air Temperature"
      },
      "mode": {
        "name": "Mode"
      },
      "nominal_exhaust_air_flow": {
        "name": "Nominal Exhaust Air Flow"
      },
      "nominal_exhaust_air_flow_gwc": {
        "name": "Nominal Exhaust Air Flow Gwc"
      },
      "nominal_supply_air_flow": {
        "name": "Nominal Supply Air Flow"
      },
      "nominal_supply_air_flow_gwc": {
        "name": "Nominal Supply Air Flow Gwc"
      },
      "on_off_panel_mode": {
        "name": "On Off Panel Mode"
      },
      "open_window_coef": {
        "name": "Open Window Coef"
      },
      "pres_check_day_1": {
        "name": "Pres Check Day 1"
      },
      "pres_check_day_2": {
        "name": "Pres Check Day 2"
      },
      "pres_check_time_1": {
        "name": "Pres Check Time 1"
      },
      "pres_check_time_2": {
        "name": "Pres Check Time 2"
      },
      "required_temperature": {
        "name": "Required Temperature"
      },
      "rtc_cal": {
        "name": "Rtc Cal"
      },
      "schedule_summer_fri_1": {
        "name": "Schedule Summer Fri 1"
      },
      "schedule_summer_fri_2": {
        "name": "Schedule Summer Fri 2"
      },
      "schedule_summer_fri_3": {
        "name": "Schedule Summer Fri 3"
      },
      "schedule_summer_fri_4": {
        "name": "Schedule Summer Fri 4"
      },
      "schedule_summer_mon_1": {
        "name": "Schedule Summer Mon 1"
      },
      "schedule_summer_mon_2": {
        "name": "Schedule Summer Mon 2"
      },
      "schedule_summer_mon_3": {
        "name": "Schedule Summer Mon 3"
      },
      "schedule_summer_mon_4": {
        "name": "Schedule Summer Mon 4"
      },
      "schedule_summer_sat_1": {
        "name": "Schedule Summer Sat 1"
      },
      "schedule_summer_sat_2": {
        "name": "Schedule Summer Sat 2"
      },
      "schedule_summer_sat_3": {
        "name": "Schedule Summer Sat 3"
      },
      "schedule_summer_sat_4": {
        "name": "Schedule Summer Sat 4"
      },
      "schedule_summer_sun_1": {
        "name": "Schedule Summer Sun 1"
      },
      "schedule_summer_sun_2": {
        "name": "Schedule Summer Sun 2"
      },
      "schedule_summer_sun_3": {
        "name": "Schedule Summer Sun 3"
      },
      "schedule_summer_sun_4": {
        "name": "Schedule Summer Sun 4"
      },
      "schedule_summer_thu_1": {
        "name": "Schedule Summer Thu 1"
      },
      "schedule_summer_thu_2": {
        "name": "Schedule Summer Thu 2"
      },
      "schedule_summer_thu_3": {
        "name": "Schedule Summer Thu 3"
      },
      "schedule_summer_thu_4": {
        "name": "Schedule Summer Thu 4"
      },
      "schedule_summer_tue_1": {
        "name": "Schedule Summer Tue 1"
      },
      "schedule_summer_tue_2": {
        "name": "Schedule Summer Tue 2"
      },
      "schedule_summer_tue_3": {
        "name": "Schedule Summer Tue 3"
      },
      "schedule_summer_tue_4": {
        "name": "Schedule Summer Tue 4"
      },
      "schedule_summer_wed_1": {
        "name": "Schedule Summer Wed 1"
      },
      "schedule_summer_wed_2": {
        "name": "Schedule Summer Wed 2"
      },
      "schedule_summer_wed_3": {
        "name": "Schedule Summer Wed 3"
      },
      "schedule_summer_wed_4": {
        "name": "Schedule Summer Wed 4"
      },
      "schedule_winter_fri_1": {
        "name": "Schedule Winter Fri 1"
      },
      "schedule_winter_fri_2": {
        "name": "Schedule Winter Fri 2"
      },
      "schedule_winter_fri_3": {
        "name": "Schedule Winter Fri 3"
      },
      "schedule_winter_fri_4": {
        "name": "Schedule Winter Fri 4"
      },
      "schedule_winter_mon_1": {
        "name": "Schedule Winter Mon 1"
      },
      "schedule_winter_mon_2": {
        "name": "Schedule Winter Mon 2"
      },
      "schedule_winter_mon_3": {
        "name": "Schedule Winter Mon 3"
      },
      "schedule_winter_mon_4": {
        "name": "Schedule Winter Mon 4"
      },
      "schedule_winter_sat_1": {
        "name": "Schedule Winter Sat 1"
      },
      "schedule_winter_sat_2": {
        "name": "Schedule Winter Sat 2"
      },
      "schedule_winter_sat_3": {
        "name": "Schedule Winter Sat 3"
      },
      "schedule_winter_sat_4": {
        "name": "Schedule Winter Sat 4"
      },
      "schedule_winter_sun_1": {
        "name": "Schedule Winter Sun 1"
      },
      "schedule_winter_sun_2": {
        "name": "Schedule Winter Sun 2"
      },
      "schedule_winter_sun_3": {
        "name": "Schedule Winter Sun 3"
      },
      "schedule_winter_sun_4": {
        "name": "Schedule Winter Sun 4"
      },
      "schedule_winter_thu_1": {
        "name": "Schedule Winter Thu 1"
      },
      "schedule_winter_thu_2": {
        "name": "Schedule Winter Thu 2"
      },
      "schedule_winter_thu_3": {
        "name": "Schedule Winter Thu 3"
      },
      "schedule_winter_thu_4": {
        "name": "Schedule Winter Thu 4"
      },
      "schedule_winter_tue_1": {
        "name": "Schedule Winter Tue 1"
      },
      "schedule_winter_tue_2": {
        "name": "Schedule Winter Tue 2"
      },
      "schedule_winter_tue_3": {
        "name": "Schedule Winter Tue 3"
      },
      "schedule_winter_tue_4": {
        "name": "Schedule Winter Tue 4"
      },
      "schedule_winter_wed_1": {
        "name": "Schedule Winter Wed 1"
      },
      "schedule_winter_wed_2": {
        "name": "Schedule Winter Wed 2"
      },
      "schedule_winter_wed_3": {
        "name": "Schedule Winter Wed 3"
      },
      "schedule_winter_wed_4": {
        "name": "Schedule Winter Wed 4"
      },
      "season_mode": {
        "name": "Season Mode"
      },
      "setting_summer_fri_1": {
        "name": "Setting Summer Fri 1"
      },
      "setting_summer_fri_2": {
        "name": "Setting Summer Fri 2"
      },
      "setting_summer_fri_3": {
        "name": "Setting Summer Fri 3"
      },
      "setting_summer_fri_4": {
        "name": "Setting Summer Fri 4"
      },
      "setting_summer_mon_1": {
        "name": "Setting Summer Mon 1"
      },
      "setting_summer_mon_2": {
        "name": "Setting Summer Mon 2"
      },
      "setting_summer_mon_3": {
        "name": "Setting Summer Mon 3"
      },
      "setting_summer_mon_4": {
        "name": "Setting Summer Mon 4"
      },
      "setting_summer_sat_1": {
        "name": "Setting Summer Sat 1"
      },
      "setting_summer_sat_2": {
        "name": "Setting Summer Sat 2"
      },
      "setting_summer_sat_3": {
        "name": "Setting Summer Sat 3"
      },
      "setting_summer_sat_4": {
        "name": "Setting Summer Sat 4"
      },
      "setting_summer_sun_1": {
        "name": "Setting Summer Sun 1"
      },
      "setting_summer_sun_2": {
        "name": "Setting Summer Sun 2"
      },
      "setting_summer_sun_3": {
        "name": "Setting Summer Sun 3"
      },
      "setting_summer_sun_4": {
        "name": "Setting Summer Sun 4"
      },
      "setting_summer_thu_1": {
        "name": "Setting Summer Thu 1"
      },
      "setting_summer_thu_2": {
        "name": "Setting Summer Thu 2"
      },
      "setting_summer_thu_3": {
        "name": "Setting Summer Thu 3"
      },
      "setting_summer_thu_4": {
        "name": "Setting Summer Thu 4"
      },
      "setting_summer_tue_1": {
        "name": "Setting Summer Tue 1"
      },
      "setting_summer_tue_2": {
        "name": "Setting Summer Tue 2"
      },
      "setting_summer_tue_3": {
        "name": "Setting Summer Tue 3"
      },
      "setting_summer_tue_4": {
        "name": "Setting Summer Tue 4"
      },
      "setting_summer_wed_1": {
        "name": "Setting Summer Wed 1"
      },
      "setting_summer_wed_2": {
        "name": "Setting Summer Wed 2"
      },
      "setting_summer_wed_3": {
        "name": "Setting Summer Wed 3"
      },
      "setting_summer_wed_4": {
        "name": "Setting Summer Wed 4"
      },
      "setting_winter_fri_1": {
        "name": "Setting Winter Fri 1"
      },
      "setting_winter_fri_2": {
        "name": "Setting Winter Fri 2"
      },
      "setting_winter_fri_3": {
        "name": "Setting Winter Fri 3"
      },
      "setting_winter_fri_4": {
        "name": "Setting Winter Fri 4"
      },
      "setting_winter_mon_1": {
        "name": "Setting Winter Mon 1"
      },
      "setting_winter_mon_2": {
        "name": "Setting Winter Mon 2"
      },
      "setting_winter_mon_3": {
        "name": "Setting Winter Mon 3"
      },
      "setting_winter_mon_4": {
        "name": "Setting Winter Mon 4"
      },
      "setting_winter_sat_1": {
        "name": "Setting Winter Sat 1"
      },
      "setting_winter_sat_2": {
        "name": "Setting Winter Sat 2"
      },
      "setting_winter_sat_3": {
        "name": "Setting Winter Sat 3"
      },
      "setting_winter_sat_4": {
        "name": "Setting Winter Sat 4"
      },
      "setting_winter_sun_1": {
        "name": "Setting Winter Sun 1"
      },
      "setting_winter_sun_2": {
        "name": "Setting Winter Sun 2"
      },
      "setting_winter_sun_3": {
        "name": "Setting Winter Sun 3"
      },
      "setting_winter_sun_4": {
        "name": "Setting Winter Sun 4"
      },
      "setting_winter_thu_1": {
        "name": "Setting Winter Thu 1"
      },
      "setting_winter_thu_2": {
        "name": "Setting Winter Thu 2"
      },
      "setting_winter_thu_3": {
        "name": "Setting Winter Thu 3"
      },
      "setting_winter_thu_4": {
        "name": "Setting Winter Thu 4"
      },
      "setting_winter_tue_1": {
        "name": "Setting Winter Tue 1"
      },
      "setting_winter_tue_2": {
        "name": "Setting Winter Tue 2"
      },
      "setting_winter_tue_3": {
        "name": "Setting Winter Tue 3"
      },
      "setting_winter_tue_4": {
        "name": "Setting Winter Tue 4"
      },
      "setting_winter_wed_1": {
        "name": "Setting Winter Wed 1"
      },
      "setting_winter_wed_2": {
        "name": "Setting Winter Wed 2"
      },
      "setting_winter_wed_3": {
        "name": "Setting Winter Wed 3"
      },
      "setting_winter_wed_4": {
        "name": "Setting Winter Wed 4"
      },
      "special_mode": {
        "name": "Special Mode"
      },
      "start_gwc_regen_summer_time": {
        "name": "Start Gwc Regen Summer Time"
      },
      "start_gwc_regen_winter_time": {
        "name": "Start Gwc Regen Winter Time"
      },
      "stop_ahu_code": {
        "name": "Stop Ahu Code"
      },
      "stop_gwc_regen_summer_time": {
        "name": "Stop Gwc Regen Summer Time"
      },
      "stop_gwc_regen_winter_time": {
        "name": "Stop Gwc Regen Winter Time"
      },
      "supply_air_flow": {
        "name": "Supply Air Flow"
      },
      "supply_air_temperature_manual": {
        "name": "Supply Air Temperature Manual"
      },
      "supply_air_temperature_temporary_1": {
        "name": "Supply Air Temperature Temporary 1"
      },
      "supply_air_temperature_temporary_2": {
        "name": "Supply Air Temperature Temporary 2"
      },
      "temperature_change_flag": {
        "name": "Temperature Change Flag"
      },
      "uart_0_baud": {
        "name": "Uart 0 Baud"
      },
      "uart_0_id": {
        "name": "Uart 0 Id"
      },
      "uart_0_parity": {
        "name": "Uart 0 Parity"
      },
      "uart_0_stop": {
        "name": "Uart 0 Stop"
      },
      "uart_1_baud": {
        "name": "Uart 1 Baud"
      },
      "uart_1_id": {
        "name": "Uart 1 Id"
      },
      "uart_1_parity": {
        "name": "Uart 1 Parity"
      },
      "uart_1_stop": {
        "name": "Uart 1 Stop"
      }
    },
    "select": {
      "mode": {
        "name": "Mode",
        "state": {
          "auto": "Auto",
          "manual": "Manual",
          "temporary": "Temporary"
        }
      },
      "bypass_mode": {
        "name": "Bypass Mode",
        "state": {
          "auto": "Automatic",
          "open": "Open",
          "closed": "Closed"
        }
      },
      "gwc_mode": {
        "name": "GWC Mode",
        "state": {
          "auto": "Automatic",
          "forced": "Forced",
          "off": "Off"
        }
      },
      "season_mode": {
        "name": "Season Mode",
        "state": {
          "winter": "Winter",
          "summer": "Summer"
        }
      },
      "filter_change": {
        "name": "Filter Type",
        "state": {
          "presostat": "Pressure switch",
          "flat_filters": "Flat Filters",
          "cleanpad": "CleanPad",
          "cleanpad_pure": "CleanPad Pure"
        }
      }
    },
    "sensor": {
      "air_flow_rate_manual": {
        "name": "Air Flow Rate Manual"
      },
      "air_flow_rate_temporary_2": {
        "name": "Air Flow Rate Temporary 2"
      },
      "air_temperature_summer_free_cooling": {
        "name": "Air Temperature Summer Free Cooling"
      },
      "air_temperature_summer_free_heating": {
        "name": "Air Temperature Summer Free Heating"
      },
      "ambient_temperature": {
        "name": "Ambient Temperature"
      },
      "antifreeze_mode": {
        "name": "Antifreeze Mode"
      },
      "bypass_mode": {
        "name": "Bypass Mode Status",
        "state": {
          "auto": "Automatic",
          "closed": "Closed",
          "open": "Open"
        }
      },
      "bypass_off": {
        "name": "Bypass Off"
      },
      "calculated_efficiency": {
        "name": "Calculated Efficiency"
      },
      "cf_version": {
        "name": "CF Module Version"
      },
      "error_codes": {
        "name": "Error and status codes"
      },
      "comfort_mode": {
        "name": "Comfort Mode Status"
      },
      "compilation_days": {
        "name": "Compilation Days"
      },
      "compilation_seconds": {
        "name": "Compilation Seconds"
      },
      "constant_flow_active": {
        "name": "Constant Flow Active"
      },
      "dac_cooler": {
        "name": "Cooler Voltage"
      },
      "dac_exhaust": {
        "name": "Exhaust Fan Voltage"
      },
      "dac_heater": {
        "name": "Heater Voltage"
      },
      "dac_supply": {
        "name": "Supply Fan Voltage"
      },
      "estimated_power": {
        "name": "Estimated Power"
      },
      "total_energy": {
        "name": "Total Energy"
      },
      "day_of_week": {
        "name": "Day of Week"
      },
      "duct_supply_temperature": {
        "name": "Duct Supply Temperature"
      },
      "exhaust_air_flow": {
        "name": "Exhaust Air Flow"
      },
      "exhaust_flow_rate_m3h": {
        "name": "Exhaust Flow Rate (m³/h)"
      },
      "exhaust_percentage": {
        "name": "Exhaust Percentage"
      },
      "exhaust_temperature": {
        "name": "Exhaust Temperature"
      },
      "fan_speed_1_coef": {
        "name": "Fan Speed 1 Coefficient"
      },
      "fan_speed_2_coef": {
        "name": "Fan Speed 2 Coefficient"
      },
      "fan_speed_3_coef": {
        "name": "Fan Speed 3 Coefficient"
      },
      "fpx_temperature": {
        "name": "FPX Temperature"
      },
      "gwc_mode": {
        "name": "GWC Mode",
        "state": {
          "auto": "Automatic",
          "forced": "Forced",
          "off": "Off"
        }
      },
      "gwc_temperature": {
        "name": "GWC Temperature"
      },
      "heating_temperature": {
        "name": "Heating Temperature"
      },
      "hood_exhaust_coef": {
        "name": "Hood Exhaust Coefficient"
      },
      "hood_supply_coef": {
        "name": "Hood Supply Coefficient"
      },
      "intensive_exhaust": {
        "name": "Intensive Exhaust"
      },
      "intensive_supply": {
        "name": "Intensive Supply"
      },
      "max_exhaust_air_flow_rate": {
        "name": "Maximum Exhaust Air Flow Rate"
      },
      "max_percentage": {
        "name": "Maximum Percentage"
      },
      "max_supply_air_flow_rate": {
        "name": "Maximum Supply Air Flow Rate"
      },
      "min_bypass_temperature": {
        "name": "Minimum Bypass Temperature"
      },
      "min_percentage": {
        "name": "Minimum Percentage"
      },
      "mode": {
        "name": "Mode",
        "state": {
          "auto": "Auto",
          "manual": "Manual",
          "temporary": "Temporary"
        }
      },
      "nominal_exhaust_air_flow": {
        "name": "Nominal Exhaust Air Flow"
      },
      "nominal_supply_air_flow": {
        "name": "Nominal Supply Air Flow"
      },
      "outside_temperature": {
        "name": "Outside Temperature"
      },
      "period": {
        "name": "Time Period"
      },
      "required_temp": {
        "name": "Required Temperature"
      },
      "season_mode": {
        "name": "Season Mode",
        "state": {
          "summer": "Summer",
          "winter": "Winter"
        }
      },
      "serial_number": {
        "name": "Serial Number"
      },
      "supply_air_flow": {
        "name": "Supply Air Flow"
      },
      "supply_air_temperature_manual": {
        "name": "Supply Air Temperature Manual"
      },
      "supply_air_temperature_temporary_1": {
        "name": "Supply Air Temperature Temporary 1"
      },
      "supply_air_temperature_temporary_2": {
        "name": "Supply Air Temperature Temporary 2"
      },
      "supply_flow_rate_m3h": {
        "name": "Supply Flow Rate (m³/h)"
      },
      "supply_percentage": {
        "name": "Supply Percentage"
      },
      "supply_temperature": {
        "name": "Supply Temperature"
      },
      "version_major": {
        "name": "Major Version"
      },
      "version_minor": {
        "name": "Minor Version"
      },
      "version_patch": {
        "name": "Patch Version"
      }
    },
    "switch": {
      "away": {
        "name": "Away"
      },
      "bathroom": {
        "name": "Bathroom"
      },
      "boost": {
        "name": "Boost"
      },
      "eco": {
        "name": "Eco"
      },
      "fireplace": {
        "name": "Fireplace"
      },
      "hood": {
        "name": "Hood"
      },
      "kitchen": {
        "name": "Kitchen"
      },
      "on_off_panel_mode": {
        "name": "On/Off Panel Mode"
      },
      "party": {
        "name": "Party"
      },
      "sleep": {
        "name": "Sleep"
      },
      "summer": {
        "name": "Summer"
      },
      "winter": {
        "name": "Winter"
      }
    }
  },
  "codes": {
    "e_100": "Device error E 100",
    "e_101": "Device error E 101",
    "e_102": "Device error E 102",
    "e_103": "Device error E 103",
    "e_104": "Device error E 104",
    "e_105": "Device error E 105",
    "e_106": "Device error E 106",
    "e_138": "Device error E 138",
    "e_139": "Device error E 139",
    "e_152": "Device error E 152",
    "e_196": "Device error E 196",
    "e_197": "Device error E 197",
    "e_198": "Device error E 198",
    "e_199": "Device error E 199",
    "e_200": "Device error E 200",
    "e_201": "Device error E 201",
    "e_249": "Device error E 249",
    "e_250": "Device error E 250",
    "e_251": "Device error E 251",
    "e_252": "Device error E 252",
    "e_99": "Device error E 99",
    "s_10": "Device status S 10",
    "s_13": "Device status S 13",
    "s_14": "Device status S 14",
    "s_15": "Device status S 15",
    "s_16": "Device status S 16",
    "s_17": "Device status S 17",
    "s_19": "Device status S 19",
    "s_2": "Device status S 2",
    "s_20": "Device status S 20",
    "s_22": "Device status S 22",
    "s_23": "Device status S 23",
    "s_24": "Device status S 24",
    "s_25": "Device status S 25",
    "s_26": "Device status S 26",
    "s_29": "Device status S 29",
    "s_30": "Device status S 30",
    "s_31": "Device status S 31",
    "s_32": "Device status S 32",
    "s_6": "Device status S 6",
    "s_7": "Device status S 7",
    "s_8": "Device status S 8",
    "s_9": "Device status S 9"
  },
  "issues": {
    "modbus_write_failed": {
      "title": "Modbus write failed",
      "description": "Unable to write value via Modbus. Check connection and permissions."
    }
  },
  "options": {
    "error": {
      "max_registers_range": "Max registers per request must be between 1 and 16."
    },
    "step": {
      "init": {
        "data": {
          "force_full_register_list": "Force Full Register List (skip scanning)",
          "retry": "Retry Attempts",
          "scan_interval": "Scan Interval (seconds)",
          "skip_missing_registers": "Skip Known Missing Registers",
          "timeout": "Connection Timeout (seconds)",
          "deep_scan": "Deep Register Scan",
          "max_registers_per_request": "Max Registers per Request"
        },
        "data_description": {
          "force_full_register_list": "Skip scanning and load all registers (may cause errors)",
          "retry": "How many times to retry failed reads (1-5 attempts)",
          "scan_interval": "How often to read data from device (10-300 seconds)",
          "skip_missing_registers": "Do not poll registers known to be unavailable",
          "timeout": "Maximum time to wait for response (5-60 seconds)",
          "deep_scan": "Read raw registers 0x0000-0x012C for diagnostics",
          "max_registers_per_request": "Select maximum registers per request (1-16)"
        },
        "error": {
          "max_registers_per_request": "Maximum registers per Modbus request (1-16)"
        },
        "description": "Configure advanced integration options. Current settings: Scan interval: {current_scan_interval}s. Timeout: {current_timeout}s. Retry count: {current_retry}. Force full register list: {force_full_enabled}. Skip known missing registers: {skip_missing_enabled}. Deep scan: {deep_scan_enabled}. Max registers per request: {current_max_registers_per_request}.",
        "title": "ThesslaGreen Modbus Options"
      }
    }
  },
  "services": {
    "reset_filters": {
      "description": "Resets filter lifetime counter",
      "fields": {
        "filter_type": {
          "description": "Type of filter to reset",
          "name": "Filter Type",
          "selector": {
            "select": {
              "options": {
                "thessla_green_modbus.filter_type_cleanpad": "CleanPad",
                "thessla_green_modbus.filter_type_cleanpad_pure": "CleanPad Pure",
                "thessla_green_modbus.filter_type_flat_filters": "Flat Filters",
                "thessla_green_modbus.filter_type_presostat": "Pressure switch"
              }
            }
          }
        }
      },
      "name": "Reset Filter Counter"
    },
    "reset_settings": {
      "description": "Resets user settings to default values",
      "fields": {
        "reset_type": {
          "description": "Type of settings to reset",
          "name": "Reset Type",
          "selector": {
            "select": {
              "options": {
                "thessla_green_modbus.reset_type_all_settings": "All settings",
                "thessla_green_modbus.reset_type_schedule_settings": "Schedule settings",
                "thessla_green_modbus.reset_type_user_settings": "User settings"
              }
            }
          }
        }
      },
      "name": "Reset Settings"
    },
    "set_air_quality_thresholds": {
      "description": "Configures thresholds for air quality control system",
      "fields": {
        "co2_high": {
          "description": "CO2 high level threshold (ppm)",
          "name": "CO2 High Threshold"
        },
        "co2_low": {
          "description": "CO2 low level threshold (ppm)",
          "name": "CO2 Low Threshold"
        },
        "co2_medium": {
          "description": "CO2 medium level threshold (ppm)",
          "name": "CO2 Medium Threshold"
        },
        "humidity_target": {
          "description": "Target humidity level (%)",
          "name": "Humidity Target"
        }
      },
      "name": "Set Air Quality Thresholds"
    },
    "set_airflow_schedule": {
      "description": "Configures weekly airflow schedule",
      "fields": {
        "airflow_rate": {
          "description": "Target airflow rate (%)",
          "name": "Airflow Rate"
        },
        "day": {
          "description": "Day of week to configure",
          "name": "Day of Week",
          "selector": {
            "select": {
              "options": {
                "thessla_green_modbus.day_friday": "Friday",
                "thessla_green_modbus.day_monday": "Monday",
                "thessla_green_modbus.day_saturday": "Saturday",
                "thessla_green_modbus.day_sunday": "Sunday",
                "thessla_green_modbus.day_thursday": "Thursday",
                "thessla_green_modbus.day_tuesday": "Tuesday",
                "thessla_green_modbus.day_wednesday": "Wednesday"
              }
            }
          }
        },
        "end_time": {
          "description": "End time for the period (HH:MM)",
          "name": "End Time"
        },
        "period": {
          "description": "Day period (1 or 2)",
          "name": "Period",
          "selector": {
            "select": {
              "options": {
                "thessla_green_modbus.period_1": "Period 1",
                "thessla_green_modbus.period_2": "Period 2"
              }
            }
          }
        },
        "start_time": {
          "description": "Start time for the period (HH:MM)",
          "name": "Start Time"
        },
        "temperature": {
          "description": "Target temperature (°C)",
          "name": "Temperature"
        }
      },
      "name": "Set Airflow Schedule"
    },
    "set_bypass_parameters": {
      "description": "Configures bypass system parameters",
      "fields": {
        "min_outdoor_temperature": {
          "description": "Minimum outdoor temperature to enable bypass",
          "name": "Minimum Outdoor Temperature"
        },
        "mode": {
          "description": "Bypass operating mode",
          "name": "Bypass Mode",
          "selector": {
            "select": {
              "options": {
                "thessla_green_modbus.bypass_mode_auto": "Automatic",
                "thessla_green_modbus.bypass_mode_closed": "Closed",
                "thessla_green_modbus.bypass_mode_open": "Open"
              }
            }
          }
        }
      },
      "name": "Set Bypass Parameters"
    },
    "set_gwc_parameters": {
      "description": "Configures ground heat exchanger parameters",
      "fields": {
        "max_air_temperature": {
          "description": "Upper outdoor temperature threshold",
          "name": "Maximum Air Temperature"
        },
        "min_air_temperature": {
          "description": "Lower outdoor temperature threshold",
          "name": "Minimum Air Temperature"
        },
        "mode": {
          "description": "Ground heat exchanger operating mode",
          "name": "GWC Mode",
          "selector": {
            "select": {
              "options": {
                "thessla_green_modbus.gwc_mode_auto": "Automatic",
                "thessla_green_modbus.gwc_mode_forced": "Forced",
                "thessla_green_modbus.gwc_mode_off": "Off"
              }
            }
          }
        }
      },
      "name": "Set GWC Parameters"
    },
    "set_modbus_parameters": {
      "description": "Configures Modbus communication parameters (for advanced users only)",
      "fields": {
        "baud_rate": {
          "description": "Modbus transmission speed",
          "name": "Baud Rate",
          "selector": {
            "select": {
              "options": {
                "thessla_green_modbus.modbus_baud_rate_4800": "4800",
                "thessla_green_modbus.modbus_baud_rate_9600": "9600",
                "thessla_green_modbus.modbus_baud_rate_14400": "14400",
                "thessla_green_modbus.modbus_baud_rate_19200": "19200",
                "thessla_green_modbus.modbus_baud_rate_28800": "28800",
                "thessla_green_modbus.modbus_baud_rate_38400": "38400",
                "thessla_green_modbus.modbus_baud_rate_57600": "57600",
                "thessla_green_modbus.modbus_baud_rate_76800": "76800",
                "thessla_green_modbus.modbus_baud_rate_115200": "115200"
              }
            }
          }
        },
        "parity": {
          "description": "Parity bit",
          "name": "Parity",
          "selector": {
            "select": {
              "options": {
                "thessla_green_modbus.modbus_parity_none": "None",
                "thessla_green_modbus.modbus_parity_even": "Even",
                "thessla_green_modbus.modbus_parity_odd": "Odd"
              }
            }
          }
        },
        "port": {
          "description": "Modbus port (Air-B or Air++)",
          "name": "Port",
          "selector": {
            "select": {
              "options": {
                "thessla_green_modbus.modbus_port_air_b": "Air-B",
                "thessla_green_modbus.modbus_port_air_plus": "Air++"
              }
            }
          }
        },
        "stop_bits": {
          "description": "Number of stop bits",
          "name": "Stop Bits",
          "selector": {
            "select": {
              "options": {
                "thessla_green_modbus.modbus_stop_bits_1": "1",
                "thessla_green_modbus.modbus_stop_bits_2": "2"
              }
            }
          }
        }
      },
      "name": "Set Modbus Parameters"
    },
    "set_special_mode": {
      "description": "Sets special operating mode of the heat recovery unit (boost, eco, fireplace, hood, etc.)",
      "fields": {
        "duration": {
          "description": "Duration of special mode in minutes (1-minute steps, 0 = unlimited)",
          "name": "Duration (minutes)"
        },
        "mode": {
          "description": "Type of special mode to activate",
          "name": "Special Mode",
          "selector": {
            "select": {
              "options": {
                "thessla_green_modbus.special_mode_none": "None",
                "thessla_green_modbus.special_mode_boost": "Boost",
                "thessla_green_modbus.special_mode_eco": "Eco",
                "thessla_green_modbus.special_mode_away": "Away",
                "thessla_green_modbus.special_mode_sleep": "Sleep",
                "thessla_green_modbus.special_mode_fireplace": "Fireplace",
                "thessla_green_modbus.special_mode_hood": "Hood",
                "thessla_green_modbus.special_mode_party": "Party",
                "thessla_green_modbus.special_mode_bathroom": "Bathroom",
                "thessla_green_modbus.special_mode_kitchen": "Kitchen",
                "thessla_green_modbus.special_mode_summer": "Summer",
                "thessla_green_modbus.special_mode_winter": "Winter"
              }
            }
          }
        }
      },
      "name": "Set Special Mode"
    },
    "set_temperature_curve": {
      "description": "Configures heating curve for heating system",
      "fields": {
        "max_supply_temp": {
          "description": "Maximum supply temperature",
          "name": "Max Supply Temperature"
        },
        "min_supply_temp": {
          "description": "Minimum supply temperature",
          "name": "Min Supply Temperature"
        },
        "offset": {
          "description": "Offset of the heating curve",
          "name": "Offset"
        },
        "slope": {
          "description": "Slope of the heating curve",
          "name": "Slope"
        }
      },
      "name": "Set Heating Curve"
    },
    "set_device_name": {
      "description": "Set device name using only printable ASCII characters (max 16).",
      "fields": {
        "device_name": {
          "description": "Device name (1–16 printable ASCII chars).",
          "name": "Device Name"
        }
      },
      "name": "Set Device Name"
    },
    "refresh_device_data": {
      "description": "Force immediate data refresh.",
      "name": "Refresh Device Data"
    },
    "start_pressure_test": {
      "description": "Starts automatic filter/pressure control test",
      "name": "Start Pressure Test"
    },
    "scan_all_registers": {
      "description": "Perform full Modbus register scan for diagnostics",
      "name": "Scan All Registers"
    }
  },
  "title": "ThesslaGreen Modbus"
}<|MERGE_RESOLUTION|>--- conflicted
+++ resolved
@@ -31,14 +31,11 @@
       "invalid_capabilities": "Device capabilities data invalid or missing.",
       "invalid_format": "Received data in an unexpected format from device.",
       "modbus_error": "Modbus communication error. Check wiring and settings.",
-<<<<<<< HEAD
       "timeout": "Connection timed out. Verify host and port.",
       "unknown": "Unexpected error. Check logs for details.",
       "max_registers_range": "Max registers per request must be between 1 and 16."
-=======
       "timeout": "Device did not respond in time. Verify network connectivity and address.",
       "unknown": "Unexpected error. Check logs for details."
->>>>>>> 63c97b33
     },
     "step": {
       "confirm": {
