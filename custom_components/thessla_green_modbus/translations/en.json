--- conflicted
+++ resolved
@@ -1254,11 +1254,7 @@
   "options": {
     "error": {
       "invalid_max_registers_per_request_low": "Max registers per request must be at least 1.",
-<<<<<<< HEAD
       "invalid_max_registers_per_request_high": "Max registers per request cannot exceed 16."
-=======
-      "invalid_max_registers_per_request_high": "Max registers per request must be at most 16."
->>>>>>> 16c56a87
     },
     "step": {
       "init": {
