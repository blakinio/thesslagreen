--- conflicted
+++ resolved
@@ -1,6 +1,4 @@
 {
-<<<<<<< HEAD
-=======
   "auto_detected_note_success": "Auto-detection successful!",
   "auto_detected_note_limited": "Limited auto-detection - some registers may be missing.",
   "config": {
@@ -58,7 +56,6 @@
       }
     }
   },
->>>>>>> 09f5e7c3
   "entity": {
     "sensor": {
       "outside_temperature": {
@@ -94,10 +91,10 @@
       "exhaust_air_flow": {
         "name": "Exhaust Air Flow"
       },
-<<<<<<< HEAD
+
       "supply_percentage": {
         "name": "Supply Percentage"
-=======
+
       "nominal_exhaust_air_flow": {
         "name": "Nominal Exhaust Airflow"
       },
@@ -112,7 +109,7 @@
       },
       "dac_supply": {
         "name": "Supply DAC"
->>>>>>> 09f5e7c3
+
       },
       "exhaust_percentage": {
         "name": "Exhaust Percentage"
@@ -136,9 +133,9 @@
         "name": "Compilation Seconds"
       },
       "version_major": {
-<<<<<<< HEAD
+
         "name": "Major Version"
-=======
+
         "name": "Firmware Version Major"
       },
       "version_minor": {
@@ -152,7 +149,7 @@
       },
       "serial_number_2": {
         "name": "Serial Number Part 2"
->>>>>>> 09f5e7c3
+
       },
       "version_minor": {
         "name": "Minor Version"
@@ -175,7 +172,7 @@
       "season_mode": {
         "name": "Season Mode"
       },
-<<<<<<< HEAD
+
       "gwc_mode": {
         "name": "GWC Mode"
       },
@@ -253,7 +250,7 @@
       },
       "intensive_exhaust": {
         "name": "Intensive Exhaust"
-=======
+
       "max_percentage": {
         "name": "Maximum Percentage"
       },
@@ -311,7 +308,7 @@
           "open": "Open",
           "closed": "Closed"
         }
->>>>>>> 09f5e7c3
+
       }
     },
     "binary_sensor": {
@@ -330,15 +327,15 @@
       "heating_cable": {
         "name": "Heating Cable"
       },
-<<<<<<< HEAD
-=======
+
+
       "duct_water_heater_pump": {
         "name": "Water Heater Pump"
       },
       "info": {
         "name": "Unit Operation Confirmation"
       },
->>>>>>> 09f5e7c3
+
       "work_permit": {
         "name": "Work Permit"
       },
@@ -399,7 +396,7 @@
       "fire_alarm": {
         "name": "Fire Alarm"
       },
-<<<<<<< HEAD
+
       "water_removal_active": {
         "name": "Water Removal Active"
       },
@@ -434,7 +431,7 @@
       },
       "max_supply_air_flow_rate": {
         "name": "Maximum Supply Air Flow Rate"
-=======
+
       "constant_flow_active": {
         "name": "Constant Flow Status"
       },
@@ -502,12 +499,12 @@
           "manual": "Manual",
           "temporary": "Temporary"
         }
->>>>>>> 09f5e7c3
+
       },
       "max_exhaust_air_flow_rate": {
         "name": "Maximum Exhaust Air Flow Rate"
       },
-<<<<<<< HEAD
+
       "nominal_supply_air_flow": {
         "name": "Nominal Supply Air Flow"
       },
@@ -581,7 +578,7 @@
       },
       "winter": {
         "name": "Winter"
-=======
+
       "gwc_mode": {
         "name": "GWC Mode",
         "state": {
@@ -1752,7 +1749,7 @@
             }
           }
         }
->>>>>>> 09f5e7c3
+
       }
     }
   }
