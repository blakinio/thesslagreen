--- conflicted
+++ resolved
@@ -1266,11 +1266,7 @@
           "skip_missing_registers": "Pomijaj znane brakujące rejestry",
           "timeout": "Limit czasu połączenia (s)",
           "deep_scan": "Głęboki skan rejestrów",
-<<<<<<< HEAD
           "max_registers_per_request": "Maksymalna liczba rejestrów na żądanie"
-=======
-          "max_registers_per_request": "Maksymalna liczba rejestrów na zapytanie"
->>>>>>> 09e8b552
         },
         "data_description": {
           "force_full_register_list": "Pomiń skanowanie i załaduj wszystkie rejestry (może powodować błędy)",
@@ -1281,14 +1277,10 @@
           "deep_scan": "Odczyt surowych rejestrów 0x0000-0x012C do diagnostyki",
           "max_registers_per_request": "Maksymalna liczba rejestrów w zapytaniu (1–16)"
         },
-<<<<<<< HEAD
         "error": {
           "max_registers_per_request": "Maksymalna liczba rejestrów w jednym żądaniu Modbus (1-125)"
         },
         "description": "Skonfiguruj zaawansowane opcje integracji. Aktualne ustawienia: Częstotliwość odczytu: {current_scan_interval} s, Limit czasu połączenia: {current_timeout} s, Liczba powtórzeń nieudanych odczytów: {current_retry}, Wymuś pełną listę rejestrów: {force_full_enabled}. Pomijaj znane brakujące rejestry: {skip_missing_enabled}. Głęboki skan: {deep_scan_enabled}. Maksymalna liczba rejestrów na żądanie: {current_max_registers_per_request}.",
-=======
-        "description": "Skonfiguruj zaawansowane opcje integracji. Aktualne ustawienia: Częstotliwość odczytu: {current_scan_interval} s, Limit czasu połączenia: {current_timeout} s, Liczba powtórzeń nieudanych odczytów: {current_retry}, Wymuś pełną listę rejestrów: {force_full_enabled}. Pomijaj znane brakujące rejestry: {skip_missing_enabled}. Głęboki skan: {deep_scan_enabled}. Maksymalna liczba rejestrów na zapytanie: {current_max_registers_per_request}.",
->>>>>>> 09e8b552
         "title": "Opcje ThesslaGreen Modbus"
       }
     }
