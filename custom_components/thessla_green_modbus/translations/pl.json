{
<<<<<<< HEAD
=======
  "auto_detected_note_success": "Automatyczne wykrywanie zakończone sukcesem!",
  "auto_detected_note_limited": "Ograniczone automatyczne wykrywanie - niektóre rejestry mogą być pominięte.",
  "config": {
    "step": {
      "user": {
        "title": "Konfiguracja ThesslaGreen Modbus",
        "description": "Skonfiguruj połączenie z ThesslaGreen AirPack przez Modbus TCP. Integracja automatycznie wykrywa funkcje i rejestry urządzenia.",
        "data": {
          "host": "Adres IP",
          "port": "Port",
          "slave_id": "ID urządzenia",
          "name": "Nazwa"
        },
        "data_description": {
          "host": "Adres IP urządzenia AirPack w sieci lokalnej",
          "port": "Port Modbus TCP (domyślnie 502)",
          "slave_id": "ID urządzenia Modbus (domyślnie 10)",
          "name": "Nazwa urządzenia w Home Assistant"
        }
      },
      "confirm": {
        "title": "Potwierdź konfigurację",
        "description": "Wykryto urządzenie ThesslaGreen {device_name} (numer seryjny {serial_number}) pod adresem {host}:{port}. ID urządzenia: {slave_id}. Wersja oprogramowania: {firmware_version}. Wykryto {register_count} rejestrów. Skuteczność skanowania: {scan_success_rate}. Dostępne funkcje ({capabilities_count}): {capabilities_list}. {auto_detected_note}. Czy chcesz kontynuować tę konfigurację?"
      }
    },
    "error": {
      "cannot_connect": "Nie można połączyć się z urządzeniem. Sprawdź adres IP, port oraz połączenie sieciowe.",
      "invalid_auth": "Błąd autoryzacji. Sprawdź ustawienia ID urządzenia.",
      "invalid_input": "Nieprawidłowa konfiguracja. Sprawdź wartości i spróbuj ponownie.",
      "unknown": "Nieoczekiwany błąd. Sprawdź logi dla szczegółów."
    },
    "abort": {
      "already_configured": "Urządzenie z tym adresem IP i ID urządzenia jest już skonfigurowane."
    }
  },
  "options": {
    "step": {
      "init": {
        "title": "Opcje ThesslaGreen Modbus",
        "description": "Skonfiguruj zaawansowane opcje integracji. Aktualne ustawienia: Częstotliwość odczytu: {current_scan_interval} s, Limit czasu połączenia: {current_timeout} s, Liczba powtórzeń nieudanych odczytów: {current_retry}, Wymuś pełną listę rejestrów: {force_full_enabled}. Pomijaj znane brakujące rejestry: {skip_missing_enabled}.",
        "data": {
          "scan_interval": "Interwał skanowania (s)",
          "timeout": "Limit czasu połączenia (s)",
          "retry": "Liczba prób",
          "force_full_register_list": "Wymuś pełną listę rejestrów (bez skanowania)",
          "skip_missing_registers": "Pomijaj znane brakujące rejestry"
        },
        "data_description": {
          "scan_interval": "Jak często odczytywać dane z urządzenia (10-300 s)",
          "timeout": "Maksymalny limit czasu oczekiwania na odpowiedź (5-60 s)",
          "retry": "Liczba powtórzeń nieudanych odczytów (1-5)",
          "force_full_register_list": "Pomiń skanowanie i załaduj wszystkie rejestry (może powodować błędy)",
          "skip_missing_registers": "Nie odczytuj rejestrów, które są znane jako niedostępne"
        }
      }
    }
  },
>>>>>>> 09f5e7c3
  "entity": {
    "sensor": {
      "outside_temperature": {
        "name": "Temperatura zewnętrzna"
      },
      "supply_temperature": {
        "name": "Temperatura nawiewu"
      },
      "exhaust_temperature": {
        "name": "Temperatura wywiewu"
      },
      "fpx_temperature": {
        "name": "Temperatura FPX"
      },
      "duct_supply_temperature": {
        "name": "Temperatura kanału nawiewnego"
      },
      "gwc_temperature": {
        "name": "Temperatura GWC"
      },
      "ambient_temperature": {
        "name": "Temperatura otoczenia"
      },
      "supply_flow_rate": {
        "name": "Przepływ nawiewu"
      },
      "exhaust_flow_rate": {
        "name": "Przepływ wywiewu"
      },
      "supply_air_flow": {
        "name": "Strumień powietrza nawiewnego"
      },
      "exhaust_air_flow": {
        "name": "Strumień powietrza wywiewnego"
      },
      "supply_percentage": {
        "name": "Procentowo nawiew"
      },
      "exhaust_percentage": {
        "name": "Procentowo wywiew"
      },
      "min_percentage": {
        "name": "Minimalny procent"
      },
      "max_percentage": {
        "name": "Maksymalny procent"
      },
      "day_of_week": {
        "name": "Dzień tygodnia"
      },
      "period": {
        "name": "Okres czasowy"
      },
      "compilation_days": {
        "name": "Dni kompilacji"
      },
      "compilation_seconds": {
        "name": "Sekundy kompilacji"
      },
      "version_major": {
        "name": "Wersja główna"
      },
      "version_minor": {
        "name": "Wersja poboczna"
      },
      "version_patch": {
        "name": "Wersja łatki"
      },
      "serial_number_5": {
        "name": "Numer seryjny 5"
      },
      "serial_number_6": {
        "name": "Numer seryjny 6"
      },
      "antifreez_mode": {
        "name": "Tryb przeciwzamrożeniowy"
      },
      "mode": {
        "name": "Tryb pracy"
      },
      "season_mode": {
        "name": "Tryb sezonowy"
      },
      "gwc_mode": {
        "name": "Tryb GWC"
      },
      "bypass_mode": {
        "name": "Tryb bypass"
      },
      "comfort_mode": {
        "name": "Tryb komfort"
      },
      "constant_flow_active": {
        "name": "Stały przepływ aktywny"
      },
      "supply_air_temperature_manual": {
        "name": "Temperatura nawiewu manualnie"
      },
      "supply_air_temperature_temporary": {
        "name": "Temperatura nawiewu tymczasowo"
      },
      "min_bypass_temperature": {
        "name": "Minimalna temperatura bypass"
      },
      "air_temperature_summer_free_heating": {
        "name": "Temperatura lato grzanie free"
      },
      "air_temperature_summer_free_cooling": {
        "name": "Temperatura lato chłodzenie free"
      },
      "required_temp": {
        "name": "Temperatura zadana"
      },
      "max_supply_air_flow_rate": {
        "name": "Maksymalny przepływ nawiewu"
      },
      "max_exhaust_air_flow_rate": {
        "name": "Maksymalny przepływ wywiewu"
      },
      "nominal_supply_air_flow": {
        "name": "Nominalny przepływ nawiewu"
      },
      "nominal_exhaust_air_flow": {
        "name": "Nominalny przepływ wywiewu"
      },
      "air_flow_rate_manual": {
        "name": "Ręczny przepływ powietrza"
      },
      "air_flow_rate_temporary_2": {
        "name": "Tymczasowy przepływ powietrza 2"
      },
      "bypass_off": {
        "name": "Wyłączenie bypass"
      },
      "dac_supply": {
        "name": "Napięcie wentylatora nawiewnego"
      },
      "dac_exhaust": {
        "name": "Napięcie wentylatora wywiewnego"
      },
      "dac_heater": {
        "name": "Napięcie nagrzewnicy"
      },
      "dac_cooler": {
<<<<<<< HEAD
        "name": "Napięcie chłodnicy"
=======
        "name": "Sterowanie chłodnicą"
      },
      "day_of_week": {
        "name": "Dzień tygodnia"
      },
      "period": {
        "name": "Okres"
      },
      "compilation_days": {
        "name": "Dni kompilacji"
      },
      "compilation_seconds": {
        "name": "Sekundy kompilacji"
      },
      "version_major": {
        "name": "Główna wersja oprogramowania"
      },
      "version_minor": {
        "name": "Wersja poboczna oprogramowania"
      },
      "version_patch": {
        "name": "Wersja poprawki oprogramowania"
      },
      "serial_number_1": {
        "name": "Numer seryjny część 1"
>>>>>>> 09f5e7c3
      },
      "fan_speed_1_coef": {
        "name": "Współczynnik prędkości 1"
      },
      "fan_speed_2_coef": {
        "name": "Współczynnik prędkości 2"
      },
      "fan_speed_3_coef": {
        "name": "Współczynnik prędkości 3"
      },
      "hood_supply_coef": {
        "name": "Współczynnik okapu nawiew"
      },
      "hood_exhaust_coef": {
        "name": "Współczynnik okapu wywiew"
      },
      "intensive_supply": {
        "name": "Intensywność nawiewu"
      },
<<<<<<< HEAD
      "intensive_exhaust": {
        "name": "Intensywność wywiewu"
=======
      "max_percentage": {
        "name": "Maksymalny procent"
      },
      "cf_version": {
        "name": "Wersja modułu CF"
      },
      "antifreeze_mode": {
        "name": "Tryb antyzamrożeniowy"
      },
      "antifreez_stage": {
        "name": "Etap antyzamrożeniowy"
      },
      "mode": {
        "name": "Tryb pracy",
        "state": {
          "auto": "Automatyczny",
          "manual": "Ręczny",
          "temporary": "Tymczasowy"
        }
      },
      "season_mode": {
        "name": "Tryb sezonowy",
        "state": {
          "winter": "Zima",
          "summer": "Lato"
        }
      },
      "filter_change": {
        "name": "Typ filtrów",
        "state": {
          "presostat": "Presostat",
          "flat_filters": "Filtry płaskie",
          "cleanpad": "CleanPad",
          "cleanpad_pure": "CleanPad Pure"
        }
      },
      "gwc_mode": {
        "name": "Tryb GWC",
        "state": {
          "off": "Wyłączony",
          "auto": "Automatyczny",
          "forced": "Wymuszony"
        }
      },
      "gwc_regen_flag": {
        "name": "Regeneracja GWC aktywna"
      },
      "comfort_mode": {
        "name": "Status trybu komfort"
      },
      "bypass_mode": {
        "name": "Tryb bypassu",
        "state": {
          "auto": "Automatyczny",
          "open": "Otwarty",
          "closed": "Zamknięty"
        }
>>>>>>> 09f5e7c3
      }
    },
    "binary_sensor": {
      "duct_water_heater_pump": {
        "name": "Pompa nagrzewnicy kanałowej"
      },
      "bypass": {
        "name": "Bypass"
      },
      "info": {
        "name": "Informacja"
      },
      "power_supply_fans": {
        "name": "Zasilanie wentylatorów"
      },
      "heating_cable": {
        "name": "Kabel grzejny"
      },
      "work_permit": {
        "name": "Zezwolenie pracy"
      },
      "gwc": {
        "name": "GWC"
      },
      "hood_output": {
        "name": "Wyjście okapu"
      },
      "expansion": {
        "name": "Ekspansja"
      },
      "contamination_sensor": {
        "name": "Czujnik zanieczyszczeń"
      },
      "duct_heater_protection": {
        "name": "Ochrona nagrzewnicy kanałowej"
      },
      "dp_duct_filter_overflow": {
        "name": "Przepełnienie filtra kanałowego"
      },
      "hood_switch": {
        "name": "Przełącznik okapu"
      },
      "airing_sensor": {
        "name": "Czujnik wietrzenia"
      },
      "airing_switch": {
        "name": "Przełącznik wietrzenia"
      },
      "airing_mini": {
        "name": "Wietrzenie mini"
      },
      "fan_speed_3": {
        "name": "Prędkość wentylatora 3"
      },
      "fan_speed_2": {
        "name": "Prędkość wentylatora 2"
      },
      "fan_speed_1": {
        "name": "Prędkość wentylatora 1"
      },
      "fireplace": {
        "name": "Kominek"
      },
      "dp_ahu_filter_overflow": {
        "name": "Przepełnienie filtra AHU"
      },
      "ahu_filter_protection": {
        "name": "Ochrona filtra AHU"
      },
      "hood_switch": {
        "name": "Przełącznik okapu"
      },
      "empty_house": {
        "name": "Pusty dom"
      },
<<<<<<< HEAD
      "fire_alarm": {
        "name": "Alarm pożarowy"
      },
      "water_removal_active": {
        "name": "Usuwanie wody aktywne"
      },
      "on_off_panel_mode": {
        "name": "Tryb panelu wł/wył"
      }
    },
    "number": {
      "required_temperature": {
        "name": "Temperatura zadana"
      },
      "supply_air_temperature_manual": {
        "name": "Temperatura nawiewu manualnie"
      },
      "supply_air_temperature_temporary": {
        "name": "Temperatura nawiewu tymczasowo"
      },
      "min_bypass_temperature": {
        "name": "Minimalna temperatura bypass"
      },
      "air_temperature_summer_free_heating": {
        "name": "Temperatura lato grzanie free"
      },
      "air_temperature_summer_free_cooling": {
        "name": "Temperatura lato chłodzenie free"
      },
      "access_level": {
        "name": "Poziom dostępu"
      },
      "air_flow_rate_manual": {
        "name": "Przepływ powietrza manualnie"
      },
      "max_supply_air_flow_rate": {
        "name": "Maksymalny przepływ nawiewu"
      },
      "max_exhaust_air_flow_rate": {
        "name": "Maksymalny przepływ wywiewu"
=======
      "constant_flow_active": {
        "name": "Status Constant Flow"
      },
      "water_removal_active": {
        "name": "Status usuwania wody"
      }
    },
    "climate": {
      "thessla_green_climate": {
        "name": "Sterowanie klimatem",
        "state_attributes": {
          "preset_mode": {
            "none": "Brak",
            "eco": "Eco",
            "boost": "Boost",
            "away": "Nieobecność",
            "sleep": "Sen",
            "fireplace": "Kominek",
            "hood": "Okap",
            "party": "Impreza",
            "bathroom": "Łazienka",
            "kitchen": "Kuchnia",
            "summer": "Lato",
            "winter": "Zima"
          }
        }
      }
    },
    "fan": {
      "thessla_green_fan": {
        "name": "Wentylacja"
      }
    },
    "switch": {
      "duct_water_heater_pump": {
        "name": "Pompa obiegowa nagrzewnicy"
      },
      "bypass": {
        "name": "Obejście (bypass)"
      },
      "info": {
        "name": "Potwierdzenie pracy centrali"
      },
      "power_supply_fans": {
        "name": "Zasilanie wentylatorów"
      },
      "heating_cable": {
        "name": "Kabel grzejny"
      },
      "work_permit": {
        "name": "Potwierdzenie pracy (Expansion)"
      },
      "gwc": {
        "name": "GWC"
      },
      "hood_output": {
        "name": "Wyjście okapu"
      }
    },
    "select": {
      "mode": {
        "name": "Tryb pracy",
        "state": {
          "auto": "Automatyczny",
          "manual": "Ręczny",
          "temporary": "Tymczasowy"
        }
>>>>>>> 09f5e7c3
      },
      "nominal_supply_air_flow": {
        "name": "Nominalny przepływ nawiewu"
      },
<<<<<<< HEAD
      "nominal_exhaust_air_flow": {
        "name": "Nominalny przepływ wywiewu"
      },
      "max_supply_air_flow_rate_gwc": {
        "name": "Maksymalny przepływ nawiewu GWC"
      },
      "max_exhaust_air_flow_rate_gwc": {
        "name": "Maksymalny przepływ wywiewu GWC"
      },
      "nominal_supply_air_flow_gwc": {
        "name": "Nominalny przepływ nawiewu GWC"
      },
      "nominal_exhaust_air_flow_gwc": {
        "name": "Nominalny przepływ wywiewu GWC"
      },
      "bypass_off": {
        "name": "Wyłączenie bypass"
      },
      "special_mode_timeout": {
        "name": "Timeout trybu specjalnego"
      },
      "min_gwc_air_temperature": {
        "name": "Minimalna temperatura powietrza GWC"
      },
      "max_gwc_air_temperature": {
        "name": "Maksymalna temperatura powietrza GWC"
      },
      "gwc_regen_period": {
        "name": "Okres regeneracji GWC"
      },
      "delta_t_gwc": {
        "name": "Delta T GWC"
      }
    },
    "switch": {
      "on_off_panel_mode": {
        "name": "Tryb panelu wł/wył"
      },
      "boost": {
        "name": "Boost"
      },
      "eco": {
        "name": "Eco"
      },
      "away": {
        "name": "Nieobecność"
      },
      "fireplace": {
        "name": "Kominek"
      },
      "hood": {
        "name": "Okap"
      },
      "sleep": {
        "name": "Sen"
      },
      "party": {
        "name": "Impreza"
      },
      "bathroom": {
        "name": "Łazienka"
      },
      "kitchen": {
        "name": "Kuchnia"
      },
      "summer": {
        "name": "Lato"
      },
      "winter": {
        "name": "Zima"
=======
      "gwc_mode": {
        "name": "Tryb GWC",
        "state": {
          "off": "Wyłączony",
          "auto": "Automatyczny",
          "forced": "Wymuszony"
        }
      },
      "season_mode": {
        "name": "Tryb sezonowy",
        "state": {
          "winter": "Zima",
          "summer": "Lato"
        }
      },
      "filter_change": {
        "name": "Typ filtrów",
        "state": {
          "presostat": "Presostat",
          "flat_filters": "Filtry płaskie",
          "cleanpad": "CleanPad",
          "cleanpad_pure": "CleanPad Pure"
        }
      }
    },
    "number": {
      "date_time_1": {
        "name": "Date Time 1"
      },
      "date_time_2": {
        "name": "Date Time 2"
      },
      "date_time_3": {
        "name": "Date Time 3"
      },
      "date_time_4": {
        "name": "Date Time 4"
      },
      "lock_date_1": {
        "name": "Lock Date 1"
      },
      "lock_date_2": {
        "name": "Lock Date 2"
      },
      "lock_date_3": {
        "name": "Lock Date 3"
      },
      "configuration_mode": {
        "name": "Configuration Mode"
      },
      "access_level": {
        "name": "Access Level"
      },
      "air_flow_rate_manual": {
        "name": "Ręczna intensywność wentylacji"
      },
      "air_flow_rate_temporary_1": {
        "name": "Intensywność wentylacji chwilowa 1"
      },
      "air_flow_rate_temporary_2": {
        "name": "Intensywność wentylacji chwilowa 2"
      },
      "supply_air_temperature_manual": {
        "name": "Ręczna temperatura nawiewu"
      },
      "supply_air_temperature_temporary_1": {
        "name": "Tymczasowa temperatura nawiewu 1"
      },
      "supply_air_temperature_temporary_2": {
        "name": "Tymczasowa temperatura nawiewu 2"
      },
      "schedule_summer_mon_1": {
        "name": "Schedule Summer Mon 1"
      },
      "schedule_summer_mon_2": {
        "name": "Schedule Summer Mon 2"
      },
      "schedule_summer_mon_3": {
        "name": "Schedule Summer Mon 3"
      },
      "schedule_summer_mon_4": {
        "name": "Schedule Summer Mon 4"
      },
      "schedule_summer_tue_1": {
        "name": "Schedule Summer Tue 1"
      },
      "schedule_summer_tue_2": {
        "name": "Schedule Summer Tue 2"
      },
      "schedule_summer_tue_3": {
        "name": "Schedule Summer Tue 3"
      },
      "schedule_summer_tue_4": {
        "name": "Schedule Summer Tue 4"
      },
      "schedule_summer_wed_1": {
        "name": "Schedule Summer Wed 1"
      },
      "schedule_summer_wed_2": {
        "name": "Schedule Summer Wed 2"
      },
      "schedule_summer_wed_3": {
        "name": "Schedule Summer Wed 3"
      },
      "schedule_summer_wed_4": {
        "name": "Schedule Summer Wed 4"
      },
      "schedule_summer_thu_1": {
        "name": "Schedule Summer Thu 1"
      },
      "schedule_summer_thu_2": {
        "name": "Schedule Summer Thu 2"
      },
      "schedule_summer_thu_3": {
        "name": "Schedule Summer Thu 3"
      },
      "schedule_summer_thu_4": {
        "name": "Schedule Summer Thu 4"
      },
      "schedule_summer_fri_1": {
        "name": "Schedule Summer Fri 1"
      },
      "schedule_summer_fri_2": {
        "name": "Schedule Summer Fri 2"
      },
      "schedule_summer_fri_3": {
        "name": "Schedule Summer Fri 3"
      },
      "schedule_summer_fri_4": {
        "name": "Schedule Summer Fri 4"
      },
      "schedule_summer_sat_1": {
        "name": "Schedule Summer Sat 1"
      },
      "schedule_summer_sat_2": {
        "name": "Schedule Summer Sat 2"
      },
      "schedule_summer_sat_3": {
        "name": "Schedule Summer Sat 3"
      },
      "schedule_summer_sat_4": {
        "name": "Schedule Summer Sat 4"
      },
      "schedule_summer_sun_1": {
        "name": "Schedule Summer Sun 1"
      },
      "schedule_summer_sun_2": {
        "name": "Schedule Summer Sun 2"
      },
      "schedule_summer_sun_3": {
        "name": "Schedule Summer Sun 3"
      },
      "schedule_summer_sun_4": {
        "name": "Schedule Summer Sun 4"
      },
      "schedule_winter_mon_1": {
        "name": "Schedule Winter Mon 1"
      },
      "schedule_winter_mon_2": {
        "name": "Schedule Winter Mon 2"
      },
      "schedule_winter_mon_3": {
        "name": "Schedule Winter Mon 3"
      },
      "schedule_winter_mon_4": {
        "name": "Schedule Winter Mon 4"
      },
      "schedule_winter_tue_1": {
        "name": "Schedule Winter Tue 1"
      },
      "schedule_winter_tue_2": {
        "name": "Schedule Winter Tue 2"
      },
      "schedule_winter_tue_3": {
        "name": "Schedule Winter Tue 3"
      },
      "schedule_winter_tue_4": {
        "name": "Schedule Winter Tue 4"
      },
      "schedule_winter_wed_1": {
        "name": "Schedule Winter Wed 1"
      },
      "schedule_winter_wed_2": {
        "name": "Schedule Winter Wed 2"
      },
      "schedule_winter_wed_3": {
        "name": "Schedule Winter Wed 3"
      },
      "schedule_winter_wed_4": {
        "name": "Schedule Winter Wed 4"
      },
      "schedule_winter_thu_1": {
        "name": "Schedule Winter Thu 1"
      },
      "schedule_winter_thu_2": {
        "name": "Schedule Winter Thu 2"
      },
      "schedule_winter_thu_3": {
        "name": "Schedule Winter Thu 3"
      },
      "schedule_winter_thu_4": {
        "name": "Schedule Winter Thu 4"
      },
      "schedule_winter_fri_1": {
        "name": "Schedule Winter Fri 1"
      },
      "schedule_winter_fri_2": {
        "name": "Schedule Winter Fri 2"
      },
      "schedule_winter_fri_3": {
        "name": "Schedule Winter Fri 3"
      },
      "schedule_winter_fri_4": {
        "name": "Schedule Winter Fri 4"
      },
      "schedule_winter_sat_1": {
        "name": "Schedule Winter Sat 1"
      },
      "schedule_winter_sat_2": {
        "name": "Schedule Winter Sat 2"
      },
      "schedule_winter_sat_3": {
        "name": "Schedule Winter Sat 3"
      },
      "schedule_winter_sat_4": {
        "name": "Schedule Winter Sat 4"
      },
      "schedule_winter_sun_1": {
        "name": "Schedule Winter Sun 1"
      },
      "schedule_winter_sun_2": {
        "name": "Schedule Winter Sun 2"
      },
      "schedule_winter_sun_3": {
        "name": "Schedule Winter Sun 3"
      },
      "schedule_winter_sun_4": {
        "name": "Schedule Winter Sun 4"
      },
      "setting_summer_mon_1": {
        "name": "Setting Summer Mon 1"
      },
      "setting_summer_mon_2": {
        "name": "Setting Summer Mon 2"
      },
      "setting_summer_mon_3": {
        "name": "Setting Summer Mon 3"
      },
      "setting_summer_mon_4": {
        "name": "Setting Summer Mon 4"
      },
      "setting_summer_tue_1": {
        "name": "Setting Summer Tue 1"
      },
      "setting_summer_tue_2": {
        "name": "Setting Summer Tue 2"
      },
      "setting_summer_tue_3": {
        "name": "Setting Summer Tue 3"
      },
      "setting_summer_tue_4": {
        "name": "Setting Summer Tue 4"
      },
      "setting_summer_wed_1": {
        "name": "Setting Summer Wed 1"
      },
      "setting_summer_wed_2": {
        "name": "Setting Summer Wed 2"
      },
      "setting_summer_wed_3": {
        "name": "Setting Summer Wed 3"
      },
      "setting_summer_wed_4": {
        "name": "Setting Summer Wed 4"
      },
      "setting_summer_thu_1": {
        "name": "Setting Summer Thu 1"
      },
      "setting_summer_thu_2": {
        "name": "Setting Summer Thu 2"
      },
      "setting_summer_thu_3": {
        "name": "Setting Summer Thu 3"
      },
      "setting_summer_thu_4": {
        "name": "Setting Summer Thu 4"
      },
      "setting_summer_fri_1": {
        "name": "Setting Summer Fri 1"
      },
      "setting_summer_fri_2": {
        "name": "Setting Summer Fri 2"
      },
      "setting_summer_fri_3": {
        "name": "Setting Summer Fri 3"
      },
      "setting_summer_fri_4": {
        "name": "Setting Summer Fri 4"
      },
      "setting_summer_sat_1": {
        "name": "Setting Summer Sat 1"
      },
      "setting_summer_sat_2": {
        "name": "Setting Summer Sat 2"
      },
      "setting_summer_sat_3": {
        "name": "Setting Summer Sat 3"
      },
      "setting_summer_sat_4": {
        "name": "Setting Summer Sat 4"
      },
      "setting_summer_sun_1": {
        "name": "Setting Summer Sun 1"
      },
      "setting_summer_sun_2": {
        "name": "Setting Summer Sun 2"
      },
      "setting_summer_sun_3": {
        "name": "Setting Summer Sun 3"
      },
      "setting_summer_sun_4": {
        "name": "Setting Summer Sun 4"
      },
      "setting_winter_mon_1": {
        "name": "Setting Winter Mon 1"
      },
      "setting_winter_mon_2": {
        "name": "Setting Winter Mon 2"
      },
      "setting_winter_mon_3": {
        "name": "Setting Winter Mon 3"
      },
      "setting_winter_mon_4": {
        "name": "Setting Winter Mon 4"
      },
      "setting_winter_tue_1": {
        "name": "Setting Winter Tue 1"
      },
      "setting_winter_tue_2": {
        "name": "Setting Winter Tue 2"
      },
      "setting_winter_tue_3": {
        "name": "Setting Winter Tue 3"
      },
      "setting_winter_tue_4": {
        "name": "Setting Winter Tue 4"
      },
      "setting_winter_wed_1": {
        "name": "Setting Winter Wed 1"
      },
      "setting_winter_wed_2": {
        "name": "Setting Winter Wed 2"
      },
      "setting_winter_wed_3": {
        "name": "Setting Winter Wed 3"
      },
      "setting_winter_wed_4": {
        "name": "Setting Winter Wed 4"
      },
      "setting_winter_thu_1": {
        "name": "Setting Winter Thu 1"
      },
      "setting_winter_thu_2": {
        "name": "Setting Winter Thu 2"
      },
      "setting_winter_thu_3": {
        "name": "Setting Winter Thu 3"
      },
      "setting_winter_thu_4": {
        "name": "Setting Winter Thu 4"
      },
      "setting_winter_fri_1": {
        "name": "Setting Winter Fri 1"
      },
      "setting_winter_fri_2": {
        "name": "Setting Winter Fri 2"
      },
      "setting_winter_fri_3": {
        "name": "Setting Winter Fri 3"
      },
      "setting_winter_fri_4": {
        "name": "Setting Winter Fri 4"
      },
      "setting_winter_sat_1": {
        "name": "Setting Winter Sat 1"
      },
      "setting_winter_sat_2": {
        "name": "Setting Winter Sat 2"
      },
      "setting_winter_sat_3": {
        "name": "Setting Winter Sat 3"
      },
      "setting_winter_sat_4": {
        "name": "Setting Winter Sat 4"
      },
      "setting_winter_sun_1": {
        "name": "Setting Winter Sun 1"
      },
      "setting_winter_sun_2": {
        "name": "Setting Winter Sun 2"
      },
      "setting_winter_sun_3": {
        "name": "Setting Winter Sun 3"
      },
      "setting_winter_sun_4": {
        "name": "Setting Winter Sun 4"
      },
      "airing_summer_mon": {
        "name": "Airing Summer Mon"
      },
      "airing_summer_tue": {
        "name": "Airing Summer Tue"
      },
      "airing_summer_wed": {
        "name": "Airing Summer Wed"
      },
      "airing_summer_thu": {
        "name": "Airing Summer Thu"
      },
      "airing_summer_fri": {
        "name": "Airing Summer Fri"
      },
      "airing_summer_sat": {
        "name": "Airing Summer Sat"
      },
      "airing_summer_sun": {
        "name": "Airing Summer Sun"
      },
      "airing_winter_mon": {
        "name": "Airing Winter Mon"
      },
      "airing_winter_tue": {
        "name": "Airing Winter Tue"
      },
      "airing_winter_wed": {
        "name": "Airing Winter Wed"
      },
      "airing_winter_thu": {
        "name": "Airing Winter Thu"
      },
      "airing_winter_fri": {
        "name": "Airing Winter Fri"
      },
      "airing_winter_sat": {
        "name": "Airing Winter Sat"
      },
      "airing_winter_sun": {
        "name": "Airing Winter Sun"
      },
      "rtc_cal": {
        "name": "Rtc Cal"
      },
      "cf_version": {
        "name": "Cf Version"
      },
      "supply_air_flow": {
        "name": "Supply Air Flow"
      },
      "exhaust_air_flow": {
        "name": "Exhaust Air Flow"
      },
      "dac_supply": {
        "name": "Dac Supply"
      },
      "dac_exhaust": {
        "name": "Dac Exhaust"
      },
      "dac_heater": {
        "name": "Dac Heater"
      },
      "dac_cooler": {
        "name": "Dac Cooler"
      },
      "max_supply_air_flow_rate": {
        "name": "Max Supply Air Flow Rate"
      },
      "max_supply_air_flow_rate_gwc": {
        "name": "Max Supply Air Flow Rate Gwc"
      },
      "max_exhaust_air_flow_rate": {
        "name": "Max Exhaust Air Flow Rate"
      },
      "max_exhaust_air_flow_rate_gwc": {
        "name": "Max Exhaust Air Flow Rate Gwc"
      },
      "antifreeze_mode": {
        "name": "Antifreeze Mode"
      },
      "antifreez_stage": {
        "name": "Antifreez Stage"
      },
      "mode": {
        "name": "Mode"
      },
      "season_mode": {
        "name": "Season Mode"
      },
      "air_flow_rate_manual": {
        "name": "Air Flow Rate Manual"
      },
      "air_flow_rate_temporary_1": {
        "name": "Air Flow Rate Temporary 1"
      },
      "supply_air_temperature_manual": {
        "name": "Supply Air Temperature Manual"
      },
      "supply_air_temperature_temporary_1": {
        "name": "Supply Air Temperature Temporary 1"
      },
      "fan_speed_1_coef": {
        "name": "Fan Speed 1 Coef"
      },
      "fan_speed_2_coef": {
        "name": "Fan Speed 2 Coef"
      },
      "fan_speed_3_coef": {
        "name": "Fan Speed 3 Coef"
      },
      "manual_airing_time_to_start": {
        "name": "Manual Airing Time To Start"
      },
      "special_mode": {
        "name": "Special Mode"
      },
      "hood_supply_coef": {
        "name": "Hood Supply Coef"
      },
      "hood_exhaust_coef": {
        "name": "Hood Exhaust Coef"
      },
      "fireplace_supply_coef": {
        "name": "Fireplace Supply Coef"
      },
      "airing_bathroom_coef": {
        "name": "Airing Bathroom Coef"
      },
      "airing_coef": {
        "name": "Airing Coef"
      },
      "contamination_coef": {
        "name": "Contamination Coef"
      },
      "empty_house_coef": {
        "name": "Empty House Coef"
      },
      "airing_panel_mode_time": {
        "name": "Airing Panel Mode Time"
      },
      "airing_switch_mode_time": {
        "name": "Airing Switch Mode Time"
      },
      "airing_switch_mode_on_delay": {
        "name": "Airing Switch Mode On Delay"
      },
      "airing_switch_mode_off_delay": {
        "name": "Airing Switch Mode Off Delay"
      },
      "fireplace_mode_time": {
        "name": "Fireplace Mode Time"
      },
      "airing_switch_coef": {
        "name": "Airing Switch Coef"
      },
      "open_window_coef": {
        "name": "Open Window Coef"
      },
      "pres_check_day_1": {
        "name": "Pres Check Day 1"
      },
      "pres_check_time_1": {
        "name": "Pres Check Time 1"
      },
      "gwc_off": {
        "name": "Gwc Off"
      },
      "min_gwc_air_temperature": {
        "name": "Min Gwc Air Temperature"
      },
      "max_gwc_air_temperature": {
        "name": "Max Gwc Air Temperature"
      },
      "gwc_regen": {
        "name": "Gwc Regen"
      },
      "gwc_mode": {
        "name": "Gwc Mode"
      },
      "gwc_regen_period": {
        "name": "Gwc Regen Period"
      },
      "delta_tgwc": {
        "name": "Delta Tgwc"
      },
      "start_gwc_regen_winter_time": {
        "name": "Start Gwc Regen Winter Time"
      },
      "stop_gwc_regen_winter_time": {
        "name": "Stop Gwc Regen Winter Time"
      },
      "start_gwc_regen_summer_time": {
        "name": "Start Gwc Regen Summer Time"
      },
      "stop_gwc_regen_summer_time": {
        "name": "Stop Gwc Regen Summer Time"
      },
      "gwc_regen_flag": {
        "name": "Gwc Regen Flag"
      },
      "comfort_mode_panel": {
        "name": "Comfort Mode Panel"
      },
      "comfort_mode": {
        "name": "Comfort Mode"
      },
      "bypass_off": {
        "name": "Bypass Off"
      },
      "min_bypass_temperature": {
        "name": "Min Bypass Temperature"
      },
      "air_temperature_summer_free_heating": {
        "name": "Air Temperature Summer Free Heating"
      },
      "air_temperature_summer_free_cooling": {
        "name": "Air Temperature Summer Free Cooling"
      },
      "bypass_mode": {
        "name": "Bypass Mode"
      },
      "bypass_user_mode": {
        "name": "Bypass User Mode"
      },
      "bypass_coef_1": {
        "name": "Bypass Coef 1"
      },
      "bypass_coef_2": {
        "name": "Bypass Coef 2"
      },
      "nominal_supply_air_flow": {
        "name": "Nominal Supply Air Flow"
      },
      "nominal_exhaust_air_flow": {
        "name": "Nominal Exhaust Air Flow"
      },
      "nominal_supply_air_flow_gwc": {
        "name": "Nominal Supply Air Flow Gwc"
      },
      "nominal_exhaust_air_flow_gwc": {
        "name": "Nominal Exhaust Air Flow Gwc"
      },
      "stop_ahu_code": {
        "name": "Stop Ahu Code"
      },
      "on_off_panel_mode": {
        "name": "On Off Panel Mode"
      },
      "language": {
        "name": "Language"
      },
      "cfg_mode_1": {
        "name": "Cfg Mode 1"
      },
      "air_flow_rate_temporary_2": {
        "name": "Air Flow Rate Temporary 2"
      },
      "airflow_rate_change_flag": {
        "name": "Airflow Rate Change Flag"
      },
      "cfg_mode_2": {
        "name": "Cfg Mode 2"
      },
      "supply_air_temperature_temporary_2": {
        "name": "Supply Air Temperature Temporary 2"
      },
      "temperature_change_flag": {
        "name": "Temperature Change Flag"
      },
      "hard_reset_settings": {
        "name": "Hard Reset Settings"
      },
      "hard_reset_schedule": {
        "name": "Hard Reset Schedule"
      },
      "pres_check_day_2": {
        "name": "Pres Check Day 2"
      },
      "pres_check_time_2": {
        "name": "Pres Check Time 2"
      },
      "uart_0_id": {
        "name": "Uart 0 Id"
      },
      "uart_0_baud": {
        "name": "Uart 0 Baud"
      },
      "uart_0_parity": {
        "name": "Uart 0 Parity"
      },
      "uart_0_stop": {
        "name": "Uart 0 Stop"
      },
      "uart_1_id": {
        "name": "Uart 1 Id"
      },
      "uart_1_baud": {
        "name": "Uart 1 Baud"
      },
      "uart_1_parity": {
        "name": "Uart 1 Parity"
      },
      "uart_1_stop": {
        "name": "Uart 1 Stop"
      },
      "device_name_1": {
        "name": "Device Name 1"
      },
      "device_name_2": {
        "name": "Device Name 2"
      },
      "device_name_3": {
        "name": "Device Name 3"
      },
      "device_name_4": {
        "name": "Device Name 4"
      },
      "device_name_5": {
        "name": "Device Name 5"
      },
      "device_name_6": {
        "name": "Device Name 6"
      },
      "device_name_7": {
        "name": "Device Name 7"
      },
      "device_name_8": {
        "name": "Device Name 8"
      },
      "lock_pass_1": {
        "name": "Lock Pass 1"
      },
      "lock_pass_2": {
        "name": "Lock Pass 2"
      },
      "lock_flag": {
        "name": "Lock Flag"
      },
      "required_temperature": {
        "name": "Required Temperature"
      },
      "filter_change": {
        "name": "Filter Change"
      },
      "alarm": {
        "name": "Alarm"
      },
      "error": {
        "name": "Error"
      },
      "s_2": {
        "name": "S 2"
      },
      "s_6": {
        "name": "S 6"
      },
      "s_7": {
        "name": "S 7"
      },
      "s_8": {
        "name": "S 8"
      },
      "s_9": {
        "name": "S 9"
      },
      "s_10": {
        "name": "S 10"
      },
      "s_13": {
        "name": "S 13"
      },
      "s_14": {
        "name": "S 14"
      },
      "s_15": {
        "name": "S 15"
      },
      "s_16": {
        "name": "S 16"
      },
      "s_17": {
        "name": "S 17"
      },
      "s_19": {
        "name": "S 19"
      },
      "s_20": {
        "name": "S 20"
      },
      "s_22": {
        "name": "S 22"
      },
      "s_23": {
        "name": "S 23"
      },
      "s_24": {
        "name": "S 24"
      },
      "s_25": {
        "name": "S 25"
      },
      "s_26": {
        "name": "S 26"
      },
      "s_29": {
        "name": "S 29"
      },
      "s_30": {
        "name": "S 30"
      },
      "s_31": {
        "name": "S 31"
      },
      "s_32": {
        "name": "S 32"
      },
      "e_99": {
        "name": "E 99"
      },
      "e_100": {
        "name": "E 100"
      },
      "e_101": {
        "name": "E 101"
      },
      "e_102": {
        "name": "E 102"
      },
      "e_103": {
        "name": "E 103"
      },
      "e_104": {
        "name": "E 104"
      },
      "e_105": {
        "name": "E 105"
      },
      "e_106": {
        "name": "E 106"
      },
      "e_138": {
        "name": "E 138"
      },
      "e_139": {
        "name": "E 139"
      },
      "e_152": {
        "name": "E 152"
      },
      "e_196": {
        "name": "E 196"
      },
      "e_197": {
        "name": "E 197"
      },
      "e_198": {
        "name": "E 198"
      },
      "e_199": {
        "name": "E 199"
      },
      "e_200": {
        "name": "E 200"
      },
      "e_201": {
        "name": "E 201"
      },
      "e_249": {
        "name": "E 249"
      },
      "e_250": {
        "name": "E 250"
      },
      "e_251": {
        "name": "E 251"
      },
      "e_252": {
        "name": "E 252"
      }
    }
  },
  "services": {
    "set_special_mode": {
      "name": "Ustaw tryb specjalny",
      "description": "Ustawia specjalny tryb pracy rekuperatora (boost, eco, kominek, okap itd.)",
      "fields": {
        "mode": {
          "name": "Tryb specjalny",
          "description": "Rodzaj trybu specjalnego do aktywacji",
          "selector": {
            "select": {
              "options": {
                "thessla_green_modbus.special_mode_none": "Brak",
                "thessla_green_modbus.special_mode_boost": "Boost",
                "thessla_green_modbus.special_mode_eco": "Eco",
                "thessla_green_modbus.special_mode_away": "Nieobecność",
                "thessla_green_modbus.special_mode_sleep": "Sen",
                "thessla_green_modbus.special_mode_fireplace": "Kominek",
                "thessla_green_modbus.special_mode_hood": "Okap",
                "thessla_green_modbus.special_mode_party": "Impreza",
                "thessla_green_modbus.special_mode_bathroom": "Łazienka",
                "thessla_green_modbus.special_mode_kitchen": "Kuchnia",
                "thessla_green_modbus.special_mode_summer": "Lato",
                "thessla_green_modbus.special_mode_winter": "Zima"
              }
            }
          }
        },
        "duration": {
          "name": "Czas trwania (minuty)",
          "description": "Czas trwania trybu specjalnego w minutach (krok co 1 minutę, 0 = bez limitu)"
        }
      }
    },
    "set_airflow_schedule": {
      "name": "Ustaw harmonogram przepływu powietrza",
      "description": "Konfiguruje tygodniowy harmonogram przepływu powietrza",
      "fields": {
        "day": {
          "name": "Dzień tygodnia",
          "description": "Dzień tygodnia do konfiguracji",
          "selector": {
            "select": {
              "options": {
                "thessla_green_modbus.day_monday": "Poniedziałek",
                "thessla_green_modbus.day_tuesday": "Wtorek",
                "thessla_green_modbus.day_wednesday": "Środa",
                "thessla_green_modbus.day_thursday": "Czwartek",
                "thessla_green_modbus.day_friday": "Piątek",
                "thessla_green_modbus.day_saturday": "Sobota",
                "thessla_green_modbus.day_sunday": "Niedziela"
              }
            }
          }
        },
        "period": {
          "name": "Okres",
          "description": "Okres dnia (1 lub 2)",
          "selector": {
            "select": {
              "options": {
                "thessla_green_modbus.period_1": "Okres 1",
                "thessla_green_modbus.period_2": "Okres 2"
              }
            }
          }
        },
        "start_time": {
          "name": "Czas rozpoczęcia",
          "description": "Czas rozpoczęcia okresu (HH:MM)"
        },
        "end_time": {
          "name": "Czas zakończenia",
          "description": "Czas zakończenia okresu (HH:MM)"
        },
        "airflow_rate": {
          "name": "Przepływ powietrza",
          "description": "Docelowy przepływ powietrza (%)"
        },
        "temperature": {
          "name": "Temperatura",
          "description": "Docelowa temperatura (°C)"
        }
      }
    },
    "set_bypass_parameters": {
      "name": "Ustaw parametry bypassu",
      "description": "Konfiguruje parametry systemu obejścia (bypassu)",
      "fields": {
        "mode": {
          "name": "Tryb bypassu",
          "description": "Tryb pracy obejścia",
          "selector": {
            "select": {
              "options": {
                "thessla_green_modbus.bypass_mode_auto": "Automatyczny",
                "thessla_green_modbus.bypass_mode_open": "Otwarty",
                "thessla_green_modbus.bypass_mode_closed": "Zamknięty"
              }
            }
          }
        },
        "min_outdoor_temperature": {
          "name": "Minimalna temperatura zewnętrzna",
          "description": "Minimalna temperatura zewnętrzna włączająca bypass"
        }
      }
    },
    "set_gwc_parameters": {
      "name": "Ustaw parametry GWC",
      "description": "Konfiguruje parametry gruntowego wymiennika ciepła",
      "fields": {
        "mode": {
          "name": "Tryb GWC",
          "description": "Tryb pracy gruntowego wymiennika ciepła",
          "selector": {
            "select": {
              "options": {
                "thessla_green_modbus.gwc_mode_off": "Wyłączony",
                "thessla_green_modbus.gwc_mode_auto": "Automatyczny",
                "thessla_green_modbus.gwc_mode_forced": "Wymuszony"
              }
            }
          }
        },
        "min_air_temperature": {
          "name": "Minimalna temperatura powietrza",
          "description": "Dolny próg temperatury powietrza zewnętrznego"
        },
        "max_air_temperature": {
          "name": "Maksymalna temperatura powietrza",
          "description": "Górny próg temperatury powietrza zewnętrznego"
        }
      }
    },
    "set_air_quality_thresholds": {
      "name": "Ustaw progi jakości powietrza",
      "description": "Konfiguruje progi dla systemu kontroli jakości powietrza",
      "fields": {
        "co2_low": {
          "name": "Próg CO2 niski",
          "description": "Niski próg stężenia CO2 (ppm)"
        },
        "co2_medium": {
          "name": "Próg CO2 średni",
          "description": "Średni próg stężenia CO2 (ppm)"
        },
        "co2_high": {
          "name": "Próg CO2 wysoki",
          "description": "Wysoki próg stężenia CO2 (ppm)"
        },
        "humidity_target": {
          "name": "Docelowa wilgotność",
          "description": "Docelowy poziom wilgotności (%)"
        }
      }
    },
    "set_temperature_curve": {
      "name": "Ustaw krzywą grzewczą",
      "description": "Konfiguruje krzywą grzewczą dla systemu ogrzewania",
      "fields": {
        "slope": {
          "name": "Nachylenie",
          "description": "Nachylenie krzywej grzewczej"
        },
        "offset": {
          "name": "Przesunięcie",
          "description": "Przesunięcie krzywej grzewczej"
        },
        "max_supply_temp": {
          "name": "Maksymalna temperatura nawiewu",
          "description": "Maksymalna temperatura nawiewu"
        },
        "min_supply_temp": {
          "name": "Minimalna temperatura nawiewu",
          "description": "Minimalna temperatura nawiewu"
        }
      }
    },
    "reset_filters": {
      "name": "Resetuj licznik filtrów",
      "description": "Resetuje licznik czasu pracy filtrów",
      "fields": {
        "filter_type": {
          "name": "Typ filtra",
          "description": "Typ filtra do zresetowania",
          "selector": {
            "select": {
              "options": {
                "thessla_green_modbus.filter_type_presostat": "Presostat",
                "thessla_green_modbus.filter_type_flat_filters": "Filtry płaskie",
                "thessla_green_modbus.filter_type_cleanpad": "CleanPad",
                "thessla_green_modbus.filter_type_cleanpad_pure": "CleanPad Pure"
              }
            }
          }
        }
      }
    },
    "reset_settings": {
      "name": "Resetuj ustawienia",
      "description": "Przywraca ustawienia użytkownika do wartości domyślnych",
      "fields": {
        "reset_type": {
          "name": "Rodzaj resetu",
          "description": "Zakres ustawień do zresetowania",
          "selector": {
            "select": {
              "options": {
                "thessla_green_modbus.reset_type_user_settings": "Ustawienia użytkownika",
                "thessla_green_modbus.reset_type_schedule_settings": "Ustawienia harmonogramu",
                "thessla_green_modbus.reset_type_all_settings": "Wszystkie ustawienia"
              }
            }
          }
        }
      }
    },
    "start_pressure_test": {
      "name": "Rozpocznij test ciśnienia",
      "description": "Uruchamia automatyczny test kontroli filtrów/ciśnienia"
    },
    "set_modbus_parameters": {
      "name": "Ustaw parametry Modbus",
      "description": "Konfiguruje parametry komunikacji Modbus (tylko dla zaawansowanych użytkowników)",
      "fields": {
        "port": {
          "name": "Port",
          "description": "Port Modbus (Air-B lub Air++)",
          "selector": {
            "select": {
              "options": {
                "thessla_green_modbus.modbus_port_air_b": "Air-B",
                "thessla_green_modbus.modbus_port_air_plus": "Air++"
              }
            }
          }
        },
        "baud_rate": {
          "name": "Szybkość transmisji",
          "description": "Prędkość transmisji Modbus",
          "selector": {
            "select": {
              "options": {
                "thessla_green_modbus.modbus_baud_rate_4800": "4800",
                "thessla_green_modbus.modbus_baud_rate_9600": "9600",
                "thessla_green_modbus.modbus_baud_rate_14400": "14400",
                "thessla_green_modbus.modbus_baud_rate_19200": "19200",
                "thessla_green_modbus.modbus_baud_rate_28800": "28800",
                "thessla_green_modbus.modbus_baud_rate_38400": "38400",
                "thessla_green_modbus.modbus_baud_rate_57600": "57600",
                "thessla_green_modbus.modbus_baud_rate_76800": "76800",
                "thessla_green_modbus.modbus_baud_rate_115200": "115200"
              }
            }
          }
        },
        "parity": {
          "name": "Parzystość",
          "description": "Bit parzystości",
          "selector": {
            "select": {
              "options": {
                "thessla_green_modbus.modbus_parity_none": "Brak",
                "thessla_green_modbus.modbus_parity_even": "Parzysta",
                "thessla_green_modbus.modbus_parity_odd": "Nieparzysta"
              }
            }
          }
        },
        "stop_bits": {
          "name": "Bity stopu",
          "description": "Liczba bitów stopu",
          "selector": {
            "select": {
              "options": {
                "thessla_green_modbus.modbus_stop_bits_1": "1",
                "thessla_green_modbus.modbus_stop_bits_2": "2"
              }
            }
          }
        }
>>>>>>> 09f5e7c3
      }
    }
  }
}<|MERGE_RESOLUTION|>--- conflicted
+++ resolved
@@ -1,6 +1,6 @@
 {
-<<<<<<< HEAD
-=======
+
+
   "auto_detected_note_success": "Automatyczne wykrywanie zakończone sukcesem!",
   "auto_detected_note_limited": "Ograniczone automatyczne wykrywanie - niektóre rejestry mogą być pominięte.",
   "config": {
@@ -58,7 +58,7 @@
       }
     }
   },
->>>>>>> 09f5e7c3
+
   "entity": {
     "sensor": {
       "outside_temperature": {
@@ -203,9 +203,9 @@
         "name": "Napięcie nagrzewnicy"
       },
       "dac_cooler": {
-<<<<<<< HEAD
+
         "name": "Napięcie chłodnicy"
-=======
+
         "name": "Sterowanie chłodnicą"
       },
       "day_of_week": {
@@ -231,7 +231,7 @@
       },
       "serial_number_1": {
         "name": "Numer seryjny część 1"
->>>>>>> 09f5e7c3
+
       },
       "fan_speed_1_coef": {
         "name": "Współczynnik prędkości 1"
@@ -251,10 +251,10 @@
       "intensive_supply": {
         "name": "Intensywność nawiewu"
       },
-<<<<<<< HEAD
+
       "intensive_exhaust": {
         "name": "Intensywność wywiewu"
-=======
+
       "max_percentage": {
         "name": "Maksymalny procent"
       },
@@ -312,7 +312,7 @@
           "open": "Otwarty",
           "closed": "Zamknięty"
         }
->>>>>>> 09f5e7c3
+
       }
     },
     "binary_sensor": {
@@ -388,7 +388,7 @@
       "empty_house": {
         "name": "Pusty dom"
       },
-<<<<<<< HEAD
+
       "fire_alarm": {
         "name": "Alarm pożarowy"
       },
@@ -429,7 +429,7 @@
       },
       "max_exhaust_air_flow_rate": {
         "name": "Maksymalny przepływ wywiewu"
-=======
+
       "constant_flow_active": {
         "name": "Status Constant Flow"
       },
@@ -497,12 +497,12 @@
           "manual": "Ręczny",
           "temporary": "Tymczasowy"
         }
->>>>>>> 09f5e7c3
+
       },
       "nominal_supply_air_flow": {
         "name": "Nominalny przepływ nawiewu"
       },
-<<<<<<< HEAD
+
       "nominal_exhaust_air_flow": {
         "name": "Nominalny przepływ wywiewu"
       },
@@ -573,7 +573,7 @@
       },
       "winter": {
         "name": "Zima"
-=======
+
       "gwc_mode": {
         "name": "Tryb GWC",
         "state": {
@@ -1744,7 +1744,7 @@
             }
           }
         }
->>>>>>> 09f5e7c3
+
       }
     }
   }
