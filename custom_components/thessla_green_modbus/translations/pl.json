{
  "auto_detected_note_limited": "Ograniczone automatyczne wykrywanie - niektóre rejestry mogą być pominięte.",
  "auto_detected_note_success": "Automatyczne wykrywanie zakończone sukcesem!",
  "config": {
<<<<<<< HEAD
=======
    "abort": {
      "already_configured": "Urządzenie z tym adresem IP i ID urządzenia jest już skonfigurowane."
    },
    "error": {
      "cannot_connect": "Nie można połączyć się z urządzeniem. Sprawdź adres IP, port i połączenie sieciowe.",
      "invalid_auth": "Błąd uwierzytelniania. Sprawdź ustawienia ID urządzenia.",
      "invalid_input": "Podano nieprawidłową konfigurację. Sprawdź wartości i spróbuj ponownie.",
      "unknown": "Nieoczekiwany błąd. Sprawdź logi po szczegóły."
    },
    "step": {
      "confirm": {
        "description": "Wykryto urządzenie ThesslaGreen {device_name} (numer seryjny {serial_number}) pod adresem {host}:{port}. ID urządzenia: {slave_id}. Wersja oprogramowania: {firmware_version}. Znalezione rejestry: {register_count}. Skuteczność skanowania: {scan_success_rate}. Możliwości ({capabilities_count}): {capabilities_list}. {auto_detected_note}. Kontynuować z tą konfiguracją?",
        "title": "Potwierdź konfigurację"
      },
      "user": {
        "title": "Konfiguracja ThesslaGreen Modbus",
        "data": {
          "host": "Adres IP",
          "port": "Port",
          "slave_id": "ID Urządzenia",
          "name": "Nazwa"
        },
        "data_description": {
          "host": "IP address of the AirPack device on your local network",
          "name": "Device name in Home Assistant",
          "port": "Modbus TCP port (default 502)",
          "slave_id": "Modbus device ID (default 10)"
        },
        "description": "Set up a connection to a ThesslaGreen AirPack over Modbus TCP. The integration automatically detects device functions and registers."
      },
      "confirm": {
        "description": "Detected ThesslaGreen device {device_name} (serial {serial_number}) at {host}:{port}. Device ID: {slave_id}. Firmware version: {firmware_version}. Registers found: {register_count}. Scan success rate: {scan_success_rate}. Capabilities ({capabilities_count}): {capabilities_list}. {auto_detected_note}. Continue with this configuration?",
        "title": "Confirm Configuration"
      }
    },
>>>>>>> 1a822888
    "abort": {
      "already_configured": "Device with this IP address and Device ID is already configured."
    },
    "error": {
      "cannot_connect": "Cannot connect to device. Check IP address, port, and network connection.",
      "invalid_auth": "Authentication error. Check Device ID settings.",
      "invalid_input": "Invalid configuration provided. Check values and try again.",
      "unknown": "Unexpected error. Check logs for details."
    },
    "step": {
      "confirm": {
        "description": "Detected ThesslaGreen device {device_name} (serial {serial_number}) at {host}:{port}. Device ID: {slave_id}. Firmware version: {firmware_version}. Registers found: {register_count}. Scan success rate: {scan_success_rate}. Capabilities ({capabilities_count}): {capabilities_list}. {auto_detected_note}. Continue with this configuration?",
        "title": "Confirm Configuration"
      },
      "user": {
        "data": {
          "host": "Adres IP",
          "name": "Nazwa",
          "port": "Port",
          "slave_id": "ID Urządzenia"
        },
        "data_description": {
          "host": "IP address of the AirPack device on your local network",
          "name": "Device name in Home Assistant",
          "port": "Modbus TCP port (default 502)",
          "slave_id": "Modbus device ID (default 10)"
        },
        "description": "Set up a connection to a ThesslaGreen AirPack over Modbus TCP. The integration automatically detects device functions and registers.",
        "title": "Konfiguracja ThesslaGreen Modbus"
      }
    }
  },
  "entity": {
    "binary_sensor": {
      "ahu_filter_protection": {
        "name": "Ochrona filtra AHU"
      },
      "airing_mini": {
        "name": "Wietrzenie mini"
      },
      "airing_sensor": {
        "name": "Czujnik wietrzenia"
      },
      "airing_switch": {
        "name": "Przełącznik wietrzenia"
      },
      "bypass": {
        "name": "Bypass"
      },
      "constant_flow_active": {
        "name": "Aktywny stały przepływ"
      },
      "contamination_sensor": {
        "name": "Czujnik zanieczyszczeń"
      },
      "dp_ahu_filter_overflow": {
        "name": "Przepełnienie filtra AHU"
      },
      "dp_duct_filter_overflow": {
        "name": "Przepełnienie filtra kanałowego"
      },
      "duct_heater_protection": {
        "name": "Ochrona nagrzewnicy kanałowej"
      },
      "duct_water_heater_pump": {
        "name": "Pompa nagrzewnicy kanałowej"
      },
      "empty_house": {
        "name": "Pusty dom"
      },
      "expansion": {
        "name": "Ekspansja"
      },
      "fan_speed_1": {
        "name": "Prędkość wentylatora 1"
      },
      "fan_speed_2": {
        "name": "Prędkość wentylatora 2"
      },
      "fan_speed_3": {
        "name": "Prędkość wentylatora 3"
      },
      "fire_alarm": {
        "name": "Alarm pożarowy"
      },
      "fireplace": {
        "name": "Kominek"
      },
      "gwc": {
        "name": "GWC"
      },
      "heating_cable": {
        "name": "Kabel grzejny"
      },
      "hood_output": {
        "name": "Wyjście okapu"
      },
      "hood_switch": {
        "name": "Przełącznik okapu"
      },
      "info": {
        "name": "Informacja"
      },
      "on_off_panel_mode": {
        "name": "Tryb panelu wł/wył"
      },
      "power_supply_fans": {
        "name": "Zasilanie wentylatorów"
      },
      "water_removal_active": {
        "name": "Usuwanie wody aktywne"
      },
      "work_permit": {
        "name": "Zezwolenie pracy"
      }
    },
    "climate": {
      "thessla_green_climate": {
        "name": "Sterowanie klimatem",
        "state_attributes": {
          "preset_mode": {
            "away": "Nieobecność",
            "bathroom": "Łazienka",
            "boost": "Boost",
            "eco": "Eco",
            "fireplace": "Kominek",
            "hood": "Okap",
            "kitchen": "Kuchnia",
            "none": "Brak",
            "party": "Impreza",
            "sleep": "Sen",
            "summer": "Lato",
            "winter": "Zima"
          }
        }
      }
    },
    "fan": {
      "thessla_green_fan": {
        "name": "Wentylacja"
      }
    },
    "number": {
      "access_level": {
        "name": "Poziom dostępu"
      },
      "air_flow_rate_manual": {
        "name": "Przepływ powietrza manualnie"
      },
      "air_flow_rate_temporary_1": {
        "name": "Air Flow Rate Temporary 1"
      },
      "air_flow_rate_temporary_2": {
        "name": "Air Flow Rate Temporary 2"
      },
      "air_temperature_summer_free_cooling": {
        "name": "Temperatura lato chłodzenie free"
      },
      "air_temperature_summer_free_heating": {
        "name": "Temperatura lato grzanie free"
      },
      "airflow_rate_change_flag": {
        "name": "Airflow Rate Change Flag"
      },
      "airing_bathroom_coef": {
        "name": "Airing Bathroom Coef"
      },
      "airing_coef": {
        "name": "Airing Coef"
      },
      "airing_panel_mode_time": {
        "name": "Airing Panel Mode Time"
      },
      "airing_summer_fri": {
        "name": "Airing Summer Fri"
      },
      "airing_summer_mon": {
        "name": "Airing Summer Mon"
      },
      "airing_summer_sat": {
        "name": "Airing Summer Sat"
      },
      "airing_summer_sun": {
        "name": "Airing Summer Sun"
      },
      "airing_summer_thu": {
        "name": "Airing Summer Thu"
      },
      "airing_summer_tue": {
        "name": "Airing Summer Tue"
      },
      "airing_summer_wed": {
        "name": "Airing Summer Wed"
      },
      "airing_switch_coef": {
        "name": "Airing Switch Coef"
      },
      "airing_switch_mode_off_delay": {
        "name": "Airing Switch Mode Off Delay"
      },
      "airing_switch_mode_on_delay": {
        "name": "Airing Switch Mode On Delay"
      },
      "airing_switch_mode_time": {
        "name": "Airing Switch Mode Time"
      },
      "airing_winter_fri": {
        "name": "Airing Winter Fri"
      },
      "airing_winter_mon": {
        "name": "Airing Winter Mon"
      },
      "airing_winter_sat": {
        "name": "Airing Winter Sat"
      },
      "airing_winter_sun": {
        "name": "Airing Winter Sun"
      },
      "airing_winter_thu": {
        "name": "Airing Winter Thu"
      },
      "airing_winter_tue": {
        "name": "Airing Winter Tue"
      },
      "airing_winter_wed": {
        "name": "Airing Winter Wed"
      },
      "alarm": {
        "name": "Alarm"
      },
      "antifreez_stage": {
        "name": "Antifreez Stage"
      },
      "antifreeze_mode": {
        "name": "Antifreeze Mode"
      },
      "bypass_coef_1": {
        "name": "Bypass Coef 1"
      },
      "bypass_coef_2": {
        "name": "Bypass Coef 2"
      },
      "bypass_mode": {
        "name": "Bypass Mode"
      },
      "bypass_off": {
        "name": "Bypass Off"
      },
      "bypass_user_mode": {
        "name": "Bypass User Mode"
      },
      "cf_version": {
        "name": "Cf Version"
      },
      "cfg_mode_1": {
        "name": "Cfg Mode 1"
      },
      "cfg_mode_2": {
        "name": "Cfg Mode 2"
      },
      "comfort_mode": {
        "name": "Comfort Mode"
      },
      "comfort_mode_panel": {
        "name": "Comfort Mode Panel"
      },
      "configuration_mode": {
        "name": "Configuration Mode"
      },
      "contamination_coef": {
        "name": "Contamination Coef"
      },
      "dac_cooler": {
        "name": "Dac Cooler"
      },
      "dac_exhaust": {
        "name": "Dac Exhaust"
      },
      "dac_heater": {
        "name": "Dac Heater"
      },
      "dac_supply": {
        "name": "Dac Supply"
      },
      "date_time_1": {
        "name": "Date Time 1"
      },
      "date_time_2": {
        "name": "Date Time 2"
      },
      "date_time_3": {
        "name": "Date Time 3"
      },
      "date_time_4": {
        "name": "Date Time 4"
      },
      "device_name_1": {
        "name": "Device Name 1"
      },
      "device_name_2": {
        "name": "Device Name 2"
      },
      "device_name_3": {
        "name": "Device Name 3"
      },
      "device_name_4": {
        "name": "Device Name 4"
      },
      "device_name_5": {
        "name": "Device Name 5"
      },
      "device_name_6": {
        "name": "Device Name 6"
      },
      "device_name_7": {
        "name": "Device Name 7"
      },
      "device_name_8": {
        "name": "Device Name 8"
      },
      "e_100": {
        "name": "E 100"
      },
      "e_101": {
        "name": "E 101"
      },
      "e_102": {
        "name": "E 102"
      },
      "e_103": {
        "name": "E 103"
      },
      "e_104": {
        "name": "E 104"
      },
      "e_105": {
        "name": "E 105"
      },
      "e_106": {
        "name": "E 106"
      },
      "e_138": {
        "name": "E 138"
      },
      "e_139": {
        "name": "E 139"
      },
      "e_152": {
        "name": "E 152"
      },
      "e_196": {
        "name": "E 196"
      },
      "e_197": {
        "name": "E 197"
      },
      "e_198": {
        "name": "E 198"
      },
      "e_199": {
        "name": "E 199"
      },
      "e_200": {
        "name": "E 200"
      },
      "e_201": {
        "name": "E 201"
      },
      "e_249": {
        "name": "E 249"
      },
      "e_250": {
        "name": "E 250"
      },
      "e_251": {
        "name": "E 251"
      },
      "e_252": {
        "name": "E 252"
      },
      "e_99": {
        "name": "E 99"
      },
      "empty_house_coef": {
        "name": "Empty House Coef"
      },
      "error": {
        "name": "Error"
      },
      "exhaust_air_flow": {
        "name": "Exhaust Air Flow"
      },
      "fan_speed_1_coef": {
        "name": "Fan Speed 1 Coef"
      },
      "fan_speed_2_coef": {
        "name": "Fan Speed 2 Coef"
      },
      "fan_speed_3_coef": {
        "name": "Fan Speed 3 Coef"
      },
      "filter_change": {
        "name": "Filter Change"
      },
      "fireplace_mode_time": {
        "name": "Fireplace Mode Time"
      },
      "fireplace_supply_coef": {
        "name": "Fireplace Supply Coef"
      },
      "gwc_mode": {
        "name": "Gwc Mode"
      },
      "gwc_off": {
        "name": "Gwc Off"
      },
      "gwc_regen": {
        "name": "Gwc Regen"
      },
      "gwc_regen_flag": {
        "name": "Gwc Regen Flag"
      },
      "gwc_regen_period": {
        "name": "Gwc Regen Period"
      },
      "hard_reset_schedule": {
        "name": "Hard Reset Schedule"
      },
      "hard_reset_settings": {
        "name": "Hard Reset Settings"
      },
      "hood_exhaust_coef": {
        "name": "Hood Exhaust Coef"
      },
      "hood_supply_coef": {
        "name": "Hood Supply Coef"
      },
      "language": {
        "name": "Language"
      },
      "lock_date_1": {
        "name": "Lock Date 1"
      },
      "lock_date_2": {
        "name": "Lock Date 2"
      },
      "lock_date_3": {
        "name": "Lock Date 3"
      },
      "lock_flag": {
        "name": "Lock Flag"
      },
      "lock_pass_1": {
        "name": "Lock Pass 1"
      },
      "lock_pass_2": {
        "name": "Lock Pass 2"
      },
      "manual_airing_time_to_start": {
        "name": "Manual Airing Time To Start"
      },
      "max_exhaust_air_flow_rate": {
        "name": "Maksymalny przepływ wywiewu"
      },
      "max_exhaust_air_flow_rate_gwc": {
        "name": "Max Exhaust Air Flow Rate Gwc"
      },
      "max_gwc_air_temperature": {
        "name": "Max Gwc Air Temperature"
      },
      "max_supply_air_flow_rate": {
        "name": "Maksymalny przepływ nawiewu"
      },
      "max_supply_air_flow_rate_gwc": {
        "name": "Max Supply Air Flow Rate Gwc"
      },
      "min_bypass_temperature": {
        "name": "Minimalna temperatura bypass"
      },
      "min_gwc_air_temperature": {
        "name": "Min Gwc Air Temperature"
      },
      "mode": {
        "name": "Mode"
      },
      "nominal_exhaust_air_flow": {
        "name": "Nominal Exhaust Air Flow"
      },
      "nominal_exhaust_air_flow_gwc": {
        "name": "Nominal Exhaust Air Flow Gwc"
      },
      "nominal_supply_air_flow": {
        "name": "Nominal Supply Air Flow"
      },
      "nominal_supply_air_flow_gwc": {
        "name": "Nominal Supply Air Flow Gwc"
      },
      "on_off_panel_mode": {
        "name": "On Off Panel Mode"
      },
      "open_window_coef": {
        "name": "Open Window Coef"
      },
      "pres_check_day_1": {
        "name": "Pres Check Day 1"
      },
      "pres_check_day_2": {
        "name": "Pres Check Day 2"
      },
      "pres_check_time_1": {
        "name": "Pres Check Time 1"
      },
      "pres_check_time_2": {
        "name": "Pres Check Time 2"
      },
      "required_temperature": {
        "name": "Temperatura zadana"
      },
      "rtc_cal": {
        "name": "Rtc Cal"
      },
      "s_10": {
        "name": "S 10"
      },
      "s_13": {
        "name": "S 13"
      },
      "s_14": {
        "name": "S 14"
      },
      "s_15": {
        "name": "S 15"
      },
      "s_16": {
        "name": "S 16"
      },
      "s_17": {
        "name": "S 17"
      },
      "s_19": {
        "name": "S 19"
      },
      "s_2": {
        "name": "S 2"
      },
      "s_20": {
        "name": "S 20"
      },
      "s_22": {
        "name": "S 22"
      },
      "s_23": {
        "name": "S 23"
      },
      "s_24": {
        "name": "S 24"
      },
      "s_25": {
        "name": "S 25"
      },
      "s_26": {
        "name": "S 26"
      },
      "s_29": {
        "name": "S 29"
      },
      "s_30": {
        "name": "S 30"
      },
      "s_31": {
        "name": "S 31"
      },
      "s_32": {
        "name": "S 32"
      },
      "s_6": {
        "name": "S 6"
      },
      "s_7": {
        "name": "S 7"
      },
      "s_8": {
        "name": "S 8"
      },
      "s_9": {
        "name": "S 9"
      },
      "schedule_summer_fri_1": {
        "name": "Schedule Summer Fri 1"
      },
      "schedule_summer_fri_2": {
        "name": "Schedule Summer Fri 2"
      },
      "schedule_summer_fri_3": {
        "name": "Schedule Summer Fri 3"
      },
      "schedule_summer_fri_4": {
        "name": "Schedule Summer Fri 4"
      },
      "schedule_summer_mon_1": {
        "name": "Schedule Summer Mon 1"
      },
      "schedule_summer_mon_2": {
        "name": "Schedule Summer Mon 2"
      },
      "schedule_summer_mon_3": {
        "name": "Schedule Summer Mon 3"
      },
      "schedule_summer_mon_4": {
        "name": "Schedule Summer Mon 4"
      },
      "schedule_summer_sat_1": {
        "name": "Schedule Summer Sat 1"
      },
      "schedule_summer_sat_2": {
        "name": "Schedule Summer Sat 2"
      },
      "schedule_summer_sat_3": {
        "name": "Schedule Summer Sat 3"
      },
      "schedule_summer_sat_4": {
        "name": "Schedule Summer Sat 4"
      },
      "schedule_summer_sun_1": {
        "name": "Schedule Summer Sun 1"
      },
      "schedule_summer_sun_2": {
        "name": "Schedule Summer Sun 2"
      },
      "schedule_summer_sun_3": {
        "name": "Schedule Summer Sun 3"
      },
      "schedule_summer_sun_4": {
        "name": "Schedule Summer Sun 4"
      },
      "schedule_summer_thu_1": {
        "name": "Schedule Summer Thu 1"
      },
      "schedule_summer_thu_2": {
        "name": "Schedule Summer Thu 2"
      },
      "schedule_summer_thu_3": {
        "name": "Schedule Summer Thu 3"
      },
      "schedule_summer_thu_4": {
        "name": "Schedule Summer Thu 4"
      },
      "schedule_summer_tue_1": {
        "name": "Schedule Summer Tue 1"
      },
      "schedule_summer_tue_2": {
        "name": "Schedule Summer Tue 2"
      },
      "schedule_summer_tue_3": {
        "name": "Schedule Summer Tue 3"
      },
      "schedule_summer_tue_4": {
        "name": "Schedule Summer Tue 4"
      },
      "schedule_summer_wed_1": {
        "name": "Schedule Summer Wed 1"
      },
      "schedule_summer_wed_2": {
        "name": "Schedule Summer Wed 2"
      },
      "schedule_summer_wed_3": {
        "name": "Schedule Summer Wed 3"
      },
      "schedule_summer_wed_4": {
        "name": "Schedule Summer Wed 4"
      },
      "schedule_winter_fri_1": {
        "name": "Schedule Winter Fri 1"
      },
      "schedule_winter_fri_2": {
        "name": "Schedule Winter Fri 2"
      },
      "schedule_winter_fri_3": {
        "name": "Schedule Winter Fri 3"
      },
      "schedule_winter_fri_4": {
        "name": "Schedule Winter Fri 4"
      },
      "schedule_winter_mon_1": {
        "name": "Schedule Winter Mon 1"
      },
      "schedule_winter_mon_2": {
        "name": "Schedule Winter Mon 2"
      },
      "schedule_winter_mon_3": {
        "name": "Schedule Winter Mon 3"
      },
      "schedule_winter_mon_4": {
        "name": "Schedule Winter Mon 4"
      },
      "schedule_winter_sat_1": {
        "name": "Schedule Winter Sat 1"
      },
      "schedule_winter_sat_2": {
        "name": "Schedule Winter Sat 2"
      },
      "schedule_winter_sat_3": {
        "name": "Schedule Winter Sat 3"
      },
      "schedule_winter_sat_4": {
        "name": "Schedule Winter Sat 4"
      },
      "schedule_winter_sun_1": {
        "name": "Schedule Winter Sun 1"
      },
      "schedule_winter_sun_2": {
        "name": "Schedule Winter Sun 2"
      },
      "schedule_winter_sun_3": {
        "name": "Schedule Winter Sun 3"
      },
      "schedule_winter_sun_4": {
        "name": "Schedule Winter Sun 4"
      },
      "schedule_winter_thu_1": {
        "name": "Schedule Winter Thu 1"
      },
      "schedule_winter_thu_2": {
        "name": "Schedule Winter Thu 2"
      },
      "schedule_winter_thu_3": {
        "name": "Schedule Winter Thu 3"
      },
      "schedule_winter_thu_4": {
        "name": "Schedule Winter Thu 4"
      },
      "schedule_winter_tue_1": {
        "name": "Schedule Winter Tue 1"
      },
      "schedule_winter_tue_2": {
        "name": "Schedule Winter Tue 2"
      },
      "schedule_winter_tue_3": {
        "name": "Schedule Winter Tue 3"
      },
      "schedule_winter_tue_4": {
        "name": "Schedule Winter Tue 4"
      },
      "schedule_winter_wed_1": {
        "name": "Schedule Winter Wed 1"
      },
      "schedule_winter_wed_2": {
        "name": "Schedule Winter Wed 2"
      },
      "schedule_winter_wed_3": {
        "name": "Schedule Winter Wed 3"
      },
      "schedule_winter_wed_4": {
        "name": "Schedule Winter Wed 4"
      },
      "season_mode": {
        "name": "Season Mode"
      },
      "setting_summer_fri_1": {
        "name": "Setting Summer Fri 1"
      },
      "setting_summer_fri_2": {
        "name": "Setting Summer Fri 2"
      },
      "setting_summer_fri_3": {
        "name": "Setting Summer Fri 3"
      },
      "setting_summer_fri_4": {
        "name": "Setting Summer Fri 4"
      },
      "setting_summer_mon_1": {
        "name": "Setting Summer Mon 1"
      },
      "setting_summer_mon_2": {
        "name": "Setting Summer Mon 2"
      },
      "setting_summer_mon_3": {
        "name": "Setting Summer Mon 3"
      },
      "setting_summer_mon_4": {
        "name": "Setting Summer Mon 4"
      },
      "setting_summer_sat_1": {
        "name": "Setting Summer Sat 1"
      },
      "setting_summer_sat_2": {
        "name": "Setting Summer Sat 2"
      },
      "setting_summer_sat_3": {
        "name": "Setting Summer Sat 3"
      },
      "setting_summer_sat_4": {
        "name": "Setting Summer Sat 4"
      },
      "setting_summer_sun_1": {
        "name": "Setting Summer Sun 1"
      },
      "setting_summer_sun_2": {
        "name": "Setting Summer Sun 2"
      },
      "setting_summer_sun_3": {
        "name": "Setting Summer Sun 3"
      },
      "setting_summer_sun_4": {
        "name": "Setting Summer Sun 4"
      },
      "setting_summer_thu_1": {
        "name": "Setting Summer Thu 1"
      },
      "setting_summer_thu_2": {
        "name": "Setting Summer Thu 2"
      },
      "setting_summer_thu_3": {
        "name": "Setting Summer Thu 3"
      },
      "setting_summer_thu_4": {
        "name": "Setting Summer Thu 4"
      },
      "setting_summer_tue_1": {
        "name": "Setting Summer Tue 1"
      },
      "setting_summer_tue_2": {
        "name": "Setting Summer Tue 2"
      },
      "setting_summer_tue_3": {
        "name": "Setting Summer Tue 3"
      },
      "setting_summer_tue_4": {
        "name": "Setting Summer Tue 4"
      },
      "setting_summer_wed_1": {
        "name": "Setting Summer Wed 1"
      },
      "setting_summer_wed_2": {
        "name": "Setting Summer Wed 2"
      },
      "setting_summer_wed_3": {
        "name": "Setting Summer Wed 3"
      },
      "setting_summer_wed_4": {
        "name": "Setting Summer Wed 4"
      },
      "setting_winter_fri_1": {
        "name": "Setting Winter Fri 1"
      },
      "setting_winter_fri_2": {
        "name": "Setting Winter Fri 2"
      },
      "setting_winter_fri_3": {
        "name": "Setting Winter Fri 3"
      },
      "setting_winter_fri_4": {
        "name": "Setting Winter Fri 4"
      },
      "setting_winter_mon_1": {
        "name": "Setting Winter Mon 1"
      },
      "setting_winter_mon_2": {
        "name": "Setting Winter Mon 2"
      },
      "setting_winter_mon_3": {
        "name": "Setting Winter Mon 3"
      },
      "setting_winter_mon_4": {
        "name": "Setting Winter Mon 4"
      },
      "setting_winter_sat_1": {
        "name": "Setting Winter Sat 1"
      },
      "setting_winter_sat_2": {
        "name": "Setting Winter Sat 2"
      },
      "setting_winter_sat_3": {
        "name": "Setting Winter Sat 3"
      },
      "setting_winter_sat_4": {
        "name": "Setting Winter Sat 4"
      },
      "setting_winter_sun_1": {
        "name": "Setting Winter Sun 1"
      },
      "setting_winter_sun_2": {
        "name": "Setting Winter Sun 2"
      },
      "setting_winter_sun_3": {
        "name": "Setting Winter Sun 3"
      },
      "setting_winter_sun_4": {
        "name": "Setting Winter Sun 4"
      },
      "setting_winter_thu_1": {
        "name": "Setting Winter Thu 1"
      },
      "setting_winter_thu_2": {
        "name": "Setting Winter Thu 2"
      },
      "setting_winter_thu_3": {
        "name": "Setting Winter Thu 3"
      },
      "setting_winter_thu_4": {
        "name": "Setting Winter Thu 4"
      },
      "setting_winter_tue_1": {
        "name": "Setting Winter Tue 1"
      },
      "setting_winter_tue_2": {
        "name": "Setting Winter Tue 2"
      },
      "setting_winter_tue_3": {
        "name": "Setting Winter Tue 3"
      },
      "setting_winter_tue_4": {
        "name": "Setting Winter Tue 4"
      },
      "setting_winter_wed_1": {
        "name": "Setting Winter Wed 1"
      },
      "setting_winter_wed_2": {
        "name": "Setting Winter Wed 2"
      },
      "setting_winter_wed_3": {
        "name": "Setting Winter Wed 3"
      },
      "setting_winter_wed_4": {
        "name": "Setting Winter Wed 4"
      },
      "special_mode": {
        "name": "Special Mode"
      },
      "start_gwc_regen_summer_time": {
        "name": "Start Gwc Regen Summer Time"
      },
      "start_gwc_regen_winter_time": {
        "name": "Start Gwc Regen Winter Time"
      },
      "stop_ahu_code": {
        "name": "Stop Ahu Code"
      },
      "stop_gwc_regen_summer_time": {
        "name": "Stop Gwc Regen Summer Time"
      },
      "stop_gwc_regen_winter_time": {
        "name": "Stop Gwc Regen Winter Time"
      },
      "supply_air_flow": {
        "name": "Supply Air Flow"
      },
      "supply_air_temperature_manual": {
        "name": "Temperatura nawiewu manualnie"
      },
      "supply_air_temperature_temporary_1": {
        "name": "Supply Air Temperature Temporary 1"
      },
      "supply_air_temperature_temporary_2": {
        "name": "Supply Air Temperature Temporary 2"
      },
      "temperature_change_flag": {
        "name": "Temperature Change Flag"
      },
      "uart_0_baud": {
        "name": "Uart 0 Baud"
      },
      "uart_0_id": {
        "name": "Uart 0 Id"
      },
      "uart_0_parity": {
        "name": "Uart 0 Parity"
      },
      "uart_0_stop": {
        "name": "Uart 0 Stop"
      },
      "uart_1_baud": {
        "name": "Uart 1 Baud"
      },
      "uart_1_id": {
        "name": "Uart 1 Id"
      },
      "uart_1_parity": {
        "name": "Uart 1 Parity"
      },
      "uart_1_stop": {
        "name": "Uart 1 Stop"
      }
    },
    "select": {
      "bypass_off": {
        "name": "Wyłączenie bypass"
      },
      "delta_t_gwc": {
        "name": "Delta T GWC"
      },
      "gwc_regen_period": {
        "name": "Okres regeneracji GWC"
      },
      "max_exhaust_air_flow_rate": {
        "name": "Maximum Exhaust Air Flow Rate"
      },
      "max_exhaust_air_flow_rate_gwc": {
        "name": "Maksymalny przepływ wywiewu GWC"
      },
      "max_gwc_air_temperature": {
        "name": "Maksymalna temperatura powietrza GWC"
      },
      "max_supply_air_flow_rate_gwc": {
        "name": "Maksymalny przepływ nawiewu GWC"
      },
      "min_gwc_air_temperature": {
        "name": "Minimalna temperatura powietrza GWC"
      },
      "mode": {
        "name": "Tryb pracy",
        "state": {
          "auto": "Automatyczny",
          "manual": "Ręczny",
          "temporary": "Tymczasowy"
        }
      },
      "nominal_exhaust_air_flow": {
        "name": "Nominalny przepływ wywiewu"
      },
      "nominal_exhaust_air_flow_gwc": {
        "name": "Nominalny przepływ wywiewu GWC"
      },
      "nominal_supply_air_flow": {
        "name": "Nominalny przepływ nawiewu"
      },
      "nominal_supply_air_flow_gwc": {
        "name": "Nominalny przepływ nawiewu GWC"
      }
    },
    "sensor": {
      "air_flow_rate_manual": {
        "name": "Ręczny przepływ powietrza"
      },
      "air_flow_rate_temporary_2": {
        "name": "Tymczasowy przepływ powietrza 2"
      },
      "air_temperature_summer_free_cooling": {
        "name": "Temperatura lato chłodzenie free"
      },
      "air_temperature_summer_free_heating": {
        "name": "Temperatura lato grzanie free"
      },
      "ambient_temperature": {
        "name": "Temperatura otoczenia"
      },
      "antifreez_mode": {
        "name": "Antifreeze Mode"
      },
      "antifreez_stage": {
        "name": "Etap antyzamrożeniowy"
      },
      "antifreeze_mode": {
        "name": "Tryb antyzamrożeniowy"
      },
      "bypass_mode": {
        "name": "Tryb bypass",
        "state": {
          "auto": "Automatic",
          "closed": "Closed",
          "open": "Open"
        }
      },
      "bypass_off": {
        "name": "Wyłączenie bypass"
      },
      "cf_version": {
        "name": "Wersja modułu CF"
      },
      "comfort_mode": {
        "name": "Tryb komfort"
      },
      "compilation_days": {
        "name": "Dni kompilacji"
      },
      "compilation_seconds": {
        "name": "Sekundy kompilacji"
      },
      "constant_flow_active": {
        "name": "Stały przepływ aktywny"
      },
      "dac_cooler": {
        "name": "Napięcie chłodnicy"
      },
      "dac_exhaust": {
        "name": "Napięcie wentylatora wywiewnego"
      },
      "dac_heater": {
        "name": "Napięcie nagrzewnicy"
      },
      "dac_supply": {
        "name": "Napięcie wentylatora nawiewnego"
      },
      "day_of_week": {
        "name": "Dzień tygodnia"
      },
      "duct_supply_temperature": {
        "name": "Temperatura kanału nawiewnego"
      },
      "exhaust_air_flow": {
        "name": "Strumień powietrza wywiewnego"
      },
      "exhaust_flow_rate": {
        "name": "Przepływ wywiewu"
      },
      "exhaust_percentage": {
        "name": "Procentowo wywiew"
      },
      "exhaust_temperature": {
        "name": "Temperatura wywiewu"
      },
      "fan_speed_1_coef": {
        "name": "Współczynnik prędkości 1"
      },
      "fan_speed_2_coef": {
        "name": "Współczynnik prędkości 2"
      },
      "fan_speed_3_coef": {
        "name": "Współczynnik prędkości 3"
      },
      "filter_change": {
        "name": "Typ filtrów",
        "state": {
          "cleanpad": "CleanPad",
          "cleanpad_pure": "CleanPad Pure",
          "flat_filters": "Filtry płaskie",
          "presostat": "Presostat"
        }
      },
      "fpx_temperature": {
        "name": "Temperatura FPX"
      },
      "gwc_mode": {
        "name": "Tryb GWC",
        "state": {
          "auto": "Automatic",
          "forced": "Forced",
          "off": "Off"
        }
      },
      "gwc_regen_flag": {
        "name": "Regeneracja GWC aktywna"
      },
      "gwc_temperature": {
        "name": "Temperatura GWC"
      },
      "heating_temperature": {
        "name": "Temperatura ogrzewania"
      },
      "hood_exhaust_coef": {
        "name": "Współczynnik okapu wywiew"
      },
      "hood_supply_coef": {
        "name": "Współczynnik okapu nawiew"
      },
      "intensive_exhaust": {
        "name": "Intensywność wywiewu"
      },
      "intensive_supply": {
        "name": "Intensywność nawiewu"
      },
      "max_exhaust_air_flow_rate": {
        "name": "Maksymalny przepływ wywiewu"
      },
      "max_percentage": {
        "name": "Maksymalny procent"
      },
      "max_supply_air_flow_rate": {
        "name": "Maksymalny przepływ nawiewu"
      },
      "min_bypass_temperature": {
        "name": "Minimalna temperatura bypass"
      },
      "min_percentage": {
        "name": "Minimalny procent"
      },
      "mode": {
        "name": "Tryb pracy",
        "state": {
          "auto": "Auto",
          "manual": "Manual",
          "temporary": "Temporary"
        }
      },
      "nominal_exhaust_air_flow": {
        "name": "Nominalny przepływ wywiewu"
      },
      "nominal_supply_air_flow": {
        "name": "Nominalny przepływ nawiewu"
      },
      "outside_temperature": {
        "name": "Temperatura zewnętrzna"
      },
      "period": {
        "name": "Okres czasowy"
      },
      "required_temp": {
        "name": "Temperatura zadana"
      },
      "season_mode": {
        "name": "Tryb sezonowy",
        "state": {
          "summer": "Summer",
          "winter": "Winter"
        }
      },
      "serial_number_1": {
        "name": "Numer seryjny część 1"
      },
      "serial_number_2": {
        "name": "Serial Number Part 2"
      },
      "serial_number_5": {
        "name": "Numer seryjny 5"
      },
      "serial_number_6": {
        "name": "Numer seryjny 6"
      },
      "supply_air_flow": {
        "name": "Strumień powietrza nawiewnego"
      },
      "supply_air_temperature_manual": {
        "name": "Temperatura nawiewu manualnie"
      },
      "supply_air_temperature_temporary_1": {
        "name": "Tymczasowa temperatura nawiewu 1"
      },
      "supply_air_temperature_temporary_2": {
        "name": "Tymczasowa temperatura nawiewu 2"
      },
      "supply_flow_rate": {
        "name": "Przepływ nawiewu"
      },
      "supply_percentage": {
        "name": "Procentowo nawiew"
      },
      "supply_temperature": {
        "name": "Temperatura nawiewu"
      },
      "version_major": {
        "name": "Wersja główna"
      },
      "version_minor": {
        "name": "Wersja poboczna"
      },
      "version_patch": {
        "name": "Wersja łatki"
      }
    },
    "switch": {
      "away": {
        "name": "Away"
      },
      "bathroom": {
        "name": "Bathroom"
      },
      "boost": {
        "name": "Boost"
      },
      "eco": {
        "name": "Eco"
      },
      "filter_change": {
        "name": "Filter Type",
        "state": {
          "cleanpad": "CleanPad",
          "cleanpad_pure": "CleanPad Pure",
          "flat_filters": "Flat Filters",
          "presostat": "Pressure switch"
        }
      },
      "fireplace": {
        "name": "Fireplace"
      },
      "gwc_mode": {
        "name": "GWC Mode",
        "state": {
          "auto": "Automatic",
          "forced": "Forced",
          "off": "Off"
        }
      },
      "hood": {
        "name": "Hood"
      },
      "kitchen": {
        "name": "Kitchen"
      },
      "on_off_panel_mode": {
        "name": "On/Off Panel Mode"
      },
      "party": {
        "name": "Party"
      },
      "season_mode": {
        "name": "Season Mode",
        "state": {
          "summer": "Summer",
          "winter": "Winter"
        }
      },
      "sleep": {
        "name": "Sleep"
      },
      "summer": {
        "name": "Summer"
      },
      "winter": {
        "name": "Winter"
      }
    }
  },
  "errors": {
    "e_100": "Błąd urządzenia E 100",
    "e_101": "Błąd urządzenia E 101",
    "e_102": "Błąd urządzenia E 102",
    "e_103": "Błąd urządzenia E 103",
    "e_104": "Błąd urządzenia E 104",
    "e_105": "Błąd urządzenia E 105",
    "e_106": "Błąd urządzenia E 106",
    "e_138": "Błąd urządzenia E 138",
    "e_139": "Błąd urządzenia E 139",
    "e_152": "Błąd urządzenia E 152",
    "e_196": "Błąd urządzenia E 196",
    "e_197": "Błąd urządzenia E 197",
    "e_198": "Błąd urządzenia E 198",
    "e_199": "Błąd urządzenia E 199",
    "e_200": "Błąd urządzenia E 200",
    "e_201": "Błąd urządzenia E 201",
    "e_249": "Błąd urządzenia E 249",
    "e_250": "Błąd urządzenia E 250",
    "e_251": "Błąd urządzenia E 251",
    "e_252": "Błąd urządzenia E 252",
    "e_99": "Błąd urządzenia E 99",
    "s_10": "Status urządzenia S 10",
    "s_13": "Status urządzenia S 13",
    "s_14": "Status urządzenia S 14",
    "s_15": "Status urządzenia S 15",
    "s_16": "Status urządzenia S 16",
    "s_17": "Status urządzenia S 17",
    "s_19": "Status urządzenia S 19",
    "s_2": "Status urządzenia S 2",
    "s_20": "Status urządzenia S 20",
    "s_22": "Status urządzenia S 22",
    "s_23": "Status urządzenia S 23",
    "s_24": "Status urządzenia S 24",
    "s_25": "Status urządzenia S 25",
    "s_26": "Status urządzenia S 26",
    "s_29": "Status urządzenia S 29",
    "s_30": "Status urządzenia S 30",
    "s_31": "Status urządzenia S 31",
    "s_32": "Status urządzenia S 32",
    "s_6": "Status urządzenia S 6",
    "s_7": "Status urządzenia S 7",
    "s_8": "Status urządzenia S 8",
    "s_9": "Status urządzenia S 9"
  },
  "options": {
    "step": {
      "init": {
        "data": {
          "force_full_register_list": "Wymuś pełną listę rejestrów (bez skanowania)",
          "retry": "Liczba prób",
          "scan_interval": "Interwał skanowania (s)",
          "skip_missing_registers": "Pomijaj znane brakujące rejestry",
          "timeout": "Limit czasu połączenia (s)"
        },
        "data_description": {
          "force_full_register_list": "Pomiń skanowanie i załaduj wszystkie rejestry (może powodować błędy)",
          "retry": "Liczba powtórzeń nieudanych odczytów (1-5)",
          "scan_interval": "Jak często odczytywać dane z urządzenia (10-300 s)",
          "skip_missing_registers": "Nie odczytuj rejestrów, które są znane jako niedostępne",
          "timeout": "Maksymalny limit czasu oczekiwania na odpowiedź (5-60 s)"
        },
        "description": "Skonfiguruj zaawansowane opcje integracji. Aktualne ustawienia: Częstotliwość odczytu: {current_scan_interval} s, Limit czasu połączenia: {current_timeout} s, Liczba powtórzeń nieudanych odczytów: {current_retry}, Wymuś pełną listę rejestrów: {force_full_enabled}. Pomijaj znane brakujące rejestry: {skip_missing_enabled}.",
        "title": "Opcje ThesslaGreen Modbus"
      }
    }
  },
  "services": {
    "reset_filters": {
      "description": "Resetuje licznik czasu pracy filtrów",
      "fields": {
        "filter_type": {
          "description": "Typ filtra do zresetowania",
          "name": "Typ filtra",
          "selector": {
            "select": {
              "options": {
                "thessla_green_modbus.filter_type_cleanpad": "CleanPad",
                "thessla_green_modbus.filter_type_cleanpad_pure": "CleanPad Pure",
                "thessla_green_modbus.filter_type_flat_filters": "Filtry płaskie",
                "thessla_green_modbus.filter_type_presostat": "Presostat"
              }
            }
          }
        }
      },
      "name": "Resetuj licznik filtrów"
    },
    "reset_settings": {
      "description": "Przywraca ustawienia użytkownika do wartości domyślnych",
      "fields": {
        "reset_type": {
          "description": "Zakres ustawień do zresetowania",
          "name": "Rodzaj resetu",
          "selector": {
            "select": {
              "options": {
                "thessla_green_modbus.reset_type_all_settings": "Wszystkie ustawienia",
                "thessla_green_modbus.reset_type_schedule_settings": "Ustawienia harmonogramu",
                "thessla_green_modbus.reset_type_user_settings": "Ustawienia użytkownika"
              }
            }
          }
        }
      },
      "name": "Resetuj ustawienia"
    },
    "set_air_quality_thresholds": {
      "description": "Konfiguruje progi dla systemu kontroli jakości powietrza",
      "fields": {
        "co2_high": {
          "description": "Wysoki próg stężenia CO2 (ppm)",
          "name": "Próg CO2 wysoki"
        },
        "co2_low": {
          "description": "Niski próg stężenia CO2 (ppm)",
          "name": "Próg CO2 niski"
        },
        "co2_medium": {
          "description": "Średni próg stężenia CO2 (ppm)",
          "name": "Próg CO2 średni"
        },
        "humidity_target": {
          "description": "Docelowy poziom wilgotności (%)",
          "name": "Docelowa wilgotność"
        }
      },
      "name": "Ustaw progi jakości powietrza"
    },
    "set_airflow_schedule": {
      "description": "Konfiguruje tygodniowy harmonogram przepływu powietrza",
      "fields": {
        "airflow_rate": {
          "description": "Docelowy przepływ powietrza (%)",
          "name": "Przepływ powietrza"
        },
        "day": {
          "description": "Dzień tygodnia do konfiguracji",
          "name": "Dzień tygodnia",
          "selector": {
            "select": {
              "options": {
                "thessla_green_modbus.day_friday": "Piątek",
                "thessla_green_modbus.day_monday": "Poniedziałek",
                "thessla_green_modbus.day_saturday": "Sobota",
                "thessla_green_modbus.day_sunday": "Niedziela",
                "thessla_green_modbus.day_thursday": "Czwartek",
                "thessla_green_modbus.day_tuesday": "Wtorek",
                "thessla_green_modbus.day_wednesday": "Środa"
              }
            }
          }
        },
        "end_time": {
          "description": "Czas zakończenia okresu (HH:MM)",
          "name": "Czas zakończenia"
        },
        "period": {
          "description": "Okres dnia (1 lub 2)",
          "name": "Okres",
          "selector": {
            "select": {
              "options": {
                "thessla_green_modbus.period_1": "Okres 1",
                "thessla_green_modbus.period_2": "Okres 2"
              }
            }
          }
        },
        "start_time": {
          "description": "Czas rozpoczęcia okresu (HH:MM)",
          "name": "Czas rozpoczęcia"
        },
        "temperature": {
          "description": "Docelowa temperatura (°C)",
          "name": "Temperatura"
        }
      },
      "name": "Ustaw harmonogram przepływu powietrza"
    },
    "set_bypass_parameters": {
      "description": "Konfiguruje parametry systemu obejścia (bypassu)",
      "fields": {
        "min_outdoor_temperature": {
          "description": "Minimalna temperatura zewnętrzna włączająca bypass",
          "name": "Minimalna temperatura zewnętrzna"
        },
        "mode": {
          "description": "Tryb pracy obejścia",
          "name": "Tryb bypassu",
          "selector": {
            "select": {
              "options": {
                "thessla_green_modbus.bypass_mode_auto": "Automatyczny",
                "thessla_green_modbus.bypass_mode_closed": "Zamknięty",
                "thessla_green_modbus.bypass_mode_open": "Otwarty"
              }
            }
          }
        }
      },
      "name": "Ustaw parametry bypassu"
    },
    "set_gwc_parameters": {
      "description": "Konfiguruje parametry gruntowego wymiennika ciepła",
      "fields": {
        "max_air_temperature": {
          "description": "Górny próg temperatury powietrza zewnętrznego",
          "name": "Maksymalna temperatura powietrza"
        },
        "min_air_temperature": {
          "description": "Dolny próg temperatury powietrza zewnętrznego",
          "name": "Minimalna temperatura powietrza"
        },
        "mode": {
          "description": "Tryb pracy gruntowego wymiennika ciepła",
          "name": "Tryb GWC",
          "selector": {
            "select": {
              "options": {
                "thessla_green_modbus.gwc_mode_auto": "Automatyczny",
                "thessla_green_modbus.gwc_mode_forced": "Wymuszony",
                "thessla_green_modbus.gwc_mode_off": "Wyłączony"
              }
            }
          }
        }
      },
      "name": "Ustaw parametry GWC"
    },
    "set_modbus_parameters": {
      "description": "Konfiguruje parametry komunikacji Modbus (tylko dla zaawansowanych użytkowników)",
      "fields": {
        "baud_rate": {
          "description": "Prędkość transmisji Modbus",
          "name": "Szybkość transmisji",
          "selector": {
            "select": {
              "options": {
                "thessla_green_modbus.modbus_baud_rate_115200": "115200",
                "thessla_green_modbus.modbus_baud_rate_14400": "14400",
                "thessla_green_modbus.modbus_baud_rate_19200": "19200",
                "thessla_green_modbus.modbus_baud_rate_28800": "28800",
                "thessla_green_modbus.modbus_baud_rate_38400": "38400",
                "thessla_green_modbus.modbus_baud_rate_4800": "4800",
                "thessla_green_modbus.modbus_baud_rate_57600": "57600",
                "thessla_green_modbus.modbus_baud_rate_76800": "76800",
                "thessla_green_modbus.modbus_baud_rate_9600": "9600"
              }
            }
          }
        },
        "parity": {
          "description": "Bit parzystości",
          "name": "Parzystość",
          "selector": {
            "select": {
              "options": {
                "thessla_green_modbus.modbus_parity_even": "Parzysta",
                "thessla_green_modbus.modbus_parity_none": "Brak",
                "thessla_green_modbus.modbus_parity_odd": "Nieparzysta"
              }
            }
          }
        },
        "port": {
          "description": "Port Modbus (Air-B lub Air++)",
          "name": "Port",
          "selector": {
            "select": {
              "options": {
                "thessla_green_modbus.modbus_port_air_b": "Air-B",
                "thessla_green_modbus.modbus_port_air_plus": "Air++"
              }
            }
          }
        },
        "stop_bits": {
          "description": "Liczba bitów stopu",
          "name": "Bity stopu",
          "selector": {
            "select": {
              "options": {
                "thessla_green_modbus.modbus_stop_bits_1": "1",
                "thessla_green_modbus.modbus_stop_bits_2": "2"
              }
            }
          }
        }
      },
      "name": "Ustaw parametry Modbus"
    },
    "set_special_mode": {
      "description": "Ustawia specjalny tryb pracy rekuperatora (boost, eco, kominek, okap itd.)",
      "fields": {
        "duration": {
          "description": "Czas trwania trybu specjalnego w minutach (krok co 1 minutę, 0 = bez limitu)",
          "name": "Czas trwania (minuty)"
        },
        "mode": {
          "description": "Rodzaj trybu specjalnego do aktywacji",
          "name": "Tryb specjalny",
          "selector": {
            "select": {
              "options": {
                "thessla_green_modbus.special_mode_away": "Nieobecność",
                "thessla_green_modbus.special_mode_bathroom": "Łazienka",
                "thessla_green_modbus.special_mode_boost": "Boost",
                "thessla_green_modbus.special_mode_eco": "Eco",
                "thessla_green_modbus.special_mode_fireplace": "Kominek",
                "thessla_green_modbus.special_mode_hood": "Okap",
                "thessla_green_modbus.special_mode_kitchen": "Kuchnia",
                "thessla_green_modbus.special_mode_none": "Brak",
                "thessla_green_modbus.special_mode_party": "Impreza",
                "thessla_green_modbus.special_mode_sleep": "Sen",
                "thessla_green_modbus.special_mode_summer": "Lato",
                "thessla_green_modbus.special_mode_winter": "Zima"
              }
            }
          }
        }
      },
      "name": "Ustaw tryb specjalny"
    },
    "set_temperature_curve": {
      "description": "Konfiguruje krzywą grzewczą dla systemu ogrzewania",
      "fields": {
        "max_supply_temp": {
          "description": "Maksymalna temperatura nawiewu",
          "name": "Maksymalna temperatura nawiewu"
        },
        "min_supply_temp": {
          "description": "Minimalna temperatura nawiewu",
          "name": "Minimalna temperatura nawiewu"
        },
        "offset": {
          "description": "Przesunięcie krzywej grzewczej",
          "name": "Przesunięcie"
        },
        "slope": {
          "description": "Nachylenie krzywej grzewczej",
          "name": "Nachylenie"
        }
      },
      "name": "Ustaw krzywą grzewczą"
    },
    "start_pressure_test": {
      "description": "Uruchamia automatyczny test kontroli filtrów/ciśnienia",
      "name": "Rozpocznij test ciśnienia"
    }
  },
  "title": "ThesslaGreen Modbus"
}<|MERGE_RESOLUTION|>--- conflicted
+++ resolved
@@ -2,8 +2,6 @@
   "auto_detected_note_limited": "Ograniczone automatyczne wykrywanie - niektóre rejestry mogą być pominięte.",
   "auto_detected_note_success": "Automatyczne wykrywanie zakończone sukcesem!",
   "config": {
-<<<<<<< HEAD
-=======
     "abort": {
       "already_configured": "Urządzenie z tym adresem IP i ID urządzenia jest już skonfigurowane."
     },
@@ -39,7 +37,7 @@
         "title": "Confirm Configuration"
       }
     },
->>>>>>> 1a822888
+
     "abort": {
       "already_configured": "Device with this IP address and Device ID is already configured."
     },
