{
  "config": {
    "step": {
      "user": {
        "title": "Konfiguracja ThesslaGreen Modbus",
        "description": "Skonfiguruj połączenie z ThesslaGreen AirPack przez Modbus TCP. Integracja automatycznie wykrywa funkcje i rejestry urządzenia.",
        "data": {
          "host": "Adres IP",
          "port": "Port",
          "slave_id": "ID urządzenia",
          "name": "Nazwa"
        },
        "data_description": {
          "host": "Adres IP urządzenia AirPack w sieci lokalnej",
          "port": "Port Modbus TCP (domyślnie 502)",
          "slave_id": "ID urządzenia Modbus (domyślnie 10)",
          "name": "Nazwa urządzenia w Home Assistant"
        }
      },
      "confirm": {
        "title": "Potwierdź konfigurację",
        "description": "Wykryto urządzenie ThesslaGreen {device_name} (numer seryjny {serial_number}) pod adresem {host}:{port}. ID urządzenia {slave_id}, wersja oprogramowania {firmware_version}. Wykryto {register_count} rejestrów (skuteczność skanowania {scan_success_rate}). Dostępne funkcje ({capabilities_count}): {capabilities_list}. {auto_detected_note} Czy chcesz kontynuować tę konfigurację?"
      }
    },
    "error": {
      "cannot_connect": "Nie można połączyć się z urządzeniem. Sprawdź adres IP, port oraz połączenie sieciowe.",
      "invalid_auth": "Błąd autoryzacji. Sprawdź ustawienia ID urządzenia.",
      "invalid_input": "Nieprawidłowa konfiguracja. Sprawdź wartości i spróbuj ponownie.",
      "unknown": "Nieoczekiwany błąd. Sprawdź logi dla szczegółów."
    },
    "abort": {
      "already_configured": "Urządzenie z tym adresem IP i ID urządzenia jest już skonfigurowane."
    }
  },
  "options": {
    "step": {
      "init": {
        "title": "Opcje ThesslaGreen Modbus",
<<<<<<< HEAD
        "description": "Skonfiguruj zaawansowane opcje integracji. Aktualne ustawienia: Częstotliwość odczytu {current_scan_interval} sek, Limit czasu połączenia {current_timeout} sek, Liczba powtórzeń nieudanych odczytów {current_retry}, Wymuś pełną listę rejestrów {force_full_enabled}.",
=======
        "description": "Skonfiguruj zaawansowane opcje integracji. Aktualne ustawienia. Częstotliwość odczytu: {current_scan_interval} sek. Limit czasu połączenia: {current_timeout} sek. Liczba powtórzeń nieudanych odczytów: {current_retry}. Wymuś pełną listę rejestrów: {force_full_enabled}.",
>>>>>>> c1965bb5
        "data": {
          "scan_interval": "Interwał skanowania (sekundy)",
          "timeout": "Limit czasu połączenia (sekundy)",
          "retry": "Liczba prób",
          "force_full_register_list": "Wymuś pełną listę rejestrów (bez skanowania)"
        },
        "data_description": {
          "scan_interval": "Jak często odczytywać dane z urządzenia (10-300 sekund)",
          "timeout": "Maksymalny limit czasu oczekiwania na odpowiedź (5-60 sekund)",
          "retry": "Liczba powtórzeń nieudanych odczytów (1-5)",
          "force_full_register_list": "Pomiń skanowanie i załaduj wszystkie rejestry (może powodować błędy)"
        }
      }
    }
  },
  "entity": {
    "sensor": {
      "outside_temperature": {
        "name": "Temperatura zewnętrzna"
      },
      "supply_temperature": {
        "name": "Temperatura nawiewu"
      },
      "exhaust_temperature": {
        "name": "Temperatura wywiewu"
      },
      "fpx_temperature": {
        "name": "Temperatura FPX"
      },
      "duct_supply_temperature": {
        "name": "Temperatura kanału nawiewu"
      },
      "gwc_temperature": {
        "name": "Temperatura GWC"
      },
      "ambient_temperature": {
        "name": "Temperatura otoczenia"
      },
      "supply_flow_rate": {
        "name": "Zadany przepływ nawiewu"
      },
      "exhaust_flow_rate": {
        "name": "Zadany przepływ wywiewu"
      },
      "heat_recovery_efficiency": {
        "name": "Sprawność rekuperacji"
      },
      "heating_temperature": {
        "name": "Temperatura grzania"
      },
      "heat_exchanger_temperature_1": {
        "name": "Temperatura wymiennika 1"
      },
      "heat_exchanger_temperature_2": {
        "name": "Temperatura wymiennika 2"
      },
      "heat_exchanger_temperature_3": {
        "name": "Temperatura wymiennika 3"
      },
      "heat_exchanger_temperature_4": {
        "name": "Temperatura wymiennika 4"
      },
      "outdoor_flow_rate": {
        "name": "Przepływ zewnętrzny"
      },
      "inside_flow_rate": {
        "name": "Przepływ wewnętrzny"
      },
      "gwc_flow_rate": {
        "name": "Przepływ GWC"
      },
      "heat_recovery_flow_rate": {
        "name": "Przepływ rekuperatora"
      },
      "bypass_flow_rate": {
        "name": "Przepływ obejścia (bypassu)"
      },
      "supply_air_flow": {
        "name": "Aktualny przepływ nawiewu"
      },
      "exhaust_air_flow": {
        "name": "Aktualny przepływ wywiewu"
      },
      "co2_level": {
        "name": "Poziom CO2"
      },
      "humidity_indoor": {
        "name": "Wilgotność wewnętrzna"
      },
      "humidity_outdoor": {
        "name": "Wilgotność zewnętrzna"
      },
      "pm1_level": {
        "name": "PM1.0"
      },
      "pm25_level": {
        "name": "PM2.5"
      },
      "pm10_level": {
        "name": "PM10"
      },
      "voc_level": {
        "name": "VOC"
      },
      "air_quality_index": {
        "name": "Indeks jakości powietrza"
      },
      "filter_lifetime_remaining": {
        "name": "Pozostały czas pracy filtra"
      },
      "preheater_power": {
        "name": "Moc wstępnego grzania"
      },
      "main_heater_power": {
        "name": "Moc głównego grzania"
      },
      "cooler_power": {
        "name": "Moc chłodzenia"
      },
      "supply_fan_power": {
        "name": "Moc wentylatora nawiewnego"
      },
      "exhaust_fan_power": {
        "name": "Moc wentylatora wywiewnego"
      },
      "total_power_consumption": {
        "name": "Całkowite zużycie energii"
      },
      "daily_energy_consumption": {
        "name": "Dzienne zużycie energii"
      },
      "annual_energy_consumption": {
        "name": "Roczne zużycie energii"
      },
      "annual_energy_savings": {
        "name": "Roczne oszczędności energii"
      },
      "co2_reduction": {
        "name": "Roczna redukcja CO2"
      },
      "system_uptime": {
        "name": "Czas pracy systemu"
      },
      "fault_counter": {
        "name": "Licznik błędów"
      },
      "maintenance_counter": {
        "name": "Licznik konserwacji"
      },
      "filter_replacement_counter": {
        "name": "Licznik wymian filtra"
      },
      "supply_pressure": {
        "name": "Ciśnienie nawiewu"
      },
      "exhaust_pressure": {
        "name": "Ciśnienie wywiewu"
      },
      "differential_pressure": {
        "name": "Ciśnienie różnicowe"
      },
      "motor_supply_rpm": {
        "name": "Obroty silnika nawiewnego"
      },
      "motor_exhaust_rpm": {
        "name": "Obroty silnika wywiewnego"
      },
      "motor_supply_current": {
        "name": "Prąd silnika nawiewnego"
      },
      "motor_exhaust_current": {
        "name": "Prąd silnika wywiewnego"
      },
      "motor_supply_voltage": {
        "name": "Napięcie silnika nawiewnego"
      },
      "motor_exhaust_voltage": {
        "name": "Napięcie silnika wywiewnego"
      },
      "dac_supply": {
        "name": "Sterowanie wentylatorem nawiewnym"
      },
      "dac_exhaust": {
        "name": "Sterowanie wentylatorem wywiewnym"
      },
      "dac_heater": {
        "name": "Sterowanie nagrzewnicą"
      },
      "dac_cooler": {
        "name": "Sterowanie chłodnicą"
      },
      "damper_position_bypass": {
        "name": "Pozycja przepustnicy obejścia (bypassu)"
      },
      "damper_position_gwc": {
        "name": "Pozycja przepustnicy GWC"
      },
      "damper_position_mix": {
        "name": "Pozycja przepustnicy mieszającej"
      },
      "firmware_major": {
        "name": "Wersja firmware (główna)"
      },
      "firmware_minor": {
        "name": "Wersja firmware (podrzędna)"
      },
      "firmware_patch": {
        "name": "Wersja firmware (poprawka)"
      },
      "expansion_version": {
        "name": "Wersja modułu Expansion"
      }
    },
    "binary_sensor": {
      "power_supply_fans": {
        "name": "Zasilanie wentylatorów"
      },
      "bypass": {
        "name": "Obejście (bypass)"
      },
      "gwc": {
        "name": "GWC"
      },
      "heating_cable": {
        "name": "Kabel grzejny"
      },
      "fire_alarm": {
        "name": "Alarm pożarowy"
      },
      "expansion": {
        "name": "Moduł rozszerzający"
      },
      "duct_water_heater_pump": {
        "name": "Pompa obiegowa nagrzewnicy"
      },
      "info": {
        "name": "Potwierdzenie pracy centrali"
      },
      "work_permit": {
        "name": "Potwierdzenie pracy (Expansion)"
      },
      "hood": {
        "name": "Okap"
      },
      "contamination_sensor": {
        "name": "Czujnik zanieczyszczenia"
      },
      "external_contact_1": {
        "name": "Kontakt zewnętrzny 1"
      },
      "external_contact_2": {
        "name": "Kontakt zewnętrzny 2"
      },
      "external_contact_3": {
        "name": "Kontakt zewnętrzny 3"
      },
      "external_contact_4": {
        "name": "Kontakt zewnętrzny 4"
      },
      "frost_alarm": {
        "name": "Alarm przeciwmrozowy"
      },
      "filter_alarm": {
        "name": "Alarm filtra"
      },
      "maintenance_alarm": {
        "name": "Alarm konserwacji"
      },
      "sensor_error": {
        "name": "Błąd czujnika"
      },
      "communication_error": {
        "name": "Błąd komunikacji"
      },
      "fan_error": {
        "name": "Błąd wentylatora"
      },
      "heater_error": {
        "name": "Błąd grzałki"
      },
      "cooler_error": {
        "name": "Błąd chłodnicy"
      },
      "bypass_error": {
        "name": "Błąd obejścia (bypassu)"
      },
      "gwc_error": {
        "name": "Błąd GWC"
      },
      "expansion_error": {
        "name": "Błąd modułu Expansion"
      },
      "frost_protection_active": {
        "name": "Ochrona przeciwmrozowa"
      },
      "defrost_cycle_active": {
        "name": "Cykl odszraniania"
      },
      "summer_bypass_active": {
        "name": "Letnie obejście (bypass)"
      },
      "winter_heating_active": {
        "name": "Zimowe grzanie"
      },
      "night_cooling_active": {
        "name": "Nocne chłodzenie"
      },
      "constant_flow_active": {
        "name": "Stały przepływ"
      },
      "air_quality_control_active": {
        "name": "Kontrola jakości powietrza"
      },
      "humidity_control_active": {
        "name": "Kontrola wilgotności"
      },
      "temperature_control_active": {
        "name": "Kontrola temperatury"
      },
      "demand_control_active": {
        "name": "Kontrola na żądanie"
      },
      "schedule_control_active": {
        "name": "Kontrola harmonogramu"
      },
      "manual_control_active": {
        "name": "Kontrola manualna"
      },
      "on_off_panel_mode": {
        "name": "Zasilanie główne"
      }
    },
    "climate": {
      "thessla_green_climate": {
        "name": "Sterowanie klimatem",
        "state_attributes": {
          "preset_mode": {
            "none": "Brak",
            "eco": "Eco",
            "boost": "Boost",
            "away": "Nieobecność",
            "sleep": "Sen",
            "fireplace": "Kominek",
            "hood": "Okap",
            "party": "Impreza",
            "bathroom": "Łazienka",
            "kitchen": "Kuchnia",
            "summer": "Lato",
            "winter": "Zima"
          }
        }
      }
    },
    "fan": {
      "thessla_green_fan": {
        "name": "Wentylacja"
      }
    },
    "switch": {
      "on_off_panel_mode": {
        "name": "Główne zasilanie"
      },
      "boost_mode": {
        "name": "Tryb boost"
      },
      "eco_mode": {
        "name": "Tryb eco"
      },
      "night_mode": {
        "name": "Tryb nocny"
      },
      "party_mode": {
        "name": "Tryb party"
      },
      "fireplace_mode": {
        "name": "Tryb kominkowy"
      },
      "vacation_mode": {
        "name": "Tryb urlopowy"
      },
      "hood_mode": {
        "name": "Tryb okapu"
      },
      "silent_mode": {
        "name": "Tryb cichy"
      }
    },
    "select": {
      "mode": {
        "name": "Tryb pracy",
        "state": {
          "auto": "Automatyczny",
          "manual": "Ręczny",
          "temporary": "Tymczasowy"
        }
      },
      "bypass_mode": {
        "name": "Tryb obejścia (bypass)",
        "state": {
          "auto": "Automatyczny",
          "open": "Otwarty",
          "closed": "Zamknięty"
        }
      },
      "gwc_mode": {
        "name": "Tryb GWC",
        "state": {
          "off": "Wyłączony",
          "auto": "Automatyczny",
          "forced": "Wymuszony"
        }
      },
      "filter_change": {
        "name": "Typ filtrów",
        "state": {
          "presostat": "Presostat",
          "flat_filters": "Filtry płaskie",
          "cleanpad": "CleanPad",
          "cleanpad_pure": "CleanPad Pure"
        }
      }
    },
    "number": {
      "required_temperature": {
        "name": "Wymagana temperatura"
      },
      "max_supply_temperature": {
        "name": "Maksymalna temperatura nawiewu"
      },
      "min_supply_temperature": {
        "name": "Minimalna temperatura nawiewu"
      },
      "heating_curve_slope": {
        "name": "Nachylenie krzywej grzewczej"
      },
      "heating_curve_offset": {
        "name": "Przesunięcie krzywej grzewczej"
      },
      "boost_air_flow_rate": {
        "name": "Prędkość nawiewu w trybie boost"
      },
      "boost_duration": {
        "name": "Czas trwania trybu boost"
      },
      "humidity_target": {
        "name": "Docelowa wilgotność"
      },
      "economy_temperature": {
        "name": "Temperatura ekonomiczna"
      },
      "night_temperature": {
        "name": "Temperatura nocna"
      },
      "away_temperature": {
        "name": "Temperatura nieobecności"
      },
      "frost_protection_temperature": {
        "name": "Temperatura przeciwmrozowa"
      }
    }
  },
  "services": {
    "set_special_mode": {
      "name": "Ustaw tryb specjalny",
      "description": "Ustawia specjalny tryb pracy rekuperatora (boost, eco, kominek, okap itd.)",
      "fields": {
        "mode": {
          "name": "Tryb specjalny",
          "description": "Rodzaj trybu specjalnego do aktywacji",
          "selector": {
            "select": {
              "options": {
                "none": "Brak",
                "boost": "Boost",
                "eco": "Eco",
                "away": "Nieobecność",
                "sleep": "Sen",
                "fireplace": "Kominek",
                "hood": "Okap",
                "party": "Impreza",
                "bathroom": "Łazienka",
                "kitchen": "Kuchnia",
                "summer": "Lato",
                "winter": "Zima"
              }
            }
          }
        },
        "duration": {
          "name": "Czas trwania (minuty)",
          "description": "Czas trwania trybu specjalnego w minutach (krok co 1 minutę, 0 = bez limitu)"
        }
      }
    },
    "set_airflow_schedule": {
      "name": "Ustaw harmonogram przepływu powietrza",
      "description": "Konfiguruje tygodniowy harmonogram przepływu powietrza",
      "fields": {
        "day": {
          "name": "Dzień tygodnia",
          "description": "Dzień tygodnia do konfiguracji",
          "selector": {
            "select": {
              "options": {
                "monday": "Poniedziałek",
                "tuesday": "Wtorek",
                "wednesday": "Środa",
                "thursday": "Czwartek",
                "friday": "Piątek",
                "saturday": "Sobota",
                "sunday": "Niedziela"
              }
            }
          }
        },
        "period": {
          "name": "Okres",
          "description": "Okres dnia (1 lub 2)",
          "selector": {
            "select": {
              "options": {
                "1": "Okres 1",
                "2": "Okres 2"
              }
            }
          }
        },
        "start_time": {
          "name": "Czas rozpoczęcia",
          "description": "Czas rozpoczęcia okresu (HH:MM)"
        },
        "end_time": {
          "name": "Czas zakończenia",
          "description": "Czas zakończenia okresu (HH:MM)"
        },
        "airflow_rate": {
          "name": "Przepływ powietrza",
          "description": "Docelowy przepływ powietrza (%)"
        },
        "temperature": {
          "name": "Temperatura",
          "description": "Docelowa temperatura (°C)"
        }
      }
    },
    "set_bypass_parameters": {
      "name": "Ustaw parametry bypassu",
      "description": "Konfiguruje parametry systemu obejścia (bypassu)",
      "fields": {
        "mode": {
          "name": "Tryb bypassu",
          "description": "Tryb pracy obejścia",
          "selector": {
            "select": {
              "options": {
                "auto": "Automatyczny",
                "open": "Otwarty",
                "closed": "Zamknięty"
              }
            }
          }
        },
        "temperature_threshold": {
          "name": "Próg temperatury",
          "description": "Próg temperatury dla automatycznej kontroli"
        },
        "hysteresis": {
          "name": "Histereza",
          "description": "Wartość histerezy temperatury"
        }
      }
    },
    "set_gwc_parameters": {
      "name": "Ustaw parametry GWC",
      "description": "Konfiguruje parametry gruntowego wymiennika ciepła",
      "fields": {
        "mode": {
          "name": "Tryb GWC",
          "description": "Tryb pracy gruntowego wymiennika ciepła",
          "selector": {
            "select": {
              "options": {
                "off": "Wyłączony",
                "auto": "Automatyczny",
                "forced": "Wymuszony"
              }
            }
          }
        },
        "temperature_threshold": {
          "name": "Próg temperatury",
          "description": "Próg temperatury dla automatycznej kontroli"
        },
        "hysteresis": {
          "name": "Histereza",
          "description": "Wartość histerezy temperatury"
        }
      }
    },
    "set_air_quality_thresholds": {
      "name": "Ustaw progi jakości powietrza",
      "description": "Konfiguruje progi dla systemu kontroli jakości powietrza",
      "fields": {
        "co2_low": {
          "name": "Próg CO2 niski",
          "description": "Niski próg stężenia CO2 (ppm)"
        },
        "co2_medium": {
          "name": "Próg CO2 średni",
          "description": "Średni próg stężenia CO2 (ppm)"
        },
        "co2_high": {
          "name": "Próg CO2 wysoki",
          "description": "Wysoki próg stężenia CO2 (ppm)"
        },
        "humidity_target": {
          "name": "Docelowa wilgotność",
          "description": "Docelowy poziom wilgotności (%)"
        }
      }
    },
    "set_temperature_curve": {
      "name": "Ustaw krzywą grzewczą",
      "description": "Konfiguruje krzywą grzewczą dla systemu ogrzewania",
      "fields": {
        "slope": {
          "name": "Nachylenie",
          "description": "Nachylenie krzywej grzewczej"
        },
        "offset": {
          "name": "Przesunięcie",
          "description": "Przesunięcie krzywej grzewczej"
        },
        "max_supply_temp": {
          "name": "Maks. temperatura nawiewu",
          "description": "Maksymalna temperatura nawiewu"
        },
        "min_supply_temp": {
          "name": "Min. temperatura nawiewu",
          "description": "Minimalna temperatura nawiewu"
        }
      }
    },
    "reset_filters": {
      "name": "Resetuj licznik filtrów",
      "description": "Resetuje licznik czasu pracy filtrów",
      "fields": {
        "filter_type": {
          "name": "Typ filtra",
          "description": "Typ filtra do zresetowania",
          "selector": {
            "select": {
              "options": {
                "presostat": "Presostat",
                "flat_filters": "Filtry płaskie",
                "cleanpad": "CleanPad",
                "cleanpad_pure": "CleanPad Pure"
              }
            }
          }
        }
      }
    },
    "reset_settings": {
      "name": "Resetuj ustawienia",
      "description": "Przywraca ustawienia użytkownika do wartości domyślnych",
      "fields": {
        "reset_type": {
          "name": "Rodzaj resetu",
          "description": "Zakres ustawień do zresetowania",
          "selector": {
            "select": {
              "options": {
                "user_settings": "Ustawienia użytkownika",
                "schedule_settings": "Ustawienia harmonogramu",
                "all_settings": "Wszystkie ustawienia"
              }
            }
          }
        }
      }
    },
    "start_pressure_test": {
      "name": "Rozpocznij test ciśnienia",
      "description": "Uruchamia automatyczny test kontroli filtrów/ciśnienia"
    },
    "set_modbus_parameters": {
      "name": "Ustaw parametry Modbus",
      "description": "Konfiguruje parametry komunikacji Modbus (tylko dla zaawansowanych użytkowników)",
      "fields": {
        "port": {
          "name": "Port",
          "description": "Port Modbus (Air-B lub Air++)",
          "selector": {
            "select": {
              "options": {
                "air_b": "Air-B",
                "air_plus": "Air++"
              }
            }
          }
        },
        "baud_rate": {
          "name": "Szybkość transmisji",
          "description": "Prędkość transmisji Modbus",
          "selector": {
            "select": {
              "options": {
                "4800": "4800",
                "9600": "9600",
                "14400": "14400",
                "19200": "19200",
                "28800": "28800",
                "38400": "38400",
                "57600": "57600",
                "76800": "76800",
                "115200": "115200"
              }
            }
          }
        },
        "parity": {
          "name": "Parzystość",
          "description": "Bit parzystości",
          "selector": {
            "select": {
              "options": {
                "none": "Brak",
                "even": "Parzysta",
                "odd": "Nieparzysta"
              }
            }
          }
        },
        "stop_bits": {
          "name": "Bity stopu",
          "description": "Liczba bitów stopu",
          "selector": {
            "select": {
              "options": {
                "1": "1",
                "2": "2"
              }
            }
          }
        }
      }
    },
    "set_device_name": {
      "name": "Ustaw nazwę urządzenia",
      "description": "Ustawia własną nazwę urządzenia (max 16 znaków ASCII)"
    },
    "refresh_device_data": {
      "name": "Odśwież dane urządzenia",
      "description": "Wymusza natychmiastowe odświeżenie danych urządzenia"
    }
  }
}<|MERGE_RESOLUTION|>--- conflicted
+++ resolved
@@ -36,11 +36,7 @@
     "step": {
       "init": {
         "title": "Opcje ThesslaGreen Modbus",
-<<<<<<< HEAD
         "description": "Skonfiguruj zaawansowane opcje integracji. Aktualne ustawienia: Częstotliwość odczytu {current_scan_interval} sek, Limit czasu połączenia {current_timeout} sek, Liczba powtórzeń nieudanych odczytów {current_retry}, Wymuś pełną listę rejestrów {force_full_enabled}.",
-=======
-        "description": "Skonfiguruj zaawansowane opcje integracji. Aktualne ustawienia. Częstotliwość odczytu: {current_scan_interval} sek. Limit czasu połączenia: {current_timeout} sek. Liczba powtórzeń nieudanych odczytów: {current_retry}. Wymuś pełną listę rejestrów: {force_full_enabled}.",
->>>>>>> c1965bb5
         "data": {
           "scan_interval": "Interwał skanowania (sekundy)",
           "timeout": "Limit czasu połączenia (sekundy)",
