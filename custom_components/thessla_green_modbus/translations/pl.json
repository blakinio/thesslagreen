--- conflicted
+++ resolved
@@ -1266,12 +1266,9 @@
           "skip_missing_registers": "Pomijaj znane brakujące rejestry",
           "timeout": "Limit czasu połączenia (s)",
           "deep_scan": "Głęboki skan rejestrów",
-<<<<<<< HEAD
           "max_registers_per_request": "Maksymalna liczba rejestrów na zapytanie"
-=======
           "scan_max_block_size": "Maksymalny rozmiar bloku rejestrów",
           "max_registers_per_request": "Maksymalna liczba rejestrów na żądanie"
->>>>>>> 12bc107e
         },
         "data_description": {
           "force_full_register_list": "Pomiń skanowanie i załaduj wszystkie rejestry (może powodować błędy)",
@@ -1280,16 +1277,13 @@
           "skip_missing_registers": "Nie odczytuj rejestrów, które są znane jako niedostępne",
           "timeout": "Maksymalny limit czasu oczekiwania na odpowiedź (5-60 s)",
           "deep_scan": "Odczyt surowych rejestrów 0x0000-0x012C do diagnostyki",
-<<<<<<< HEAD
           "max_registers_per_request": "Maksymalna liczba rejestrów w zapytaniu (1-16)"
         },
         "description": "Skonfiguruj zaawansowane opcje integracji. Aktualne ustawienia: Częstotliwość odczytu: {current_scan_interval} s, Limit czasu połączenia: {current_timeout} s, Liczba powtórzeń nieudanych odczytów: {current_retry}, Wymuś pełną listę rejestrów: {force_full_enabled}. Pomijaj znane brakujące rejestry: {skip_missing_enabled}. Głęboki skan: {deep_scan_enabled}. Maksymalna liczba rejestrów na zapytanie: {current_max_registers_per_request}.",
-=======
           "scan_max_block_size": "Maksymalna liczba rejestrów w jednym odczycie (1-125)",
           "max_registers_per_request": "Maksymalna liczba rejestrów w jednym żądaniu Modbus (1-125)"
         },
         "description": "Skonfiguruj zaawansowane opcje integracji. Aktualne ustawienia: Częstotliwość odczytu: {current_scan_interval} s, Limit czasu połączenia: {current_timeout} s, Liczba powtórzeń nieudanych odczytów: {current_retry}, Wymuś pełną listę rejestrów: {force_full_enabled}. Pomijaj znane brakujące rejestry: {skip_missing_enabled}. Głęboki skan: {deep_scan_enabled}. Maksymalny rozmiar bloku: {current_scan_max_block_size}. Maksymalna liczba rejestrów na żądanie: {current_max_registers_per_request}.",
->>>>>>> 12bc107e
         "title": "Opcje ThesslaGreen Modbus"
       }
     }
