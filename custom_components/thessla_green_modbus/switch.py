"""Switch platform for the ThesslaGreen Modbus integration."""

from __future__ import annotations

import asyncio
import logging
from typing import Any

from homeassistant.components.switch import SwitchEntity
from homeassistant.config_entries import ConfigEntry
from homeassistant.core import HomeAssistant
from homeassistant.helpers.entity_platform import AddEntitiesCallback

from .const import DOMAIN
from .coordinator import ThesslaGreenModbusCoordinator
from .entity import ThesslaGreenEntity
from .entity_mappings import ENTITY_MAPPINGS
from .modbus_exceptions import ConnectionException, ModbusException
from .registers.loader import get_registers_by_function

_LOGGER = logging.getLogger(__name__)

# Register address lookups for modbus writes
HOLDING_REGISTERS = {r.name: r.address for r in get_registers_by_function("03")}
COIL_REGISTERS = {r.name: r.address for r in get_registers_by_function("01")}


async def async_setup_entry(
    hass: HomeAssistant,
    entry: ConfigEntry,
    async_add_entities: AddEntitiesCallback,
) -> None:  # pragma: no cover
    """Set up ThesslaGreen switch entities from config entry.

    Home Assistant invokes this during platform setup.
    """
    coordinator = hass.data[DOMAIN][entry.entry_id]

    entities = []

    # Create switch entities only for writable registers discovered by
    # ThesslaGreenDeviceScanner.scan_device()
    for key, config in ENTITY_MAPPINGS["switch"].items():
        register_name = config["register"]

        # Check if this register is available and writable
        is_available = False

        if config["register_type"] == "holding_registers":
            if register_name in coordinator.available_registers.get("holding_registers", set()):
                is_available = True
            elif coordinator.force_full_register_list and register_name in HOLDING_REGISTERS:
                is_available = True
        elif config["register_type"] == "coil_registers":
            if register_name in coordinator.available_registers.get("coil_registers", set()):
                is_available = True
            elif coordinator.force_full_register_list and register_name in COIL_REGISTERS:
                is_available = True

        if is_available:
            if config["register_type"] == "holding_registers":
                address = HOLDING_REGISTERS[register_name]
            else:
                address = COIL_REGISTERS[register_name]
            entities.append(
                ThesslaGreenSwitch(
                    coordinator=coordinator,
                    key=key,
                    address=address,
                    entity_config=config,
                )
            )
            _LOGGER.debug("Created switch entity: %s", key)

    if entities:
        # Coordinator already holds initial data from setup, so update entities before add
        # to populate their state without triggering another refresh
        try:
            async_add_entities(entities, True)
        except asyncio.CancelledError:
            _LOGGER.warning(
                "Cancelled while adding switch entities, retrying without initial state"
            )
            async_add_entities(entities, False)
            return
        _LOGGER.info("Added %d switch entities", len(entities))
    else:
        _LOGGER.debug("No switch entities were created")


class ThesslaGreenSwitch(ThesslaGreenEntity, SwitchEntity):
    """ThesslaGreen switch entity.

    ``_attr_*`` attributes and entity methods implement the Home Assistant
    ``SwitchEntity`` API and therefore may look unused.
    """

    def __init__(
        self,
        coordinator: ThesslaGreenModbusCoordinator,
        key: str,
        address: int,
        entity_config: dict[str, Any],
    ) -> None:
        """Initialize the switch entity."""
<<<<<<< HEAD
        register_name = entity_config["register"]
        register_type = entity_config["register_type"]
        if register_type == "holding_registers":
            address = HOLDING_REGISTERS.get(register_name, 0)
        else:
            address = COIL_REGISTERS.get(register_name, 0)
        bit = entity_config.get("bit")
        super().__init__(coordinator, key, address, bit)
=======
        super().__init__(coordinator, key, address, bit=entity_config.get("bit"))
>>>>>>> 213df738

        self.entity_config = entity_config
        self.register_name = register_name
        self.bit = bit

        # Entity configuration
        self._attr_translation_key = entity_config["translation_key"]  # pragma: no cover
        self._attr_icon = entity_config.get("icon", "mdi:toggle-switch")

        # Set entity category if specified
        if entity_config.get("category"):
            self._attr_entity_category = entity_config["category"]  # pragma: no cover

        _LOGGER.debug("Initialized switch entity: %s", key)

    @property
    def is_on(self) -> bool | None:
        """Return true if switch is on."""
        if self.register_name not in self.coordinator.data:
            return None

        raw_value = self.coordinator.data[self.register_name]

        # Handle None values
        if raw_value is None:
            return None

        if self.bit is not None:
            return bool(raw_value & self.bit)

        # Convert to boolean
        return bool(raw_value)

    async def async_turn_on(self, **kwargs: Any) -> None:  # pragma: no cover
        """Turn the switch on."""
        try:
            if self.bit is not None:
                current = self.coordinator.data.get(self.register_name, 0)
                value = current | self.bit
            else:
                value = 1
            await self._write_register(self.register_name, value)
            _LOGGER.info("Turned on %s", self.register_name)

        except (ModbusException, ConnectionException, RuntimeError) as exc:
            _LOGGER.error("Failed to turn on %s: %s", self.register_name, exc)
            raise

    async def async_turn_off(self, **kwargs: Any) -> None:
        """Turn the switch off."""
        try:
            if self.bit is not None:
                current = self.coordinator.data.get(self.register_name, 0)
                value = current & ~self.bit
            else:
                value = 0
            await self._write_register(self.register_name, value)
            _LOGGER.info("Turned off %s", self.register_name)

        except (ModbusException, ConnectionException, RuntimeError) as exc:
            _LOGGER.error("Failed to turn off %s: %s", self.register_name, exc)
            raise

    async def _write_register(self, register_name: str, value: int) -> None:
        """Write value to register."""
        success = await self.coordinator.async_write_register(register_name, value, refresh=False)
        if not success:
            raise RuntimeError(f"Failed to write register {register_name}")

        await self.coordinator.async_request_refresh()

    @property
    def extra_state_attributes(self) -> dict[str, Any]:  # pragma: no cover
        """Return additional state attributes."""
        attributes = {}

        # Add register information
        attributes["register_name"] = self.register_name
        register_type = self.entity_config["register_type"]

        register_address = self._address if self._address is not None else 0
        attributes["register_address"] = f"0x{register_address:04X}"
        attributes["register_type"] = register_type

        # Add raw value for debugging
        if self.register_name in self.coordinator.data:
            raw_value = self.coordinator.data[self.register_name]
            if raw_value is not None:
                attributes["raw_value"] = raw_value

        # Add last update time
        last_update = (
            self.coordinator.statistics.get("last_successful_update")
            or self.coordinator.last_update
        )
        if last_update is not None:
            attributes["last_updated"] = last_update.isoformat()

        # Add mode-specific information
        if self.register_name == "special_mode":
            attributes["control_type"] = "special_mode"
            if self.bit is not None:
                attributes["bit"] = self.bit
        elif self.register_name == "on_off_panel_mode":
            attributes["control_type"] = "system_power"
        elif "mode" in self.register_name:
            attributes["control_type"] = "operating_mode"

        return attributes

    @property
    def available(self) -> bool:  # pragma: no cover
        """Return if entity is available."""
        # Entity is available if coordinator is available
        if not self.coordinator.last_update_success:
            return False

        # For switch entities, we don't require the register to be in current data
        # as they are primarily for control, not just display
        return True<|MERGE_RESOLUTION|>--- conflicted
+++ resolved
@@ -103,7 +103,6 @@
         entity_config: dict[str, Any],
     ) -> None:
         """Initialize the switch entity."""
-<<<<<<< HEAD
         register_name = entity_config["register"]
         register_type = entity_config["register_type"]
         if register_type == "holding_registers":
@@ -112,9 +111,7 @@
             address = COIL_REGISTERS.get(register_name, 0)
         bit = entity_config.get("bit")
         super().__init__(coordinator, key, address, bit)
-=======
         super().__init__(coordinator, key, address, bit=entity_config.get("bit"))
->>>>>>> 213df738
 
         self.entity_config = entity_config
         self.register_name = register_name
