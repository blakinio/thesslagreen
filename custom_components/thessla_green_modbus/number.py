--- conflicted
+++ resolved
@@ -108,13 +108,11 @@
         register_type: str | None = None,
     ) -> None:
         """Initialize the number entity."""
-<<<<<<< HEAD
         if register_type == "holding_registers":
             address = HOLDING_REGISTERS.get(register_name, 0)
         else:
             address = 0
-=======
->>>>>>> 213df738
+
         super().__init__(coordinator, register_name, address)
 
         self.register_name = register_name
