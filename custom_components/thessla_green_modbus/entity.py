"""Base entity for ThesslaGreen Modbus Integration."""

from __future__ import annotations

from homeassistant.helpers.update_coordinator import CoordinatorEntity

from .const import (
<<<<<<< HEAD
    DOMAIN,
    CONF_AIRFLOW_UNIT,
    DEFAULT_AIRFLOW_UNIT,
    AIRFLOW_RATE_REGISTERS,
    AIRFLOW_UNIT_M3H,
)  # noqa: F401
=======
    AIRFLOW_RATE_REGISTERS,
    AIRFLOW_UNIT_M3H,
    CONF_AIRFLOW_UNIT,
    DEFAULT_AIRFLOW_UNIT,
    DOMAIN,
)
>>>>>>> b6070aef
from .coordinator import ThesslaGreenModbusCoordinator


class ThesslaGreenEntity(CoordinatorEntity[ThesslaGreenModbusCoordinator]):
    """Base entity for ThesslaGreen devices."""

    _attr_has_entity_name = True

    def __init__(self, coordinator: ThesslaGreenModbusCoordinator, key: str) -> None:
        """Initialize the entity."""
        super().__init__(coordinator)
        self._key = key
        self._attr_device_info = coordinator.get_device_info()

    @property
    def unique_id(self) -> str:
        """Return unique ID for this entity."""
        host = self.coordinator.host.replace(":", "-")

<<<<<<< HEAD
        base = (
            f"{DOMAIN}_{host}_{self.coordinator.port}_"
            f"{self.coordinator.slave_id}_{self._key}"
        )
        return base


=======
        base = f"{DOMAIN}_{host}_{self.coordinator.port}_{self.coordinator.slave_id}_{self._key}"
        airflow_unit = getattr(getattr(self.coordinator, "entry", None), "options", {}).get(
            CONF_AIRFLOW_UNIT,
            DEFAULT_AIRFLOW_UNIT,
        )
        if self._key in AIRFLOW_RATE_REGISTERS and airflow_unit == AIRFLOW_UNIT_M3H:
            # unique ID should remain consistent regardless of airflow unit
            return base
        return base

>>>>>>> b6070aef
    @property
    def available(self) -> bool:
        """Return if entity is available."""
        return (
            self.coordinator.last_update_success
            and self.coordinator.data.get(self._key) is not None
        )<|MERGE_RESOLUTION|>--- conflicted
+++ resolved
@@ -5,21 +5,18 @@
 from homeassistant.helpers.update_coordinator import CoordinatorEntity
 
 from .const import (
-<<<<<<< HEAD
     DOMAIN,
     CONF_AIRFLOW_UNIT,
     DEFAULT_AIRFLOW_UNIT,
     AIRFLOW_RATE_REGISTERS,
     AIRFLOW_UNIT_M3H,
 )  # noqa: F401
-=======
     AIRFLOW_RATE_REGISTERS,
     AIRFLOW_UNIT_M3H,
     CONF_AIRFLOW_UNIT,
     DEFAULT_AIRFLOW_UNIT,
     DOMAIN,
 )
->>>>>>> b6070aef
 from .coordinator import ThesslaGreenModbusCoordinator
 
 
@@ -39,7 +36,6 @@
         """Return unique ID for this entity."""
         host = self.coordinator.host.replace(":", "-")
 
-<<<<<<< HEAD
         base = (
             f"{DOMAIN}_{host}_{self.coordinator.port}_"
             f"{self.coordinator.slave_id}_{self._key}"
@@ -47,7 +43,7 @@
         return base
 
 
-=======
+
         base = f"{DOMAIN}_{host}_{self.coordinator.port}_{self.coordinator.slave_id}_{self._key}"
         airflow_unit = getattr(getattr(self.coordinator, "entry", None), "options", {}).get(
             CONF_AIRFLOW_UNIT,
@@ -58,7 +54,6 @@
             return base
         return base
 
->>>>>>> b6070aef
     @property
     def available(self) -> bool:
         """Return if entity is available."""
