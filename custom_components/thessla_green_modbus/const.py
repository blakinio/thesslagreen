--- conflicted
+++ resolved
@@ -141,7 +141,6 @@
             uid = uid[: -len(suffix)]
             break
 
-<<<<<<< HEAD
     if serial_number and serial_number != "Unknown":
         prefix = f"{DOMAIN}_{host.replace(':', '-')}_{port}_{slave_id}_"
         if new_unique_id.startswith(prefix):
@@ -173,7 +172,6 @@
         pass
 
     return new_unique_id
-=======
     serial_valid = serial_number and serial_number != "Unknown"
     host_prefix = f"{DOMAIN}_{host.replace(':', '-')}_{port}_{slave_id}_"
     serial_prefix = f"{DOMAIN}_{serial_number}_" if serial_valid else None
@@ -211,7 +209,6 @@
         return f"{device_prefix}_{slave_id}_{address}{bit_suffix}"
 
     return f"{device_prefix}_{entity_key}"
->>>>>>> 213df738
 
 
 # Mapping of writable register names to Home Assistant number entity metadata
