"""Constants and register definitions for the ThesslaGreen Modbus integration."""

import json
import logging
from pathlib import Path
from typing import Any, cast

from .registers import (  # noqa: F401
    COIL_REGISTERS,
    DISCRETE_INPUT_REGISTERS,
    HOLDING_REGISTERS,
    INPUT_REGISTERS,
)

OPTIONS_PATH = Path(__file__).parent / "options"
_LOGGER = logging.getLogger(__name__)


# Integration constants
DOMAIN = "thessla_green_modbus"
MANUFACTURER = "ThesslaGreen"
MODEL = "AirPack Home Series 4"

# Connection defaults
DEFAULT_NAME = "ThesslaGreen"
DEFAULT_PORT = 502  # Standard Modbus TCP port; legacy versions used 8899
DEFAULT_SLAVE_ID = 10
DEFAULT_SCAN_INTERVAL = 30
DEFAULT_TIMEOUT = 10
DEFAULT_RETRY = 3

# Sensor constants
SENSOR_UNAVAILABLE = 0x8000  # Indicates missing/invalid sensor reading

<<<<<<< HEAD
# Registers using signed 16-bit values
SIGNED_REGISTERS = {
    "outside_temperature",
    "supply_temperature",
    "exhaust_temperature",
    "fpx_temperature",
    "duct_supply_temperature",
    "gwc_temperature",
    "ambient_temperature",
    "heating_temperature",
    "supply_flow_rate",
    "exhaust_flow_rate",
}
=======
# DAC output registers that use 0-10V scaling
DAC_REGISTERS = {"dac_supply", "dac_exhaust", "dac_heater", "dac_cooler"}
>>>>>>> 976e7138

# Configuration options
CONF_SLAVE_ID = "slave_id"
CONF_SCAN_INTERVAL = "scan_interval"
CONF_TIMEOUT = "timeout"
CONF_RETRY = "retry"
CONF_FORCE_FULL_REGISTER_LIST = "force_full_register_list"

# Platforms supported by the integration
# Diagnostics is handled separately and therefore not listed here
PLATFORMS = [
    "sensor",
    "binary_sensor",
    "climate",
    "fan",
    "select",
    "number",
    "switch",
]

# ============================================================================
# Complete register mapping from MODBUS_USER_AirPack_Home_08.2021.01 PDF
# ============================================================================


def _load_json_option(filename: str) -> list[Any]:
    """Load an option list from a JSON file in ``OPTIONS_PATH``.

    Returns an empty list if the file does not exist or cannot be parsed.
    ``filename`` should be relative to ``OPTIONS_PATH``.
    """

    try:
        return cast(list[Any], json.loads((OPTIONS_PATH / filename).read_text()))
    except (FileNotFoundError, json.JSONDecodeError) as err:
        _LOGGER.warning("Failed to load %s: %s", filename, err)
        return []


# Shared option lists
SPECIAL_MODE_OPTIONS = _load_json_option("special_modes.json")
DAYS_OF_WEEK = _load_json_option("days_of_week.json")
PERIODS = _load_json_option("periods.json")
BYPASS_MODES = _load_json_option("bypass_modes.json")
GWC_MODES = _load_json_option("gwc_modes.json")
FILTER_TYPES = _load_json_option("filter_types.json")
RESET_TYPES = _load_json_option("reset_types.json")
MODBUS_PORTS = _load_json_option("modbus_ports.json")
MODBUS_BAUD_RATES = _load_json_option("modbus_baud_rates.json")
MODBUS_PARITY = _load_json_option("modbus_parity.json")
MODBUS_STOP_BITS = _load_json_option("modbus_stop_bits.json")

# Special function bit mappings for services
SPECIAL_FUNCTION_MAP = {
    "boost": 1,
    "eco": 2,
    "away": 4,
    "fireplace": 8,
    "hood": 16,
    "sleep": 32,  # alias for night
    "party": 64,
    "bathroom": 128,
    "kitchen": 256,
    "summer": 512,
    "winter": 1024,
}<|MERGE_RESOLUTION|>--- conflicted
+++ resolved
@@ -32,7 +32,7 @@
 # Sensor constants
 SENSOR_UNAVAILABLE = 0x8000  # Indicates missing/invalid sensor reading
 
-<<<<<<< HEAD
+
 # Registers using signed 16-bit values
 SIGNED_REGISTERS = {
     "outside_temperature",
@@ -46,10 +46,10 @@
     "supply_flow_rate",
     "exhaust_flow_rate",
 }
-=======
+
 # DAC output registers that use 0-10V scaling
 DAC_REGISTERS = {"dac_supply", "dac_exhaust", "dac_heater", "dac_cooler"}
->>>>>>> 976e7138
+
 
 # Configuration options
 CONF_SLAVE_ID = "slave_id"
