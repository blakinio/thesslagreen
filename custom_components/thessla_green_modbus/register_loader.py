--- conflicted
+++ resolved
@@ -1,13 +1,7 @@
-<<<<<<< HEAD
-"""Utility for loading register definitions from JSON or CSV files."""
-=======
 """Helpers for working with JSON-based register definitions.
 
 The register list lives in ``registers/thessla_green_registers_full.json`` and
-this loader is mainly used by tests and development utilities."""
->>>>>>> b5c4d0b2
-
-from __future__ import annotations
+this loader is mainly used by tests and development utilities."""from __future__ import annotations
 
 import csv
 import json
