"""Device scanner for ThesslaGreen Modbus integration."""

from __future__ import annotations

import asyncio
import inspect
import logging
import collections.abc
from dataclasses import asdict, dataclass, field
from typing import TYPE_CHECKING, Any, Dict, Optional, Tuple, Self, cast

from .capability_rules import CAPABILITY_PATTERNS
from .const import (
    DEFAULT_SLAVE_ID,
    KNOWN_MISSING_REGISTERS,
    SENSOR_UNAVAILABLE,
    SENSOR_UNAVAILABLE_REGISTERS,
    UNKNOWN_MODEL,
)
from .modbus_exceptions import (
    ConnectionException,
    ModbusException,
    ModbusIOException,
)
from .modbus_helpers import _call_modbus, group_reads as _group_reads
<<<<<<< HEAD
from .registers.loader import get_all_registers, registers_sha256
=======
from custom_components.thessla_green_modbus.registers.loader import (
    get_all_registers,
    get_registers_hash,
)
>>>>>>> 90eae7cc
from .utils import _decode_bcd_time, BCD_TIME_PREFIXES
from .scanner_helpers import (
    REGISTER_ALLOWED_VALUES,
    _format_register_value,
    MAX_BATCH_REGISTERS,
    UART_OPTIONAL_REGS,
    SAFE_REGISTERS,
)

if TYPE_CHECKING:  # pragma: no cover
    from pymodbus.client import AsyncModbusTcpClient

_LOGGER = logging.getLogger(__name__)

# Register definition caches - populated lazily
REGISTER_DEFINITIONS: dict[str, Any] = {}
INPUT_REGISTERS: dict[str, int] = {}
HOLDING_REGISTERS: dict[str, int] = {}
COIL_REGISTERS: dict[str, int] = {}
DISCRETE_INPUT_REGISTERS: dict[str, int] = {}
MULTI_REGISTER_SIZES: dict[str, int] = {}
REGISTER_HASH: str | None = None


def _build_register_maps() -> None:
    """Populate register lookup maps from current register definitions."""
    global REGISTER_HASH
    regs = get_all_registers()
    REGISTER_HASH = registers_sha256()

    REGISTER_DEFINITIONS.clear()
    REGISTER_DEFINITIONS.update({r.name: r for r in regs})

    INPUT_REGISTERS.clear()
    INPUT_REGISTERS.update(
        {name: reg.address for name, reg in REGISTER_DEFINITIONS.items() if reg.function == 4}
    )

    HOLDING_REGISTERS.clear()
    HOLDING_REGISTERS.update(
        {name: reg.address for name, reg in REGISTER_DEFINITIONS.items() if reg.function == 3}
    )

    COIL_REGISTERS.clear()
    COIL_REGISTERS.update(
        {name: reg.address for name, reg in REGISTER_DEFINITIONS.items() if reg.function == 1}
    )

    DISCRETE_INPUT_REGISTERS.clear()
    DISCRETE_INPUT_REGISTERS.update(
        {name: reg.address for name, reg in REGISTER_DEFINITIONS.items() if reg.function == 2}
    )

    MULTI_REGISTER_SIZES.clear()
    MULTI_REGISTER_SIZES.update(
        {
            name: reg.length
            for name, reg in REGISTER_DEFINITIONS.items()
            if reg.function == 3 and reg.length > 1
        }
    )


# Ensure register lookup maps are available before use
def _ensure_register_maps() -> None:
    """Ensure register lookup maps are populated."""
    current_hash = registers_sha256()
    if not REGISTER_DEFINITIONS or current_hash != REGISTER_HASH:
        _build_register_maps()


@dataclass(slots=True)
class ScannerDeviceInfo(collections.abc.Mapping):  # pragma: no cover
    """Basic identifying information about a ThesslaGreen unit.

    The attributes are populated dynamically and accessed via ``as_dict`` in
    diagnostics; they therefore appear unused in static analysis.

    Attributes:
        device_name: User configured name reported by the unit.
        model: Reported model name used to identify the device type.
        firmware: Firmware version string for compatibility checks.
        serial_number: Unique hardware identifier for the unit.
    """

    device_name: str = "Unknown"
    model: str = UNKNOWN_MODEL
    firmware: str = "Unknown"
    serial_number: str = "Unknown"
    firmware_available: bool = True  # pragma: no cover
    capabilities: list[str] = field(default_factory=list)

    def as_dict(self) -> dict[str, Any]:
        return asdict(self)

    def items(self):
        return self.as_dict().items()

    def keys(self):
        return self.as_dict().keys()

    def values(self):
        return self.as_dict().values()

    def __getitem__(self, key: str) -> Any:
        return self.as_dict()[key]

    def __iter__(self):
        return iter(self.as_dict())

    def __len__(self) -> int:
        return len(self.as_dict())


# Attributes of this dataclass are read dynamically at runtime to determine
# which features the device exposes; static analysis may therefore mark them
# as unused even though they are relied upon.
@dataclass(slots=True)
class DeviceCapabilities(collections.abc.Mapping):  # pragma: no cover
    """Feature flags and sensor availability detected on the device.

    Although capabilities are typically determined once during the initial scan,
    the dataclass caches the result of :meth:`as_dict` for efficiency. Any
    attribute assignment will clear this cache so subsequent calls reflect the
    new values. The capability sets are mutable; modify them via assignment to
    trigger cache invalidation.
    """
    basic_control: bool = False
    temperature_sensors: set[str] = field(
        default_factory=set
    )  # Names of temperature sensors
    flow_sensors: set[str] = field(
        default_factory=set
    )  # Airflow sensor identifiers  # pragma: no cover
    special_functions: set[str] = field(
        default_factory=set
    )  # Optional feature flags  # pragma: no cover
    expansion_module: bool = False  # pragma: no cover
    constant_flow: bool = False  # pragma: no cover
    gwc_system: bool = False  # pragma: no cover
    bypass_system: bool = False  # pragma: no cover
    heating_system: bool = False  # pragma: no cover
    cooling_system: bool = False  # pragma: no cover
    air_quality: bool = False  # pragma: no cover
    weekly_schedule: bool = False  # pragma: no cover
    sensor_outside_temperature: bool = False  # pragma: no cover
    sensor_supply_temperature: bool = False  # pragma: no cover
    sensor_exhaust_temperature: bool = False  # pragma: no cover
    sensor_fpx_temperature: bool = False  # pragma: no cover
    sensor_duct_supply_temperature: bool = False  # pragma: no cover
    sensor_gwc_temperature: bool = False  # pragma: no cover
    sensor_ambient_temperature: bool = False  # pragma: no cover
    sensor_heating_temperature: bool = False  # pragma: no cover
    temperature_sensors_count: int = 0  # pragma: no cover
    _as_dict_cache: dict[str, Any] | None = field(init=False, repr=False, default=None)

    def __setattr__(self, name: str, value: Any) -> None:  # noqa: D401 - simple cache invalidation
        """Set attribute and invalidate cached ``as_dict`` result."""
        if name != "_as_dict_cache" and getattr(self, "_as_dict_cache", None) is not None:
            object.__setattr__(self, "_as_dict_cache", None)
        object.__setattr__(self, name, value)

    def as_dict(self) -> dict[str, Any]:
        """Return capabilities as a dictionary with set values sorted.

        The result is cached on first call to avoid repeated ``dataclasses.asdict``
        invocations when capabilities are accessed multiple times.
        """

        if self._as_dict_cache is None:
            data = asdict(self)
            for key, value in data.items():
                if isinstance(value, set):
                    data[key] = sorted(value)
            object.__setattr__(self, "_as_dict_cache", data)
        return self._as_dict_cache

    def items(self):
        return self.as_dict().items()

    def keys(self):
        return self.as_dict().keys()

    def values(self):
        return self.as_dict().values()

    def __getitem__(self, key: str) -> Any:
        return self.as_dict()[key]

    def __iter__(self):
        return iter(self.as_dict())

    def __len__(self) -> int:
        return len(self.as_dict())


class ThesslaGreenDeviceScanner:
    """Device scanner for ThesslaGreen AirPack Home - compatible with pymodbus 3.5.*+"""

    def __init__(
        self,
        host: str,
        port: int,
        slave_id: int = DEFAULT_SLAVE_ID,
        timeout: int = 10,
        retry: int = 3,
        backoff: float = 0,
        verbose_invalid_values: bool = False,
        scan_uart_settings: bool = False,
        skip_known_missing: bool = False,
        deep_scan: bool = False,
        full_register_scan: bool = False,
        max_registers_per_request: int = MAX_BATCH_REGISTERS,
    ) -> None:
        """Initialize device scanner with consistent parameter names.

        ``max_registers_per_request`` is clamped to the safe Modbus range of
        1-16 registers per request.
        """
        _ensure_register_maps()
        self.host = host
        self.port = port
        self.slave_id = slave_id
        self.timeout = timeout
        self.retry = retry
        self.backoff = backoff
        self.verbose_invalid_values = verbose_invalid_values
        self.scan_uart_settings = scan_uart_settings
        self.skip_known_missing = skip_known_missing
        self.deep_scan = deep_scan
        self.full_register_scan = full_register_scan
        # Sanitize user input to remain within the Modbus-safe range (1-16)
        self.max_registers_per_request = max(
            1, min(max_registers_per_request, MAX_BATCH_REGISTERS)
        )
        # Dependent attributes mirror the clamped value
        self.effective_batch = self.max_registers_per_request

        # Available registers storage
        self.available_registers: dict[str, set[str]] = {
            "input_registers": set(),
            "holding_registers": set(),
            "coil_registers": set(),
            "discrete_inputs": set(),
        }

        # Detected device capabilities
        self.capabilities: DeviceCapabilities = DeviceCapabilities()

        # Placeholder for register map and value ranges loaded asynchronously
        self._registers: Dict[int, Dict[int, str]] = {}
        self._register_ranges: Dict[str, Tuple[Optional[int], Optional[int]]] = {}

        # Track holding registers that consistently fail to respond so we
        # can avoid retrying them repeatedly during scanning. The value is
        # a failure counter per register address.
        self._holding_failures: dict[int, int] = {}
        # Cache holding registers that have exceeded retry attempts
        self._failed_holding: set[int] = set()

        # Track input registers that consistently fail to respond so we can
        # avoid retrying them repeatedly during scanning
        self._input_failures: dict[int, int] = {}
        self._failed_input: set[int] = set()
        # Track ranges that have already been logged as skipped in the current scan
        self._input_skip_log_ranges: set[tuple[int, int]] = set()

        # Cache register ranges that returned Modbus exception codes 2-4 so
        # they can be skipped on subsequent reads without additional warnings
        self._unsupported_input_ranges: dict[tuple[int, int], int] = {}
        self._unsupported_holding_ranges: dict[tuple[int, int], int] = {}

        # Keep track of the Modbus client so it can be closed later
        self._client: "AsyncModbusTcpClient" | None = None

        # Track registers for which invalid values have been reported
        self._reported_invalid: set[str] = set()

        # Collect addresses skipped due to Modbus errors or invalid values
        self.failed_addresses: dict[str, dict[str, set[int]]] = {
            "modbus_exceptions": {
                "input_registers": set(),
                "holding_registers": set(),
                "coil_registers": set(),
                "discrete_inputs": set(),
            },
            "invalid_values": {
                "input_registers": set(),
                "holding_registers": set(),
            },
        }

        # Pre-compute addresses of known missing registers for batch grouping
        self._known_missing_addresses: set[int] = set()
        for reg_type, names in KNOWN_MISSING_REGISTERS.items():
            mapping = {
                "input_registers": INPUT_REGISTERS,
                "holding_registers": HOLDING_REGISTERS,
                "coil_registers": COIL_REGISTERS,
                "discrete_inputs": DISCRETE_INPUT_REGISTERS,
            }[reg_type]
            for name in names:
                if (addr := mapping.get(name)) is None:
                    continue
                size = MULTI_REGISTER_SIZES.get(name, 1)
                self._known_missing_addresses.update(range(addr, addr + size))

    async def _async_setup(self) -> None:
        """Asynchronously load register definitions."""
        self._registers, self._register_ranges = await self._load_registers()

    @classmethod
    async def create(
        cls,
        host: str,
        port: int,
        slave_id: int = DEFAULT_SLAVE_ID,
        timeout: int = 10,
        retry: int = 3,
        backoff: float = 0,
        verbose_invalid_values: bool = False,
        scan_uart_settings: bool = False,
        skip_known_missing: bool = False,
        deep_scan: bool = False,
        full_register_scan: bool = False,
        max_registers_per_request: int = MAX_BATCH_REGISTERS,
    ) -> Self:
        """Factory to create an initialized scanner instance."""
        self = cls(
            host,
            port,
            slave_id,
            timeout,
            retry,
            backoff,
            verbose_invalid_values,
            scan_uart_settings,
            skip_known_missing,
            deep_scan,
            full_register_scan,
            max_registers_per_request,
        )
        await self._async_setup()

        # Ensure low-level register read helpers are attached to the instance
        # so tests and callers can patch them as needed.
        self._read_holding = cls._read_holding.__get__(self, cls)  # type: ignore[method-assign]
        self._read_coil = cls._read_coil.__get__(self, cls)  # type: ignore[method-assign]
        self._read_discrete = cls._read_discrete.__get__(self, cls)  # type: ignore[method-assign]

        return self

    async def close(self) -> None:
        """Close the underlying Modbus client connection."""

        client = self._client
        if client is None:
            return

        try:
            result = client.close()
            if inspect.isawaitable(result):
                await result
        except (OSError, ConnectionException, ModbusIOException):
            _LOGGER.debug("Error closing Modbus client", exc_info=True)
        finally:
            self._client = None

    async def verify_connection(self) -> None:
        """Verify basic Modbus connectivity by reading a few safe registers.

        A handful of well-known registers are read from the device to confirm
        that the TCP connection and Modbus protocol are functioning. Any
        failure will raise a ``ModbusException`` or ``ConnectionException`` so
        callers can surface an appropriate error to the user.
        """

        from pymodbus.client import AsyncModbusTcpClient

        client = AsyncModbusTcpClient(self.host, port=self.port, timeout=self.timeout)
        try:
            connected = await asyncio.wait_for(client.connect(), timeout=self.timeout)
            if not connected:
                raise ConnectionException("Failed to connect")

            for func, name in SAFE_REGISTERS:
                reg = REGISTER_DEFINITIONS.get(name)
                if reg is None:
                    continue
                addr = reg.address
                try:
                    if func == 4:
                        await asyncio.wait_for(
                            _call_modbus(
                                client.read_input_registers,
                                self.slave_id,
                                addr,
                                count=1,
                            ),
                            timeout=self.timeout,
                        )
                    else:  # holding register
                        await asyncio.wait_for(
                            _call_modbus(
                                client.read_holding_registers,
                                self.slave_id,
                                addr,
                                count=1,
                            ),
                            timeout=self.timeout,
                        )
                except asyncio.TimeoutError as exc:  # pragma: no cover - network issues
                    _LOGGER.warning("Timeout reading %s", name)
                    raise ConnectionException(f"Timeout reading {name}") from exc
                except ModbusException:
                    raise
                except (OSError, ValueError, TypeError) as exc:  # pragma: no cover - forward expected errors
                    raise ModbusException(f"Error reading {name}: {exc}") from exc
                except Exception as exc:  # pragma: no cover - unexpected
                    _LOGGER.exception("Unexpected error reading %s: %s", name, exc)
                    raise ModbusException(f"Error reading {name}: {exc}") from exc
        finally:
            await client.close()

    def _is_valid_register_value(self, name: str, value: int) -> bool:
        """Validate a register value against known constraints.

        This check is intentionally lightweight – it ensures that obvious
        placeholder values (like ``SENSOR_UNAVAILABLE``) and values outside the
        ranges defined in the register metadata are ignored.  The method mirrors
        behaviour expected by the tests but does not aim to provide exhaustive
        validation of every register.
        """

        if name in SENSOR_UNAVAILABLE_REGISTERS and value == SENSOR_UNAVAILABLE:
            return False

        allowed = REGISTER_ALLOWED_VALUES.get(name)
        if allowed is not None and value not in allowed:
            return False

        if name.startswith(BCD_TIME_PREFIXES) and name != "schedule_start_time":
            if _decode_bcd_time(value) is None:
                return False

        if range_vals := self._register_ranges.get(name):
            min_val, max_val = range_vals
            if min_val is not None and value < min_val:
                return False
            if max_val is not None and value > max_val:
                return False

        return True

    def _analyze_capabilities(self) -> DeviceCapabilities:
        """Derive device capabilities from discovered registers."""

        caps = DeviceCapabilities()
        inputs = self.available_registers["input_registers"]
        holdings = self.available_registers["holding_registers"]
        coils = self.available_registers["coil_registers"]
        discretes = self.available_registers["discrete_inputs"]

        # Temperature sensors
        temp_map = {
            "sensor_outside_temperature": "outside_temperature",
            "sensor_supply_temperature": "supply_temperature",
            "sensor_exhaust_temperature": "exhaust_temperature",
            "sensor_fpx_temperature": "fpx_temperature",
            "sensor_duct_supply_temperature": "duct_supply_temperature",
            "sensor_gwc_temperature": "gwc_temperature",
            "sensor_ambient_temperature": "ambient_temperature",
            "sensor_heating_temperature": "heating_temperature",
        }
        for attr, reg in temp_map.items():
            if reg in inputs:
                setattr(caps, attr, True)
                caps.temperature_sensors.add(reg)

        caps.temperature_sensors_count = len(caps.temperature_sensors)  # pragma: no cover

        # Expansion module and GWC detection via discrete inputs/coils
        if "expansion" in discretes:
            caps.expansion_module = True  # pragma: no cover
        if "gwc" in coils or "gwc_temperature" in inputs:
            caps.gwc_system = True  # pragma: no cover

        if "bypass" in coils:
            caps.bypass_system = True  # pragma: no cover
        if any(reg.startswith("schedule_") for reg in holdings):
            caps.weekly_schedule = True  # pragma: no cover

        if any(
            reg in inputs
            for reg in [
                "constant_flow_active",
                "supply_flow_rate",
                "supply_air_flow",
                "cf_version",
            ]
        ):
            caps.constant_flow = True  # pragma: no cover

        # Generic capability detection based on register name patterns
        all_registers = inputs | holdings | coils | discretes
        for attr, patterns in CAPABILITY_PATTERNS.items():
            if getattr(caps, attr):
                continue
            if any(pat in reg for reg in all_registers for pat in patterns):
                setattr(caps, attr, True)

        return caps

    def _group_registers_for_batch_read(
        self, addresses: list[int], *, max_gap: int = 1, max_batch: int | None = None
    ) -> list[tuple[int, int]]:
        """Group consecutive register addresses for efficient batch reads.

        ``max_gap`` is retained for backward compatibility with older callers
        even though the helper no longer uses it directly.  The implementation
        delegates grouping to the shared ``group_reads`` helper so that the
        scanner benefits from the same optimisation logic used elsewhere in the
        project.  Any registers that have previously been marked as missing are
        split into their own single-register groups to avoid unnecessary
        failures when reading surrounding ranges.
        """

        if not addresses:
            return []

        # ``max_gap`` is unused but kept for API compatibility
        _ = max_gap

        if max_batch is None:
            max_batch = self.effective_batch

        # First, compute contiguous blocks using the generic ``group_reads``
        # helper.  ``max_gap`` is kept for API compatibility but is not
        # required when using ``group_reads`` which already splits on gaps.
        groups = _group_reads(addresses, max_block_size=max_batch)

        if not self._known_missing_addresses:
            return groups

        # Split out any known missing addresses so they are queried
        # individually without preventing neighbouring registers from being
        # read in batches.
        adjusted: list[tuple[int, int]] = []
        for start, length in groups:
            end = start + length
            current_start: int | None = None
            current_len = 0
            for addr in range(start, end):
                if addr in self._known_missing_addresses:
                    if current_len:
                        assert current_start is not None
                        adjusted.append((current_start, current_len))
                        current_len = 0
                    adjusted.append((addr, 1))
                    current_start = None
                else:
                    if current_len == 0:
                        current_start = addr
                    current_len += 1
            if current_len:
                assert current_start is not None
                adjusted.append((current_start, current_len))

        return adjusted

    async def scan(self) -> dict[str, Any]:
        """Perform the actual register scan using an established connection."""
        client = self._client
        if client is None:
            raise ConnectionException("Client not connected")

        device = ScannerDeviceInfo()

        # Basic firmware/serial information
        info_regs = await self._read_input(client, 0, 30) or []
        major: int | None = None
        minor: int | None = None
        patch: int | None = None
        firmware_err: Exception | None = None

        for name in ("version_major", "version_minor", "version_patch"):
            idx = INPUT_REGISTERS[name]
            if len(info_regs) > idx:
                try:
                    value = info_regs[idx]
                except (TypeError, ValueError, IndexError) as exc:  # pragma: no cover - best effort
                    firmware_err = exc
                    continue
                except Exception as exc:  # pragma: no cover - unexpected
                    _LOGGER.exception("Unexpected firmware value error for %s: %s", name, exc)
                    firmware_err = exc
                    continue
                if name == "version_major":
                    major = value
                elif name == "version_minor":
                    minor = value
                else:
                    patch = value

        missing_regs: list[str] = []
        if None in (major, minor, patch):
            for name, value in (
                ("version_major", major),
                ("version_minor", minor),
                ("version_patch", patch),
            ):
                if value is None and name in INPUT_REGISTERS:
                    addr = INPUT_REGISTERS[name]
                    single = await self._read_input(client, addr, 1, skip_cache=True)
                    if single:
                        if name == "version_major":
                            major = single[0]
                        elif name == "version_minor":
                            minor = single[0]
                        else:
                            patch = single[0]
                    else:
                        missing_regs.append(f"{name} (0x{addr:04X})")

        if None not in (major, minor, patch):
            device.firmware = f"{major}.{minor}.{patch}"
        else:
            details: list[str] = []
            if missing_regs:
                details.append("missing " + ", ".join(missing_regs))
            if firmware_err is not None:
                details.append(str(firmware_err))
            msg = "Failed to read firmware version registers"
            if details:
                msg += ": " + "; ".join(details)
            _LOGGER.warning(msg)
            device.firmware_available = False  # pragma: no cover
        try:
            start = INPUT_REGISTERS["serial_number"]
            parts = info_regs[start : start + REGISTER_DEFINITIONS["serial_number"].length]  # noqa: E203
            if parts:
                device.serial_number = "".join(f"{p:04X}" for p in parts)
        except (KeyError, IndexError, TypeError, ValueError) as err:  # pragma: no cover
            _LOGGER.debug("Failed to parse serial number: %s", err)
        except Exception as err:  # pragma: no cover - unexpected
            _LOGGER.exception("Unexpected error parsing serial number: %s", err)
        try:
            start = HOLDING_REGISTERS["device_name"]
            name_regs = await self._read_holding(
                client, start, REGISTER_DEFINITIONS["device_name"].length
            ) or []
            if name_regs:
                name_bytes = bytearray()
                for reg in name_regs:
                    name_bytes.append((reg >> 8) & 0xFF)
                    name_bytes.append(reg & 0xFF)
                device.device_name = name_bytes.decode("ascii").rstrip("\x00")
        except (KeyError, IndexError, TypeError, ValueError) as err:  # pragma: no cover
            _LOGGER.debug("Failed to parse device name: %s", err)
        except Exception as err:  # pragma: no cover - unexpected
            _LOGGER.exception("Unexpected error parsing device name: %s", err)
        unknown_registers: dict[str, dict[int, Any]] = {
            "input_registers": {},
            "holding_registers": {},
            "coil_registers": {},
            "discrete_inputs": {},
        }
        scanned_registers: dict[str, int] = {
            "input_registers": 0,
            "holding_registers": 0,
            "coil_registers": 0,
            "discrete_inputs": 0,
        }

        input_max = max(self._registers.get(4, {}).keys(), default=-1)
        holding_max = max(self._registers.get(3, {}).keys(), default=-1)
        coil_max = max(self._registers.get(1, {}).keys(), default=-1)
        discrete_max = max(self._registers.get(2, {}).keys(), default=-1)

        if self.full_register_scan:
            for start, count in _group_reads(
                range(input_max + 1), max_block_size=self.effective_batch
            ):
                scanned_registers["input_registers"] += count
                input_data = await self._read_input(
                    client, start, count, skip_cache=True
                )
                if input_data is None:
                    for offset in range(count):
                        addr = start + offset
                        single = await self._read_input(
                            client, addr, 1, skip_cache=True
                        )
                        if not single:
                            continue
                        reg_name = self._registers.get(4, {}).get(addr)
                        if reg_name and self._is_valid_register_value(
                            reg_name, single[0]
                        ):
                            self.available_registers["input_registers"].add(
                                reg_name
                            )
                        else:
                            unknown_registers["input_registers"][addr] = single[0]
                            if reg_name:
                                self.failed_addresses["invalid_values"][
                                    "input_registers"
                                ].add(addr)
                                self._log_invalid_value(reg_name, single[0])
                    continue
                for offset, value in enumerate(input_data):
                    addr = start + offset
                    reg_name = self._registers.get(4, {}).get(addr)
                    if reg_name and self._is_valid_register_value(reg_name, value):
                        self.available_registers["input_registers"].add(reg_name)
                    else:
                        unknown_registers["input_registers"][addr] = value
                        if reg_name:
                            self.failed_addresses["invalid_values"][
                                "input_registers"
                            ].add(addr)
                            self._log_invalid_value(reg_name, value)

            for start, count in _group_reads(
                range(holding_max + 1), max_block_size=self.effective_batch
            ):
                scanned_registers["holding_registers"] += count
                holding_data = await self._read_holding(
                    client, start, count, skip_cache=True
                )
                if holding_data is None:
                    for offset in range(count):
                        addr = start + offset
                        single = await self._read_holding(
                            client, addr, 1, skip_cache=True
                        )
                        if not single:
                            continue
                        reg_name = self._registers.get(3, {}).get(addr)
                        if reg_name and self._is_valid_register_value(
                            reg_name, single[0]
                        ):
                            self.available_registers["holding_registers"].add(
                                reg_name
                            )
                        else:
                            unknown_registers["holding_registers"][addr] = single[0]
                            if reg_name:
                                self.failed_addresses["invalid_values"][
                                    "holding_registers"
                                ].add(addr)
                                self._log_invalid_value(reg_name, single[0])
                    continue
                for offset, value in enumerate(holding_data):
                    addr = start + offset
                    reg_name = self._registers.get(3, {}).get(addr)
                    if reg_name and self._is_valid_register_value(reg_name, value):
                        self.available_registers["holding_registers"].add(reg_name)
                    else:
                        unknown_registers["holding_registers"][addr] = value
                        if reg_name:
                            self.failed_addresses["invalid_values"][
                                "holding_registers"
                            ].add(addr)
                            self._log_invalid_value(reg_name, value)

            for start, count in _group_reads(
                range(coil_max + 1), max_block_size=self.effective_batch
            ):
                scanned_registers["coil_registers"] += count
                coil_data = await self._read_coil(client, start, count)
                if coil_data is None:
                    for offset in range(count):
                        addr = start + offset
                        single_coil = await self._read_coil(client, addr, 1)
                        if not single_coil:
                            continue
                        if (
                            reg_name := self._registers.get(1, {}).get(addr)
                        ) is not None:
                            self.available_registers["coil_registers"].add(reg_name)
                        else:
                            unknown_registers["coil_registers"][addr] = single_coil[0]
                    continue
                for offset, value in enumerate(coil_data):
                    addr = start + offset
                    if (reg_name := self._registers.get(1, {}).get(addr)) is not None:
                        self.available_registers["coil_registers"].add(reg_name)
                    else:
                        unknown_registers["coil_registers"][addr] = value

            for start, count in _group_reads(
                range(discrete_max + 1), max_block_size=self.effective_batch
            ):
                scanned_registers["discrete_inputs"] += count
                discrete_data = await self._read_discrete(client, start, count)
                if discrete_data is None:
                    for offset in range(count):
                        addr = start + offset
                        single_discrete = await self._read_discrete(client, addr, 1)
                        if not single_discrete:
                            continue
                        if (
                            reg_name := self._registers.get(2, {}).get(addr)
                        ) is not None:
                            self.available_registers["discrete_inputs"].add(
                                reg_name
                            )
                        else:
                            unknown_registers["discrete_inputs"][addr] = single_discrete[0]
                    continue
                for offset, value in enumerate(discrete_data):
                    addr = start + offset
                    if (reg_name := self._registers.get(2, {}).get(addr)) is not None:
                        self.available_registers["discrete_inputs"].add(reg_name)
                    else:
                        unknown_registers["discrete_inputs"][addr] = value
        else:
            # Scan Input Registers in batches
            input_addr_to_name: dict[int, str] = {}
            input_addresses: list[int] = []
            for name, addr in INPUT_REGISTERS.items():
                if self.skip_known_missing and name in KNOWN_MISSING_REGISTERS["input_registers"]:
                    continue
                input_addr_to_name[addr] = name
                input_addresses.append(addr)

            for start, count in self._group_registers_for_batch_read(input_addresses):
                input_data = await self._read_input(client, start, count)
                if input_data is None:
                    for offset in range(count):
                        addr = start + offset
                        if addr not in input_addr_to_name:
                            continue
                        single = await self._read_input(client, addr, 1, skip_cache=True)
                        if single and self._is_valid_register_value(
                            input_addr_to_name[addr], single[0]
                        ):
                            self.available_registers["input_registers"].add(
                                input_addr_to_name[addr]
                            )
                        elif single is not None:
                            self.failed_addresses["invalid_values"]["input_registers"].add(
                                addr
                            )
                            self._log_invalid_value(
                                input_addr_to_name[addr], single[0]
                            )
                    continue

                for offset, value in enumerate(input_data):
                    addr = start + offset
                    if reg_name := input_addr_to_name.get(addr):
                        if self._is_valid_register_value(reg_name, value):
                            self.available_registers["input_registers"].add(reg_name)
                        else:
                            self.failed_addresses["invalid_values"]["input_registers"].add(
                                addr
                            )
                            self._log_invalid_value(reg_name, value)

            # Scan Holding Registers in batches
            holding_info: dict[int, tuple[str, int]] = {}
            holding_addresses: list[int] = []
            for name, addr in HOLDING_REGISTERS.items():
                if not self.scan_uart_settings and addr in UART_OPTIONAL_REGS:
                    continue
                if self.skip_known_missing and name in KNOWN_MISSING_REGISTERS["holding_registers"]:
                    continue
                size = MULTI_REGISTER_SIZES.get(name, 1)
                holding_info[addr] = (name, size)
                holding_addresses.extend(range(addr, addr + size))

            for start, count in self._group_registers_for_batch_read(holding_addresses):
                holding_data = await self._read_holding(client, start, count)
                if holding_data is None:
                    for offset in range(count):
                        addr = start + offset
                        if addr not in holding_info:
                            continue
                        name, size = holding_info[addr]
                        single = await self._read_holding(client, addr, size, skip_cache=True)
                        if single and self._is_valid_register_value(name, single[0]):
                            self.available_registers["holding_registers"].add(name)
                        elif single is not None:
                            self.failed_addresses["invalid_values"]["holding_registers"].add(
                                addr
                            )
                            self._log_invalid_value(name, single[0])
                    continue

                for offset, value in enumerate(holding_data):
                    addr = start + offset
                    if addr in holding_info:
                        name, _size = holding_info[addr]
                        if self._is_valid_register_value(name, value):
                            self.available_registers["holding_registers"].add(name)
                        else:
                            self.failed_addresses["invalid_values"]["holding_registers"].add(
                                addr
                            )
                            self._log_invalid_value(name, value)

            # Always expose diagnostic registers so error entities exist even
            # when the device does not implement them.
            for name in HOLDING_REGISTERS:
                if name.startswith(("e_", "s_")) or name in {"alarm", "error"}:
                    self.available_registers["holding_registers"].add(name)

            # Scan Coil Registers in batches
            coil_addr_to_name: dict[int, str] = {}
            coil_addresses: list[int] = []
            for name, addr in COIL_REGISTERS.items():
                if self.skip_known_missing and name in KNOWN_MISSING_REGISTERS["coil_registers"]:
                    continue
                coil_addr_to_name[addr] = name
                coil_addresses.append(addr)

            for start, count in self._group_registers_for_batch_read(coil_addresses):
                coil_data = await self._read_coil(client, start, count)
                if coil_data is None:
                    for offset in range(count):
                        addr = start + offset
                        if addr not in coil_addr_to_name:
                            continue
                        single_coil = await self._read_coil(client, addr, 1)
                        if single_coil is not None:
                            self.available_registers["coil_registers"].add(coil_addr_to_name[addr])
                    continue
                for offset, value in enumerate(coil_data):
                    addr = start + offset
                    if addr in coil_addr_to_name and value is not None:
                        self.available_registers["coil_registers"].add(coil_addr_to_name[addr])

            # Scan Discrete Input Registers in batches
            discrete_addr_to_name: dict[int, str] = {}
            discrete_addresses: list[int] = []
            for name, addr in DISCRETE_INPUT_REGISTERS.items():
                if self.skip_known_missing and name in KNOWN_MISSING_REGISTERS["discrete_inputs"]:
                    continue
                discrete_addr_to_name[addr] = name
                discrete_addresses.append(addr)

            for start, count in self._group_registers_for_batch_read(discrete_addresses):
                discrete_data = await self._read_discrete(client, start, count)
                if discrete_data is None:
                    for offset in range(count):
                        addr = start + offset
                        if addr not in discrete_addr_to_name:
                            continue
                        single_discrete = await self._read_discrete(client, addr, 1)
                        if single_discrete is not None:
                            self.available_registers["discrete_inputs"].add(
                                discrete_addr_to_name[addr]
                            )
                    continue
                for offset, value in enumerate(discrete_data):
                    addr = start + offset
                    if addr in discrete_addr_to_name and value is not None:
                        self.available_registers["discrete_inputs"].add(discrete_addr_to_name[addr])

        caps = self._analyze_capabilities()
        self.capabilities = caps
        device.capabilities = [
            key for key, val in caps.as_dict().items() if isinstance(val, bool) and val
        ]

        if self.full_register_scan:
            scan_blocks = {
                "input_registers": (
                    0 if input_max >= 0 else None,
                    input_max if input_max >= 0 else None,
                ),
                "holding_registers": (
                    0 if holding_max >= 0 else None,
                    holding_max if holding_max >= 0 else None,
                ),
                "coil_registers": (
                    0 if coil_max >= 0 else None,
                    coil_max if coil_max >= 0 else None,
                ),
                "discrete_inputs": (
                    0 if discrete_max >= 0 else None,
                    discrete_max if discrete_max >= 0 else None,
                ),
            }
        else:
            scan_blocks = {
                "input_registers": (
                    (
                        min(INPUT_REGISTERS.values()),
                        max(INPUT_REGISTERS.values()),
                    )
                    if INPUT_REGISTERS
                    else (None, None)
                ),
                "holding_registers": (
                    (
                        min(HOLDING_REGISTERS.values()),
                        max(HOLDING_REGISTERS.values()),
                    )
                    if HOLDING_REGISTERS
                    else (None, None)
                ),
                "coil_registers": (
                    (
                        min(COIL_REGISTERS.values()),
                        max(COIL_REGISTERS.values()),
                    )
                    if COIL_REGISTERS
                    else (None, None)
                ),
                "discrete_inputs": (
                    (
                        min(DISCRETE_INPUT_REGISTERS.values()),
                        max(DISCRETE_INPUT_REGISTERS.values()),
                    )
                    if DISCRETE_INPUT_REGISTERS
                    else (None, None)
                ),
            }
        self._log_skipped_ranges()

        raw_registers: dict[int, int] = {}
        if self.deep_scan:
            for start, count in self._group_registers_for_batch_read(list(range(0x012D))):
                data = await self._read_input(client, start, count)
                if data is None:
                    continue
                for offset, value in enumerate(data):
                    raw_registers[start + offset] = value

        # Determine expected registers that were not successfully read
        register_maps = {
            "input_registers": INPUT_REGISTERS,
            "holding_registers": HOLDING_REGISTERS,
            "coil_registers": COIL_REGISTERS,
            "discrete_inputs": DISCRETE_INPUT_REGISTERS,
        }
        missing_registers: dict[str, dict[str, int]] = {}
        for reg_type, mapping in register_maps.items():
            missing: dict[str, int] = {}
            for name, addr in mapping.items():
                if self.skip_known_missing and name in KNOWN_MISSING_REGISTERS[reg_type]:
                    continue
                if name not in self.available_registers[reg_type]:
                    missing[name] = addr
            if missing:
                missing_registers[reg_type] = missing

        if missing_registers:
            details = []
            for reg_type, regs in missing_registers.items():
                formatted = ", ".join(
                    f"{name}=0x{addr:04X}"
                    for name, addr in sorted(regs.items(), key=lambda item: item[1])
                )
                details.append(f"{reg_type}: {formatted}")
            _LOGGER.warning(
                "The following registers were not found during scan: %s", "; ".join(details)
            )

        result = {
            "available_registers": self.available_registers,
            "device_info": device.as_dict(),
            "capabilities": caps.as_dict(),
            "register_count": sum(len(v) for v in self.available_registers.values()),
            "scan_blocks": scan_blocks,
            "unknown_registers": unknown_registers,
            "scanned_registers": scanned_registers,
            "missing_registers": missing_registers,
            "failed_addresses": {
                "modbus_exceptions": {
                    k: sorted(v)
                    for k, v in self.failed_addresses["modbus_exceptions"].items()
                    if v
                },
                "invalid_values": {
                    k: sorted(v)
                    for k, v in self.failed_addresses["invalid_values"].items()
                    if v
                },
            },
        }
        if self.deep_scan:
            result["raw_registers"] = raw_registers
            result["total_addresses_scanned"] = len(raw_registers)

        return result

    async def scan_device(self) -> dict[str, Any]:
        """Open the Modbus connection, perform a scan and close the client."""
        from pymodbus.client import AsyncModbusTcpClient

        self._client = AsyncModbusTcpClient(self.host, port=self.port, timeout=self.timeout)

        try:
            connected = await asyncio.wait_for(
                self._client.connect(), timeout=self.timeout
            )
            if not connected:
                raise ConnectionException("Failed to connect")
            result = await self.scan()
            if not isinstance(result, dict):
                raise TypeError("scan() must return a dict")
            return result
        finally:
            await self.close()

    async def _load_registers(
        self,
    ) -> Tuple[
        Dict[int, Dict[int, str]],
        Dict[str, Tuple[Optional[int], Optional[int]]],
    ]:
        """Load Modbus register definitions and value ranges."""
        register_map: Dict[int, Dict[int, str]] = {3: {}, 4: {}, 1: {}, 2: {}}
        register_ranges: Dict[str, Tuple[Optional[int], Optional[int]]] = {}
        for reg in get_all_registers():
            if not reg.name:
                continue
            register_map[reg.function][reg.address] = reg.name
            if reg.min is not None or reg.max is not None:
                register_ranges[reg.name] = (reg.min, reg.max)
        return register_map, register_ranges

    def _sleep_time(self, attempt: int) -> float:
        """Return delay for a retry attempt based on backoff."""
        if self.backoff:
            return float(self.backoff * 2 ** (attempt - 1))
        return 0.0

    def _log_skipped_ranges(self) -> None:
        """Log summary of ranges skipped due to Modbus exceptions."""
        if self._unsupported_input_ranges:
            ranges = ", ".join(
                f"0x{start:04X}-0x{end:04X} (exception code {code})"
                for (start, end), code in sorted(self._unsupported_input_ranges.items())
            )
            _LOGGER.warning("Skipping unsupported input registers %s", ranges)
        if self._unsupported_holding_ranges:
            ranges = ", ".join(
                f"0x{start:04X}-0x{end:04X} (exception code {code})"
                for (start, end), code in sorted(self._unsupported_holding_ranges.items())
            )
            _LOGGER.warning("Skipping unsupported holding registers %s", ranges)

        for reg_type, addrs in self.failed_addresses["modbus_exceptions"].items():
            if addrs:
                hexes = ", ".join(f"0x{addr:04X}" for addr in sorted(addrs))
                _LOGGER.warning("Failed to read %s at %s", reg_type, hexes)

        for reg_type, addrs in self.failed_addresses["invalid_values"].items():
            if addrs:
                hexes = ", ".join(f"0x{addr:04X}" for addr in sorted(addrs))
                _LOGGER.debug("Invalid values for %s at %s", reg_type, hexes)

    def _log_invalid_value(self, name: str, raw: int) -> None:
        """Log a register value that failed validation."""
        if name in self._reported_invalid:
            level = logging.DEBUG
        else:
            level = logging.INFO if self.verbose_invalid_values else logging.DEBUG
            self._reported_invalid.add(name)
        decoded = _format_register_value(name, raw)
        _LOGGER.log(level, "Invalid value for %s: raw=0x%04X decoded=%s", name, raw, decoded)

    def _mark_input_supported(self, address: int) -> None:
        """Remove address from cached unsupported input ranges after success."""
        self._failed_input.discard(address)
        for (start, end), code in list(self._unsupported_input_ranges.items()):
            if start <= address <= end:
                del self._unsupported_input_ranges[(start, end)]
                if start <= address - 1:
                    self._unsupported_input_ranges[(start, address - 1)] = code
                if address + 1 <= end:
                    self._unsupported_input_ranges[(address + 1, end)] = code

    def _mark_holding_supported(self, address: int) -> None:
        """Remove address from cached unsupported holding ranges after success."""
        self._failed_holding.discard(address)
        for (start, end), code in list(self._unsupported_holding_ranges.items()):
            if start <= address <= end:
                del self._unsupported_holding_ranges[(start, end)]
                if start <= address - 1:
                    self._unsupported_holding_ranges[(start, address - 1)] = code
                if address + 1 <= end:
                    self._unsupported_holding_ranges[(address + 1, end)] = code

    def _mark_holding_unsupported(self, start: int, end: int, code: int) -> None:
        """Track unsupported holding register range without overlaps."""
        for (exist_start, exist_end), exist_code in list(self._unsupported_holding_ranges.items()):
            if exist_end < start or exist_start > end:
                continue
            del self._unsupported_holding_ranges[(exist_start, exist_end)]
            if exist_start < start:
                self._unsupported_holding_ranges[(exist_start, start - 1)] = exist_code
            if end < exist_end:
                self._unsupported_holding_ranges[(end + 1, exist_end)] = exist_code
        self._unsupported_holding_ranges[(start, end)] = code

    def _mark_input_unsupported(self, start: int, end: int, code: int | None) -> None:
        """Cache unsupported input register range, merging overlaps."""

        for (old_start, old_end), _ in list(self._unsupported_input_ranges.items()):
            if end < old_start or start > old_end:
                continue
            del self._unsupported_input_ranges[(old_start, old_end)]
            start = min(start, old_start)
            end = max(end, old_end)

        self._unsupported_input_ranges[(start, end)] = code or 0

    async def _read_input(
        self,
        client: "AsyncModbusTcpClient",
        address: int,
        count: int,
        *,
        skip_cache: bool = False,
    ) -> list[int] | None:
        """Read input registers with retry and backoff.

        ``skip_cache`` is used when probing individual registers after a block
        read failed. When ``True`` the cached set of failed registers is not
        checked, allowing each register to be queried once before being cached
        as missing.
        """
        start = address
        end = address + count - 1

        if not skip_cache:
            for skip_start, skip_end in self._unsupported_input_ranges:
                if skip_start <= start and end <= skip_end:
                    self.failed_addresses["modbus_exceptions"]["input_registers"].update(
                        range(start, end + 1)
                    )
                    return None
        if not skip_cache and any(reg in self._failed_input for reg in range(start, end + 1)):
            first = next(reg for reg in range(start, end + 1) if reg in self._failed_input)
            skip_start = skip_end = first
            while skip_start - 1 in self._failed_input:
                skip_start -= 1
            while skip_end + 1 in self._failed_input:
                skip_end += 1
            if (skip_start, skip_end) not in self._input_skip_log_ranges:
                _LOGGER.debug(
                    "Skipping cached failed input registers 0x%04X-0x%04X",
                    skip_start,
                    skip_end,
                )
                self._input_skip_log_ranges.add((skip_start, skip_end))
            self.failed_addresses["modbus_exceptions"]["input_registers"].update(
                range(skip_start, skip_end + 1)
            )
            return None

        for attempt in range(1, self.retry + 1):
            try:
                response: Any = await asyncio.wait_for(
                    _call_modbus(
                        client.read_input_registers, self.slave_id, address, count=count
                    ),
                    timeout=self.timeout,
                )
                if response is not None:
                    if response.isError():
                        code = getattr(response, "exception_code", None)
                        self._failed_input.update(range(start, end + 1))
                        self._mark_input_unsupported(start, end, code)
                        self.failed_addresses["modbus_exceptions"]["input_registers"].update(
                            range(start, end + 1)
                        )
                        return None
                    if skip_cache and count == 1:
                        self._mark_input_supported(address)
                    registers = cast(list[int], response.registers)
                    _LOGGER.debug(
                        "Read input registers 0x%04X-0x%04X: %s",
                        start,
                        end,
                        registers,
                    )
                    return registers
                _LOGGER.debug(
                    "Attempt %d failed to read input 0x%04X: %s",
                    attempt,
                    address,
                    response,
                )
            except (ModbusException, ConnectionException) as exc:
                _LOGGER.debug(
                    "Attempt %d failed to read input 0x%04X: %s",
                    attempt,
                    address,
                    exc,
                    exc_info=True,
                )
            except asyncio.TimeoutError as exc:
                _LOGGER.warning(
                    "Timeout reading input 0x%04X on attempt %d: %s",
                    address,
                    attempt,
                    exc,
                    exc_info=True,
                )
                break
            except OSError as exc:
                _LOGGER.error(
                    "Unexpected error reading input 0x%04X on attempt %d: %s",
                    address,
                    attempt,
                    exc,
                    exc_info=True,
                )
                break
            except ModbusIOException as exc:
                _LOGGER.debug(
                    "Modbus IO error reading input registers 0x%04X-0x%04X on attempt %d: %s",
                    start,
                    end,
                    attempt,
                    exc,
                    exc_info=True,
                )
                if count == 1:
                    failures = self._input_failures.get(address, 0) + 1
                    self._input_failures[address] = failures
                    if failures >= self.retry and address not in self._failed_input:
                        self._failed_input.add(address)
                        self.failed_addresses["modbus_exceptions"]["input_registers"].add(
                            address
                        )
                        _LOGGER.warning("Device does not expose register 0x%04X", address)
            except asyncio.TimeoutError as exc:
                _LOGGER.warning(
                    "Timeout reading input registers 0x%04X-0x%04X on attempt %d: %s",
                    start,
                    end,
                    attempt,
                    exc,
                    exc_info=True,
                )
                break
            except (ModbusException, ConnectionException) as exc:
                _LOGGER.debug(
                    "Failed to read input registers 0x%04X-0x%04X on attempt %d: %s",
                    start,
                    end,
                    attempt,
                    exc,
                    exc_info=True,
                )
                break

            _LOGGER.debug(
                "Falling back to holding registers for input 0x%04X (attempt %d)",
                address,
                attempt,
            )
            try:
                response = await asyncio.wait_for(
                    _call_modbus(
                        client.read_holding_registers, self.slave_id, address, count=count
                    ),
                    timeout=self.timeout,
                )
                if response is not None:
                    if response.isError():
                        code = getattr(response, "exception_code", None)
                        self._failed_input.update(range(start, end + 1))
                        self._mark_input_unsupported(start, end, code)
                        self.failed_addresses["modbus_exceptions"]["input_registers"].update(
                            range(start, end + 1)
                        )
                        return None
                    if skip_cache and count == 1:
                        self._mark_input_supported(address)
                    registers = cast(list[int], response.registers)
                    _LOGGER.debug(
                        "Read holding registers 0x%04X-0x%04X (fallback): %s",
                        start,
                        end,
                        registers,
                    )
                    return registers
                _LOGGER.debug(
                    "Fallback attempt %d failed to read holding 0x%04X: %s",
                    attempt,
                    address,
                    response,
                )
            except (ModbusException, ConnectionException) as exc:
                _LOGGER.debug(
                    "Fallback attempt %d failed to read holding 0x%04X: %s",
                    attempt,
                    address,
                    exc,
                    exc_info=True,
                )
            except asyncio.TimeoutError as exc:
                _LOGGER.warning(
                    "Timeout reading holding 0x%04X on attempt %d: %s",
                    address,
                    attempt,
                    exc,
                    exc_info=True,
                )
                break
            except OSError as exc:
                _LOGGER.error(
                    "Unexpected error reading holding 0x%04X on attempt %d: %s",
                    address,
                    attempt,
                    exc,
                    exc_info=True,
                )
                break

            if attempt < self.retry:
                try:
                    await asyncio.sleep(self._sleep_time(attempt))
                except asyncio.CancelledError:
                    _LOGGER.debug("Sleep cancelled while retrying input 0x%04X", address)
                    raise

        self.failed_addresses["modbus_exceptions"]["input_registers"].update(
            range(start, end + 1)
        )
        _LOGGER.error(
            "Failed to read input registers 0x%04X-0x%04X after %d retries",
            start,
            end,
            self.retry,
        )
        return None

    async def _read_holding(
        self,
        client: "AsyncModbusTcpClient",
        address: int,
        count: int,
        *,
        skip_cache: bool = False,
    ) -> list[int] | None:
        """Read holding registers with retry, backoff and failure tracking.

        ``skip_cache`` is used when probing individual registers after a block
        read failed. When ``True`` the cached sets of unsupported ranges and
        failed registers are ignored, allowing each register to be queried
        once before being cached again.
        """
        start = address
        end = address + count - 1

        if not skip_cache:
            for skip_start, skip_end in self._unsupported_holding_ranges:
                if skip_start <= start and end <= skip_end:
                    self.failed_addresses["modbus_exceptions"]["holding_registers"].update(
                        range(start, end + 1)
                    )
                    return None

            if address in self._failed_holding:
                _LOGGER.debug("Skipping cached failed holding register 0x%04X", address)
                self.failed_addresses["modbus_exceptions"]["holding_registers"].add(address)
                return None

        failures = self._holding_failures.get(address, 0)
        if failures >= self.retry:
            _LOGGER.warning("Skipping unsupported holding register 0x%04X", address)
            self.failed_addresses["modbus_exceptions"]["holding_registers"].add(address)
            return None

        for attempt in range(1, self.retry + 1):
            try:
                response: Any = await asyncio.wait_for(
                    _call_modbus(
                        client.read_holding_registers, self.slave_id, address, count=count
                    ),
                    timeout=self.timeout,
                )
                if response is not None:
                    if response.isError():
                        code = getattr(response, "exception_code", None)
                        self._failed_holding.update(range(start, end + 1))
                        self._mark_holding_unsupported(start, end, code or 0)
                        self.failed_addresses["modbus_exceptions"]["holding_registers"].update(
                            range(start, end + 1)
                        )
                        return None
                    if skip_cache and count == 1:
                        self._mark_holding_supported(address)
                    if address in self._holding_failures:
                        del self._holding_failures[address]
                    registers = cast(list[int], response.registers)
                    _LOGGER.debug(
                        "Read holding registers 0x%04X-0x%04X: %s",
                        start,
                        end,
                        registers,
                    )
                    return registers
            except asyncio.TimeoutError as exc:
                _LOGGER.warning(
                    "Timeout reading holding 0x%04X (attempt %d/%d): %s",
                    address,
                    attempt,
                    self.retry,
                    exc,
                    exc_info=True,
                )
                if count == 1:
                    failures = self._holding_failures.get(address, 0) + 1
                    self._holding_failures[address] = failures
                    if failures >= self.retry and address not in self._failed_holding:
                        self._failed_holding.add(address)
                        self.failed_addresses["modbus_exceptions"]["holding_registers"].add(
                            address
                        )
                        _LOGGER.warning("Device does not expose register 0x%04X", address)
            except (ModbusException, ConnectionException) as exc:
                _LOGGER.debug(
                    "Failed to read holding 0x%04X (attempt %d/%d): %s",
                    address,
                    attempt,
                    self.retry,
                    exc,
                    exc_info=True,
                )
                if count == 1:
                    failures = self._holding_failures.get(address, 0) + 1
                    self._holding_failures[address] = failures
                    if failures >= self.retry and address not in self._failed_holding:
                        self._failed_holding.add(address)
                        self.failed_addresses["modbus_exceptions"]["holding_registers"].add(
                            address
                        )
                        _LOGGER.warning("Device does not expose register 0x%04X", address)
            except asyncio.CancelledError:
                _LOGGER.debug(
                    "Cancelled reading holding 0x%04X on attempt %d/%d",
                    address,
                    attempt,
                    self.retry,
                )
                raise
            except OSError as exc:
                _LOGGER.error(
                    "Unexpected error reading holding 0x%04X on attempt %d: %s",
                    address,
                    attempt,
                    exc,
                    exc_info=True,
                )
                break

            if attempt < self.retry:
                try:
                    await asyncio.sleep(self._sleep_time(attempt))
                except asyncio.CancelledError:
                    _LOGGER.debug("Sleep cancelled while retrying holding 0x%04X", address)
                    raise

        _LOGGER.error(
            "Failed to read holding registers 0x%04X-0x%04X after %d retries",
            start,
            end,
            self.retry,
        )
        self.failed_addresses["modbus_exceptions"]["holding_registers"].update(
            range(start, end + 1)
        )
        return None

    async def _read_coil(
        self,
        client: "AsyncModbusTcpClient",
        address: int,
        count: int,
    ) -> list[bool] | None:
        """Read coil registers with retry and backoff."""
        for attempt in range(1, self.retry + 1):
            try:
                response: Any = await asyncio.wait_for(
                    _call_modbus(
                        client.read_coils, self.slave_id, address, count=count
                    ),
                    timeout=self.timeout,
                )
                if response is not None and not response.isError():
                    bits = cast(list[bool], response.bits[:count])
                    _LOGGER.debug(
                        "Read coil registers 0x%04X-0x%04X: %s",
                        address,
                        address + count - 1,
                        bits,
                    )
                    return bits
            except asyncio.TimeoutError as exc:
                _LOGGER.warning(
                    "Timeout reading coil 0x%04X on attempt %d: %s",
                    address,
                    attempt,
                    exc,
                    exc_info=True,
                )
            except (ModbusException, ConnectionException) as exc:
                _LOGGER.debug(
                    "Failed to read coil 0x%04X on attempt %d: %s",
                    address,
                    attempt,
                    exc,
                    exc_info=True,
                )
            except asyncio.CancelledError:
                _LOGGER.debug(
                    "Cancelled reading coil 0x%04X on attempt %d",
                    address,
                    attempt,
                )
                raise
            except OSError as exc:
                _LOGGER.error(
                    "Unexpected error reading coil 0x%04X on attempt %d: %s",
                    address,
                    attempt,
                    exc,
                    exc_info=True,
                )
                break
            if attempt < self.retry:
                try:
                    await asyncio.sleep(self._sleep_time(attempt))
                except asyncio.CancelledError:
                    _LOGGER.debug("Sleep cancelled while retrying coil 0x%04X", address)
                    raise
        self.failed_addresses["modbus_exceptions"]["coil_registers"].update(
            range(address, address + count)
        )
        _LOGGER.error(
            "Failed to read coil registers 0x%04X-0x%04X after %d retries",
            address,
            address + count - 1,
            self.retry,
        )
        return None

    async def _read_discrete(
        self,
        client: "AsyncModbusTcpClient",
        address: int,
        count: int,
    ) -> list[bool] | None:
        """Read discrete input registers with retry and backoff."""
        for attempt in range(1, self.retry + 1):
            try:
                response: Any = await asyncio.wait_for(
                    _call_modbus(
                        client.read_discrete_inputs,
                        self.slave_id,
                        address,
                        count=count,
                    ),
                    timeout=self.timeout,
                )
                if response is not None and not response.isError():
                    bits = cast(list[bool], response.bits[:count])
                    _LOGGER.debug(
                        "Read discrete inputs 0x%04X-0x%04X: %s",
                        address,
                        address + count - 1,
                        bits,
                    )
                    return bits
            except asyncio.TimeoutError as exc:
                _LOGGER.warning(
                    "Timeout reading discrete 0x%04X on attempt %d: %s",
                    address,
                    attempt,
                    exc,
                    exc_info=True,
                )
            except (ModbusException, ConnectionException) as exc:
                _LOGGER.debug(
                    "Failed to read discrete 0x%04X on attempt %d: %s",
                    address,
                    attempt,
                    exc,
                    exc_info=True,
                )
            except asyncio.CancelledError:
                _LOGGER.debug(
                    "Cancelled reading discrete 0x%04X on attempt %d",
                    address,
                    attempt,
                )
                raise
            except OSError as exc:
                _LOGGER.error(
                    "Unexpected error reading discrete 0x%04X on attempt %d: %s",
                    address,
                    attempt,
                    exc,
                    exc_info=True,
                )
                break
            if attempt < self.retry:
                try:
                    await asyncio.sleep(self._sleep_time(attempt))
                except asyncio.CancelledError:
                    _LOGGER.debug("Sleep cancelled while retrying discrete 0x%04X", address)
                    raise
        self.failed_addresses["modbus_exceptions"]["discrete_inputs"].update(
            range(address, address + count)
        )
        _LOGGER.error(
            "Failed to read discrete inputs 0x%04X-0x%04X after %d retries",
            address,
            address + count - 1,
            self.retry,
        )
        return None<|MERGE_RESOLUTION|>--- conflicted
+++ resolved
@@ -23,14 +23,11 @@
     ModbusIOException,
 )
 from .modbus_helpers import _call_modbus, group_reads as _group_reads
-<<<<<<< HEAD
 from .registers.loader import get_all_registers, registers_sha256
-=======
 from custom_components.thessla_green_modbus.registers.loader import (
     get_all_registers,
     get_registers_hash,
 )
->>>>>>> 90eae7cc
 from .utils import _decode_bcd_time, BCD_TIME_PREFIXES
 from .scanner_helpers import (
     REGISTER_ALLOWED_VALUES,
