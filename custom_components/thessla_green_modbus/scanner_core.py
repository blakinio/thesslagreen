--- conflicted
+++ resolved
@@ -125,7 +125,6 @@
 # which features the device exposes; static analysis may therefore mark them
 # as unused even though they are relied upon.
 @dataclass
-<<<<<<< HEAD
 class DeviceCapabilities:
     """Feature flags and sensor availability detected on the device.
 
@@ -135,11 +134,8 @@
     new values.  The capability sets are mutable; modify them via assignment to
     trigger cache invalidation.
     """
-=======
 class DeviceCapabilities:  # pragma: no cover
     """Feature flags and sensor availability detected on the device."""
->>>>>>> d2e9fcca
-
     basic_control: bool = False
     temperature_sensors: set[str] = field(default_factory=set)  # Names of temperature sensors
     flow_sensors: set[str] = field(default_factory=set)  # Airflow sensor identifiers  # pragma: no cover
