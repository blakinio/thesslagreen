--- conflicted
+++ resolved
@@ -23,14 +23,11 @@
     ModbusIOException,
 )
 from .modbus_helpers import _call_modbus, group_reads as _group_reads
-<<<<<<< HEAD
 from custom_components.thessla_green_modbus.registers.loader import (
     get_all_registers,
     registers_sha256,
 )
-=======
 from .registers import loader as registers_loader
->>>>>>> 09d6020c
 from .utils import _decode_bcd_time, BCD_TIME_PREFIXES
 from .scanner_helpers import (
     REGISTER_ALLOWED_VALUES,
