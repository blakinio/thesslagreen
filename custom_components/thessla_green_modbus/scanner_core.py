--- conflicted
+++ resolved
@@ -134,13 +134,10 @@
 # Attributes of this dataclass are read dynamically at runtime to determine
 # which features the device exposes; static analysis may therefore mark them
 # as unused even though they are relied upon.
-<<<<<<< HEAD
 @dataclass
 class DeviceCapabilities(collections.abc.Mapping):  # pragma: no cover
-=======
 @dataclass(slots=True)
 class DeviceCapabilities:  # pragma: no cover
->>>>>>> 239ce68e
     """Feature flags and sensor availability detected on the device.
 
     Although capabilities are typically determined once during the initial scan,
