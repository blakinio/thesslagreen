"""Config flow for ThesslaGreen Modbus integration."""

from __future__ import annotations

import asyncio
import logging
from typing import Any

import voluptuous as vol
from homeassistant import config_entries
from homeassistant.const import CONF_HOST, CONF_NAME, CONF_PORT
from homeassistant.core import HomeAssistant
from homeassistant.data_entry_flow import FlowResult
from homeassistant.helpers import translation

from .const import (
    CONF_FORCE_FULL_REGISTER_LIST,
    CONF_RETRY,
    CONF_SCAN_INTERVAL,
    CONF_SLAVE_ID,
    CONF_TIMEOUT,
    DEFAULT_NAME,
    DEFAULT_PORT,
    DEFAULT_RETRY,
    DEFAULT_SCAN_INTERVAL,
    DEFAULT_SLAVE_ID,
    DEFAULT_TIMEOUT,
    DOMAIN,
)
from .device_scanner import ThesslaGreenDeviceScanner
from .modbus_exceptions import ConnectionException, ModbusException

_LOGGER = logging.getLogger(__name__)


class CannotConnect(Exception):
    """Error to indicate we cannot connect."""


class InvalidAuth(Exception):
    """Error to indicate there is invalid auth."""


async def validate_input(_hass: HomeAssistant, data: dict[str, Any]) -> dict[str, Any]:
    """Validate the user input allows us to connect."""
    host = data[CONF_HOST]
    port = data[CONF_PORT]
    slave_id = data[CONF_SLAVE_ID]
    name = data.get(CONF_NAME, DEFAULT_NAME)

    # Try to connect and scan device
    scanner = ThesslaGreenDeviceScanner(
        host=host,
        port=port,
        slave_id=slave_id,
        timeout=DEFAULT_TIMEOUT,
        retry=DEFAULT_RETRY,
    )

    try:
        scan_result = await scanner.scan_device()

        if not scan_result:
            raise CannotConnect("Device scan failed - no data received")

        device_info = scan_result.get("device_info", {})

        # Return validated data with device info
        return {"title": name, "device_info": device_info, "scan_result": scan_result}

    except ConnectionException as exc:
        _LOGGER.exception("Connection error: %s", exc)
        raise CannotConnect from exc
    except ModbusException as exc:
        _LOGGER.exception("Modbus error: %s", exc)
        raise CannotConnect from exc
    except (OSError, asyncio.TimeoutError) as exc:
        _LOGGER.exception("Unexpected error during device validation: %s", exc)
        raise CannotConnect from exc


class ConfigFlow(config_entries.ConfigFlow, domain=DOMAIN):
    """Handle a config flow for ThesslaGreen Modbus."""

    VERSION = 2

    def __init__(self):
        """Initialize config flow."""
        self._data: dict[str, Any] = {}
        self._device_info: dict[str, Any] = {}
        self._scan_result: dict[str, Any] = {}

    async def async_step_user(self, user_input: dict[str, Any] | None = None) -> FlowResult:
        """Handle the initial step."""
        errors: dict[str, str] = {}

        if user_input is not None:
            try:
                # Validate input and get device info
                info = await validate_input(self.hass, user_input)

                # Store data for confirm step
                self._data = user_input
                self._device_info = info.get("device_info", {})
                self._scan_result = info.get("scan_result", {})

                # Set unique ID based on host, port and slave_id
                # Replace colons in host (IPv6) with hyphens to avoid separator conflicts
                unique_host = user_input[CONF_HOST].replace(":", "-")
                await self.async_set_unique_id(
                    f"{unique_host}:{user_input[CONF_PORT]}:{user_input[CONF_SLAVE_ID]}"
                )
                self._abort_if_unique_id_configured()

                # Show confirmation step with device info
                return await self.async_step_confirm()

            except CannotConnect:
                errors["base"] = "cannot_connect"
            except InvalidAuth:
                errors["base"] = "invalid_auth"
            except (ConnectionException, ModbusException):
                _LOGGER.exception("Modbus communication error")
                errors["base"] = "cannot_connect"
            except ValueError as err:
                _LOGGER.error("Invalid value provided: %s", err)
                errors["base"] = "invalid_input"
            except KeyError as err:
                _LOGGER.error("Missing required data: %s", err)
                errors["base"] = "invalid_input"

        # Show form
        data_schema = vol.Schema(
            {
                vol.Required(CONF_HOST): str,
                vol.Required(CONF_PORT, default=DEFAULT_PORT): int,
                vol.Required(CONF_SLAVE_ID, default=DEFAULT_SLAVE_ID): vol.All(
                    vol.Coerce(int), vol.Range(min=1, max=247)
                ),
                vol.Optional(CONF_NAME, default=DEFAULT_NAME): str,
            }
        )

        return self.async_show_form(
            step_id="user",
            data_schema=data_schema,
            errors=errors,
        )

    async def async_step_confirm(self, user_input: dict[str, Any] | None = None) -> FlowResult:
        """Handle the confirm step."""
        if user_input is not None:
            # Create entry with all data
            # Use both 'slave_id' and 'unit' for compatibility
            return self.async_create_entry(
                title=self._data.get(CONF_NAME, DEFAULT_NAME),
                data={
                    CONF_HOST: self._data[CONF_HOST],
                    CONF_PORT: self._data[CONF_PORT],
                    CONF_SLAVE_ID: self._data[CONF_SLAVE_ID],  # Standard key
                    "unit": self._data[CONF_SLAVE_ID],  # Legacy compatibility
                    CONF_NAME: self._data.get(CONF_NAME, DEFAULT_NAME),
                },
            )

        # Prepare description with device info
        device_name = self._device_info.get("device_name", "Unknown")
        firmware_version = self._device_info.get("firmware", "Unknown")
        serial_number = self._device_info.get("serial_number", "Unknown")

        # Get scan statistics
        available_registers = self._scan_result.get("available_registers", {})
        capabilities = self._scan_result.get("capabilities", {})

        register_count = sum(len(regs) for regs in available_registers.values())

        capabilities_list = [k.replace("_", " ").title() for k, v in capabilities.items() if v]

        scan_success_rate = "100%" if register_count > 0 else "0%"
        translations = await translation.async_get_translations(
            self.hass, self.hass.config.language, DOMAIN
        )

        language = getattr(getattr(self.hass, "config", None), "language", "en")
        translations: dict[str, str] = {}
        try:
            translations = await translation.async_get_translations(
                self.hass, language, "component", [DOMAIN]
            )
        except Exception as err:  # pragma: no cover - defensive
            _LOGGER.debug("Translation load failed: %s", err)

        if register_count > 0:
            auto_detected_note = translations.get(
<<<<<<< HEAD
                "auto_detected_note_success", "Auto-detection successful!"
            )
        else:
            auto_detected_note = translations.get(
                "auto_detected_note_limited",
=======
                f"component.{DOMAIN}.auto_detected_note_success",
                "Auto-detection successful!",
            )
        else:
            auto_detected_note = translations.get(
                f"component.{DOMAIN}.auto_detected_note_limited",
>>>>>>> df635ba8
                "Limited auto-detection - some registers may be missing.",
            )

        description_placeholders = {
            "host": self._data[CONF_HOST],
            "port": str(self._data[CONF_PORT]),
            "slave_id": str(self._data[CONF_SLAVE_ID]),
            "device_name": device_name,
            "firmware_version": firmware_version,
            "serial_number": serial_number,
            "register_count": str(register_count),
            "scan_success_rate": scan_success_rate,
            "capabilities_count": str(len(capabilities_list)),
            "capabilities_list": ", ".join(capabilities_list) if capabilities_list else "None",
            "auto_detected_note": auto_detected_note,
        }

        return self.async_show_form(
            step_id="confirm",
            description_placeholders=description_placeholders,
        )


class OptionsFlow(config_entries.OptionsFlow):
    """Handle options flow for ThesslaGreen Modbus."""

    def __init__(self, config_entry: config_entries.ConfigEntry) -> None:
        """Initialize options flow."""
        self.config_entry = config_entry

    async def async_step_init(self, user_input: dict[str, Any] | None = None) -> FlowResult:
        """Handle options flow."""

        if user_input is not None:
            return self.async_create_entry(title="", data=user_input)

        # Get current values
        current_scan_interval = self.config_entry.options.get(
            CONF_SCAN_INTERVAL, DEFAULT_SCAN_INTERVAL
        )
        current_timeout = self.config_entry.options.get(CONF_TIMEOUT, DEFAULT_TIMEOUT)
        current_retry = self.config_entry.options.get(CONF_RETRY, DEFAULT_RETRY)
        force_full = self.config_entry.options.get(CONF_FORCE_FULL_REGISTER_LIST, False)

        data_schema = vol.Schema(
            {
                vol.Optional(
                    CONF_SCAN_INTERVAL,
                    default=current_scan_interval,
                ): vol.All(vol.Coerce(int), vol.Range(min=10, max=300)),
                vol.Optional(
                    CONF_TIMEOUT,
                    default=current_timeout,
                ): vol.All(vol.Coerce(int), vol.Range(min=5, max=60)),
                vol.Optional(
                    CONF_RETRY,
                    default=current_retry,
                ): vol.All(vol.Coerce(int), vol.Range(min=1, max=5)),
                vol.Optional(
                    CONF_FORCE_FULL_REGISTER_LIST,
                    default=force_full,
                ): bool,
            }
        )

        return self.async_show_form(
            step_id="init",
            data_schema=data_schema,
            description_placeholders={
                "current_scan_interval": str(current_scan_interval),
                "current_timeout": str(current_timeout),
                "current_retry": str(current_retry),
                "force_full_enabled": "Yes" if force_full else "No",
            },
        )<|MERGE_RESOLUTION|>--- conflicted
+++ resolved
@@ -192,20 +192,17 @@
 
         if register_count > 0:
             auto_detected_note = translations.get(
-<<<<<<< HEAD
                 "auto_detected_note_success", "Auto-detection successful!"
             )
         else:
             auto_detected_note = translations.get(
                 "auto_detected_note_limited",
-=======
                 f"component.{DOMAIN}.auto_detected_note_success",
                 "Auto-detection successful!",
             )
         else:
             auto_detected_note = translations.get(
                 f"component.{DOMAIN}.auto_detected_note_limited",
->>>>>>> df635ba8
                 "Limited auto-detection - some registers may be missing.",
             )
 
