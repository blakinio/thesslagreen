"""Diagnostics platform for the ThesslaGreen Modbus integration.

Includes the same translated error and status codes as exposed by the ``error_codes`` sensor.
"""

from __future__ import annotations

import copy
import ipaddress
import logging
import re
from typing import Any

from homeassistant.config_entries import ConfigEntry
from homeassistant.core import HomeAssistant
from homeassistant.exceptions import HomeAssistantError
from homeassistant.helpers import translation

from .const import DOMAIN
from .coordinator import ThesslaGreenModbusCoordinator
<<<<<<< HEAD
from .registers.loader import get_all_registers, registers_sha256
=======
from custom_components.thessla_green_modbus.registers.loader import (
    get_all_registers,
    get_registers_hash,
)
>>>>>>> 90eae7cc

_LOGGER = logging.getLogger(__name__)


async def async_get_config_entry_diagnostics(
    hass: HomeAssistant, entry: ConfigEntry
) -> dict[str, Any]:  # pragma: no cover
    """Return diagnostics for a config entry.

    Home Assistant calls this coroutine when the diagnostics panel is
    requested; it is part of the integration contract.
    """
    coordinator: ThesslaGreenModbusCoordinator = hass.data[DOMAIN][entry.entry_id]

    # Gather comprehensive diagnostic data from the coordinator
    diagnostics = coordinator.get_diagnostic_data()
    diagnostics.setdefault("registers_hash", registers_sha256())
    diagnostics.setdefault("capabilities", coordinator.capabilities.as_dict())
    diagnostics.setdefault("total_registers_json", len(get_all_registers()))
    if "effective_batch" not in diagnostics:
        batch_sizes = [
            count
            for groups in getattr(coordinator, "_register_groups", {}).values()
            for _, count in groups
        ]
        diagnostics["effective_batch"] = max(batch_sizes, default=0)

    # Supplement diagnostics with coordinator statistics
    diagnostics.setdefault(
        "firmware_version", coordinator.device_info.get("firmware")
    )
    diagnostics.setdefault(
        "total_available_registers",
        sum(len(regs) for regs in coordinator.available_registers.values()),
    )
    diagnostics.setdefault("deep_scan", coordinator.deep_scan)
    diagnostics.setdefault(
        "force_full_register_list", coordinator.force_full_register_list
    )
    diagnostics.setdefault("autoscan", not coordinator.force_full_register_list)
    diagnostics.setdefault(
        "registers_discovered",
        {key: len(val) for key, val in coordinator.available_registers.items()},
    )
    diagnostics["last_scan"] = (
        coordinator.last_scan.isoformat() if coordinator.last_scan else None
    )
    diagnostics.setdefault(
        "error_statistics",
        {
            "connection_errors": coordinator.statistics.get("connection_errors", 0),
            "timeout_errors": coordinator.statistics.get("timeout_errors", 0),
        },
    )

    if coordinator.device_scan_result and "raw_registers" in coordinator.device_scan_result:
        diagnostics.setdefault(
            "raw_registers", coordinator.device_scan_result["raw_registers"]
        )

    # Always expose registers that were skipped due to errors and any
    # unknown addresses discovered during the scan. Prefer data from the
    # most recent device scan, but fall back to any cached coordinator
    # values so the information is always present in diagnostics.
    unknown_regs: dict[str, dict[int, Any]] = {}
    failed_addrs: dict[str, dict[str, list[int]]] = {}
    if coordinator.device_scan_result:
        unknown_regs = coordinator.device_scan_result.get("unknown_registers", {})
        failed_addrs = coordinator.device_scan_result.get("failed_addresses", {})
    if not unknown_regs and hasattr(coordinator, "unknown_registers"):
        unknown_regs = coordinator.unknown_registers
    diagnostics.setdefault("unknown_registers", unknown_regs)
    diagnostics.setdefault("failed_addresses", failed_addrs)

    # Add human-readable descriptions for active error/status registers
    translations: dict[str, str] = {}
    try:
        translations = await translation.async_get_translations(
            hass, hass.config.language, f"component.{DOMAIN}"
        )
    except (OSError, ValueError, HomeAssistantError) as err:  # pragma: no cover - defensive
        _LOGGER.debug("Translation load failed: %s", err)
    except Exception as err:  # pragma: no cover - unexpected
        _LOGGER.exception("Unexpected error loading translations: %s", err)
    active_errors: dict[str, str] = {}
    if coordinator.data:
        for key, value in coordinator.data.items():
            if value and (key.startswith("e_") or key.startswith("s_")):
                active_errors[key] = translations.get(f"codes.{key}", key)
    if active_errors:
        diagnostics["active_errors"] = active_errors

    # Redact sensitive information
    diagnostics_safe = _redact_sensitive_data(diagnostics)

    _LOGGER.debug("Generated diagnostics for ThesslaGreen device")

    return diagnostics_safe


def _redact_sensitive_data(data: dict[str, Any]) -> dict[str, Any]:
    """Redact sensitive information from diagnostics."""
    # Create a deep copy to avoid modifying the original data
    safe_data = copy.deepcopy(data)

    def mask_ip(ip_str: str) -> str:
        """Return a redacted representation of an IP address."""
        try:
            ip_str_clean = ip_str.split("%", 1)[0]
            ip = ipaddress.ip_address(ip_str_clean)
        except ValueError:
            return ip_str
        if isinstance(ip, ipaddress.IPv4Address):
            parts = ip_str_clean.split(".")
            return f"{parts[0]}.xxx.xxx.{parts[3]}"
        segments = ip.exploded.split(":")
        return ":".join([segments[0]] + ["xxxx"] * 6 + [segments[-1]])

    # Redact sensitive connection information
    if "connection" in safe_data and "host" in safe_data["connection"]:
        safe_data["connection"]["host"] = mask_ip(safe_data["connection"]["host"])

    # Redact serial number if present
    if "device_info" in safe_data and "serial_number" in safe_data["device_info"]:
        serial = safe_data["device_info"]["serial_number"]
        if serial and len(serial) > 4:
            # Show only first and last 2 characters
            safe_data["device_info"]["serial_number"] = f"{serial[:2]}***{serial[-2:]}"

    # Keep error logs but redact any IP addresses in messages
    if "recent_errors" in safe_data:
        for error in safe_data["recent_errors"]:
            if "message" in error:
                # Simple IP redaction
                message = error["message"]
                message = re.sub(
                    r"\b(?:\d{1,3}(?:\.\d{1,3}){3}|[0-9A-Fa-f:]+)\b",
                    lambda m: mask_ip(m.group(0)),
                    message,
                )
                error["message"] = message

    return safe_data<|MERGE_RESOLUTION|>--- conflicted
+++ resolved
@@ -18,14 +18,11 @@
 
 from .const import DOMAIN
 from .coordinator import ThesslaGreenModbusCoordinator
-<<<<<<< HEAD
 from .registers.loader import get_all_registers, registers_sha256
-=======
 from custom_components.thessla_green_modbus.registers.loader import (
     get_all_registers,
     get_registers_hash,
 )
->>>>>>> 90eae7cc
 
 _LOGGER = logging.getLogger(__name__)
 
