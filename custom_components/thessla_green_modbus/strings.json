{
  "auto_detected_note_limited": "Limited auto-detection - some registers may be missing.",
  "auto_detected_note_success": "Auto-detection successful!",
  "diagnostics": {
    "registers_hash": "Register definitions hash",
    "capabilities": "Device capabilities",
    "effective_batch": "Effective batch size",
    "total_registers_json": "Total registers in JSON",
    "total_available_registers": "Total available registers",
    "deep_scan": "Deep scan enabled",
    "force_full_register_list": "Force full register list",
    "error_statistics": "Error statistics"
  },
  "config": {
    "abort": {
      "already_configured": "Device with this IP address and Device ID is already configured."
    },
    "error": {
      "cannot_connect": "Cannot connect to device. Check IP address, port, and network connection.",
      "invalid_auth": "Authentication error. Check Device ID settings.",
<<<<<<< HEAD
      "invalid_input": "Invalid configuration provided. Check values and try again.",
      "invalid_host": "Invalid IP address or hostname.",
      "missing_method": "Scanner is missing required method. See logs for details.",
      "modbus_error": "Modbus communication error. Check wiring and settings.",
      "timeout": "Connection timed out. Verify host and port.",
      "unknown": "Unexpected error. Check logs for details."
    },
=======
        "invalid_input": "Invalid configuration provided. Check values and try again.",
        "invalid_host": "Invalid IP address or hostname.",
        "missing_method": "Scanner is missing required method. See logs for details.",
        "modbus_error": "Modbus communication error. Check wiring and settings.",
        "timeout": "Connection timed out. Verify host and port.",
        "unknown": "Unexpected error. Check logs for details."
      },
>>>>>>> c932523d
    "step": {
      "confirm": {
        "description": "Detected ThesslaGreen device {device_name} (serial {serial_number}) at {host}:{port}. Device ID: {slave_id}. Firmware version: {firmware_version}. Registers found: {register_count}. Scan success rate: {scan_success_rate}. Capabilities ({capabilities_count}): {capabilities_list}. {auto_detected_note}. Continue with this configuration?",
        "title": "Confirm Configuration"
      },
      "user": {
        "data": {
          "host": "IP Address",
          "name": "Name",
          "port": "Port",
          "slave_id": "Device ID",
          "deep_scan": "Deep Register Scan"
        },
        "data_description": {
          "host": "IP address of the AirPack device on your local network",
          "name": "Device name in Home Assistant",
          "port": "Modbus TCP port (default 502)",
          "slave_id": "Modbus device ID (default 10)",
          "deep_scan": "Read all registers for diagnostics (may be slow)"
        },
        "description": "Set up a connection to a ThesslaGreen AirPack over Modbus TCP. The integration automatically detects device functions and registers.",
        "title": "ThesslaGreen Modbus Configuration"
      }
    }
  },
  "entity": {
    "binary_sensor": {
      "ahu_filter_protection": {
        "name": "AHU Filter Protection"
      },
      "airing_mini": {
        "name": "Airing Mini"
      },
      "airing_sensor": {
        "name": "Airing Sensor"
      },
      "airing_switch": {
        "name": "Airing Switch"
      },
      "bypass": {
        "name": "Bypass"
      },
      "constant_flow_active": {
        "name": "Constant Flow Active"
      },
      "contamination_sensor": {
        "name": "Contamination Sensor"
      },
      "dp_ahu_filter_overflow": {
        "name": "AHU Filter Overflow"
      },
      "dp_duct_filter_overflow": {
        "name": "Duct Filter Overflow"
      },
      "duct_heater_protection": {
        "name": "Duct Heater Protection"
      },
      "duct_water_heater_pump": {
        "name": "Water Heater Pump"
      },
      "empty_house": {
        "name": "Empty House"
      },
      "expansion": {
        "name": "Expansion"
      },
      "fan_speed_1": {
        "name": "Fan Speed 1"
      },
      "fan_speed_2": {
        "name": "Fan Speed 2"
      },
      "fan_speed_3": {
        "name": "Fan Speed 3"
      },
      "fire_alarm": {
        "name": "Fire Alarm"
      },
      "fireplace": {
        "name": "Fireplace"
      },
      "gwc": {
        "name": "GWC"
      },
      "heating_cable": {
        "name": "Heating Cable"
      },
      "hood_output": {
        "name": "Hood Output"
      },
      "hood_switch": {
        "name": "Hood Switch"
      },
      "info": {
        "name": "Unit Operation Confirmation"
      },
      "on_off_panel_mode": {
        "name": "On/Off Panel Mode"
      },
      "power_supply_fans": {
        "name": "Power Supply Fans"
      },
      "water_removal_active": {
        "name": "Water Removal Active"
      },
      "work_permit": {
        "name": "Work Permit"
      },
      "alarm": {
        "name": "Warning Active"
      },
      "error": {
        "name": "Error Active"
      },
      "s_2": {
        "name": "I2C Communication Error"
      },
      "s_6": {
        "name": "FPX Heater Thermal Protection"
      },
      "s_7": {
        "name": "Calibration Not Possible - Low Outdoor Temp"
      },
      "s_8": {
        "name": "Product Key Required"
      },
      "s_9": {
        "name": "Unit Stopped From AirS Panel"
      },
      "s_10": {
        "name": "Fire Sensor Triggered"
      },
      "s_13": {
        "name": "Unit Stopped From Remote Panel"
      },
      "s_14": {
        "name": "Water Heater Antifreeze Limit Reached"
      },
      "s_15": {
        "name": "Water Heater Antifreeze Ineffective"
      },
      "s_16": {
        "name": "Electric Heater Thermal Protection"
      },
      "s_17": {
        "name": "Filters Not Replaced (With Pressure Sensor)"
      },
      "s_19": {
        "name": "Filters Not Replaced (No Pressure Sensor)"
      },
      "s_20": {
        "name": "Duct Filter Not Replaced"
      },
      "s_22": {
        "name": "Heat Exchanger Antifreeze Failure"
      },
      "s_23": {
        "name": "Heat Exchanger Inlet Sensor Fault"
      },
      "s_24": {
        "name": "Supply Duct Sensor Fault After Water Heater"
      },
      "s_25": {
        "name": "Outdoor Temperature Sensor Fault"
      },
      "s_26": {
        "name": "Outdoor and GWC Sensor Fault"
      },
      "s_29": {
        "name": "Too High Temperature Before Exchanger"
      },
      "s_30": {
        "name": "Supply Fan Failure"
      },
      "s_31": {
        "name": "Exhaust Fan Failure"
      },
      "s_32": {
        "name": "No Communication With TG-02 Module"
      },
      "e_99": {
        "name": "Product Key Required (AirPack)"
      },
      "e_100": {
        "name": "No Reading From Outdoor Temp Sensor (TZ1)"
      },
      "e_101": {
        "name": "No Reading From Supply Temp Sensor (TN1)"
      },
      "e_102": {
        "name": "No Reading From Exhaust Temp Sensor (TP)"
      },
      "e_103": {
        "name": "No Reading From Inlet Temp Sensor (TZ2)"
      },
      "e_104": {
        "name": "No Reading From Room Temp Sensor (TO)"
      },
      "e_105": {
        "name": "No Reading From Supply Temp Sensor After Exchanger (TN2)"
      },
      "e_106": {
        "name": "No Reading From GWC Outdoor Temp Sensor (TZ3)"
      },
      "e_138": {
        "name": "Supply Fan CF Sensor Failure"
      },
      "e_139": {
        "name": "Exhaust Fan CF Sensor Failure"
      },
      "e_152": {
        "name": "Exhaust Air Temp Above Maximum"
      },
      "e_196": {
        "name": "Installation Balancing Not Performed"
      },
      "e_197": {
        "name": "Installation Balancing Interrupted"
      },
      "e_198": {
        "name": "No Communication With CF2 Module"
      },
      "e_199": {
        "name": "No Communication With CF Module"
      },
      "e_200": {
        "name": "Electrical Heater Thermal Protection (Unit)"
      },
      "e_201": {
        "name": "Electrical Heater Thermal Protection (Duct)"
      },
      "e_249": {
        "name": "No Communication With Expansion Module"
      },
      "e_250": {
        "name": "Filter Replacement Required (No Pressure Sensor)"
      },
      "e_251": {
        "name": "Duct Filter Replacement Required"
      },
      "e_252": {
        "name": "Filter Replacement Required (With Pressure Sensor)"
      }
    },
    "climate": {
      "thessla_green_climate": {
        "name": "Climate Control",
        "state_attributes": {
          "preset_mode": {
            "away": "Away",
            "bathroom": "Bathroom",
            "boost": "Boost",
            "eco": "Eco",
            "fireplace": "Fireplace",
            "hood": "Hood",
            "kitchen": "Kitchen",
            "none": "None",
            "party": "Party",
            "sleep": "Sleep",
            "summer": "Summer",
            "winter": "Winter"
          }
        }
      }
    },
    "fan": {
      "thessla_green_fan": {
        "name": "Ventilation"
      }
    },
    "number": {
      "access_level": {
        "name": "Access Level"
      },
      "air_flow_rate_manual": {
        "name": "Air Flow Rate Manual"
      },
      "air_flow_rate_temporary_1": {
        "name": "Air Flow Rate Temporary 1"
      },
      "air_flow_rate_temporary_2": {
        "name": "Air Flow Rate Temporary 2"
      },
      "air_temperature_summer_free_cooling": {
        "name": "Air Temperature Summer Free Cooling"
      },
      "air_temperature_summer_free_heating": {
        "name": "Air Temperature Summer Free Heating"
      },
      "airflow_rate_change_flag": {
        "name": "Airflow Rate Change Flag"
      },
      "airing_bathroom_coef": {
        "name": "Airing Bathroom Coef"
      },
      "airing_coef": {
        "name": "Airing Coef"
      },
      "airing_panel_mode_time": {
        "name": "Airing Panel Mode Time"
      },
      "airing_summer_fri": {
        "name": "Airing Summer Fri"
      },
      "airing_summer_mon": {
        "name": "Airing Summer Mon"
      },
      "airing_summer_sat": {
        "name": "Airing Summer Sat"
      },
      "airing_summer_sun": {
        "name": "Airing Summer Sun"
      },
      "airing_summer_thu": {
        "name": "Airing Summer Thu"
      },
      "airing_summer_tue": {
        "name": "Airing Summer Tue"
      },
      "airing_summer_wed": {
        "name": "Airing Summer Wed"
      },
      "airing_switch_coef": {
        "name": "Airing Switch Coef"
      },
      "airing_switch_mode_off_delay": {
        "name": "Airing Switch Mode Off Delay"
      },
      "airing_switch_mode_on_delay": {
        "name": "Airing Switch Mode On Delay"
      },
      "airing_switch_mode_time": {
        "name": "Airing Switch Mode Time"
      },
      "airing_winter_fri": {
        "name": "Airing Winter Fri"
      },
      "airing_winter_mon": {
        "name": "Airing Winter Mon"
      },
      "airing_winter_sat": {
        "name": "Airing Winter Sat"
      },
      "airing_winter_sun": {
        "name": "Airing Winter Sun"
      },
      "airing_winter_thu": {
        "name": "Airing Winter Thu"
      },
      "airing_winter_tue": {
        "name": "Airing Winter Tue"
      },
      "airing_winter_wed": {
        "name": "Airing Winter Wed"
      },
      "alarm": {
        "name": "Alarm"
      },
      "antifreez_stage": {
        "name": "Antifreez Stage"
      },
      "antifreeze_mode": {
        "name": "Antifreeze Mode"
      },
      "bypass_coef_1": {
        "name": "Bypass Coef 1"
      },
      "bypass_coef_2": {
        "name": "Bypass Coef 2"
      },
      "bypass_mode": {
        "name": "Bypass Mode"
      },
      "bypass_off": {
        "name": "Bypass Off"
      },
      "bypass_user_mode": {
        "name": "Bypass User Mode"
      },
      "cf_version": {
        "name": "Cf Version"
      },
      "cfg_mode_1": {
        "name": "Cfg Mode 1"
      },
      "cfg_mode_2": {
        "name": "Cfg Mode 2"
      },
      "comfort_mode": {
        "name": "Comfort Mode"
      },
      "comfort_mode_panel": {
        "name": "Comfort Mode Panel"
      },
      "configuration_mode": {
        "name": "Configuration Mode"
      },
      "contamination_coef": {
        "name": "Contamination Coef"
      },
      "dac_cooler": {
        "name": "Dac Cooler"
      },
      "dac_exhaust": {
        "name": "Dac Exhaust"
      },
      "dac_heater": {
        "name": "Dac Heater"
      },
      "dac_supply": {
        "name": "Dac Supply"
      },
      "date_time_1": {
        "name": "Date Time 1"
      },
      "date_time_2": {
        "name": "Date Time 2"
      },
      "date_time_3": {
        "name": "Date Time 3"
      },
      "date_time_4": {
        "name": "Date Time 4"
      },
      "device_name": {
        "name": "Device Name"
      },
      "e_100": {
        "name": "E 100"
      },
      "e_101": {
        "name": "E 101"
      },
      "e_102": {
        "name": "E 102"
      },
      "e_103": {
        "name": "E 103"
      },
      "e_104": {
        "name": "E 104"
      },
      "e_105": {
        "name": "E 105"
      },
      "e_106": {
        "name": "E 106"
      },
      "e_138": {
        "name": "E 138"
      },
      "e_139": {
        "name": "E 139"
      },
      "e_152": {
        "name": "E 152"
      },
      "e_196": {
        "name": "E 196"
      },
      "e_197": {
        "name": "E 197"
      },
      "e_198": {
        "name": "E 198"
      },
      "e_199": {
        "name": "E 199"
      },
      "e_200": {
        "name": "E 200"
      },
      "e_201": {
        "name": "E 201"
      },
      "e_249": {
        "name": "E 249"
      },
      "e_250": {
        "name": "E 250"
      },
      "e_251": {
        "name": "E 251"
      },
      "e_252": {
        "name": "E 252"
      },
      "e_99": {
        "name": "E 99"
      },
      "empty_house_coef": {
        "name": "Empty House Coef"
      },
      "error": {
        "name": "Error"
      },
      "exhaust_air_flow": {
        "name": "Exhaust Air Flow"
      },
      "fan_speed_1_coef": {
        "name": "Fan Speed 1 Coef"
      },
      "fan_speed_2_coef": {
        "name": "Fan Speed 2 Coef"
      },
      "fan_speed_3_coef": {
        "name": "Fan Speed 3 Coef"
      },
      "filter_change": {
        "name": "Filter Change"
      },
      "fireplace_mode_time": {
        "name": "Fireplace Mode Time"
      },
      "fireplace_supply_coef": {
        "name": "Fireplace Supply Coef"
      },
      "gwc_mode": {
        "name": "Gwc Mode"
      },
      "gwc_off": {
        "name": "Gwc Off"
      },
      "gwc_regen": {
        "name": "Gwc Regen"
      },
      "gwc_regen_flag": {
        "name": "Gwc Regen Flag"
      },
      "gwc_regen_period": {
        "name": "Gwc Regen Period"
      },
      "hard_reset_schedule": {
        "name": "Hard Reset Schedule"
      },
      "hard_reset_settings": {
        "name": "Hard Reset Settings"
      },
      "hood_exhaust_coef": {
        "name": "Hood Exhaust Coef"
      },
      "hood_supply_coef": {
        "name": "Hood Supply Coef"
      },
      "language": {
        "name": "Language"
      },
      "lock_date_1": {
        "name": "Lock Date 1"
      },
      "lock_date_2": {
        "name": "Lock Date 2"
      },
      "lock_date_3": {
        "name": "Lock Date 3"
      },
      "lock_flag": {
        "name": "Lock Flag"
      },
      "lock_pass": {
        "name": "Lock Pass"
      },
      "manual_airing_time_to_start": {
        "name": "Manual Airing Time To Start"
      },
      "max_exhaust_air_flow_rate": {
        "name": "Max Exhaust Air Flow Rate"
      },
      "max_exhaust_air_flow_rate_gwc": {
        "name": "Max Exhaust Air Flow Rate Gwc"
      },
      "max_gwc_air_temperature": {
        "name": "Max Gwc Air Temperature"
      },
      "max_supply_air_flow_rate": {
        "name": "Max Supply Air Flow Rate"
      },
      "max_supply_air_flow_rate_gwc": {
        "name": "Max Supply Air Flow Rate Gwc"
      },
      "min_bypass_temperature": {
        "name": "Min Bypass Temperature"
      },
      "min_gwc_air_temperature": {
        "name": "Min Gwc Air Temperature"
      },
      "mode": {
        "name": "Mode"
      },
      "nominal_exhaust_air_flow": {
        "name": "Nominal Exhaust Air Flow"
      },
      "nominal_exhaust_air_flow_gwc": {
        "name": "Nominal Exhaust Air Flow Gwc"
      },
      "nominal_supply_air_flow": {
        "name": "Nominal Supply Air Flow"
      },
      "nominal_supply_air_flow_gwc": {
        "name": "Nominal Supply Air Flow Gwc"
      },
      "on_off_panel_mode": {
        "name": "On Off Panel Mode"
      },
      "open_window_coef": {
        "name": "Open Window Coef"
      },
      "pres_check_day_1": {
        "name": "Pres Check Day 1"
      },
      "pres_check_day_2": {
        "name": "Pres Check Day 2"
      },
      "pres_check_time_1": {
        "name": "Pres Check Time 1"
      },
      "pres_check_time_2": {
        "name": "Pres Check Time 2"
      },
      "required_temperature": {
        "name": "Required Temperature"
      },
      "rtc_cal": {
        "name": "Rtc Cal"
      },
      "schedule_summer_fri_1": {
        "name": "Schedule Summer Fri 1"
      },
      "schedule_summer_fri_2": {
        "name": "Schedule Summer Fri 2"
      },
      "schedule_summer_fri_3": {
        "name": "Schedule Summer Fri 3"
      },
      "schedule_summer_fri_4": {
        "name": "Schedule Summer Fri 4"
      },
      "schedule_summer_mon_1": {
        "name": "Schedule Summer Mon 1"
      },
      "schedule_summer_mon_2": {
        "name": "Schedule Summer Mon 2"
      },
      "schedule_summer_mon_3": {
        "name": "Schedule Summer Mon 3"
      },
      "schedule_summer_mon_4": {
        "name": "Schedule Summer Mon 4"
      },
      "schedule_summer_sat_1": {
        "name": "Schedule Summer Sat 1"
      },
      "schedule_summer_sat_2": {
        "name": "Schedule Summer Sat 2"
      },
      "schedule_summer_sat_3": {
        "name": "Schedule Summer Sat 3"
      },
      "schedule_summer_sat_4": {
        "name": "Schedule Summer Sat 4"
      },
      "schedule_summer_sun_1": {
        "name": "Schedule Summer Sun 1"
      },
      "schedule_summer_sun_2": {
        "name": "Schedule Summer Sun 2"
      },
      "schedule_summer_sun_3": {
        "name": "Schedule Summer Sun 3"
      },
      "schedule_summer_sun_4": {
        "name": "Schedule Summer Sun 4"
      },
      "schedule_summer_thu_1": {
        "name": "Schedule Summer Thu 1"
      },
      "schedule_summer_thu_2": {
        "name": "Schedule Summer Thu 2"
      },
      "schedule_summer_thu_3": {
        "name": "Schedule Summer Thu 3"
      },
      "schedule_summer_thu_4": {
        "name": "Schedule Summer Thu 4"
      },
      "schedule_summer_tue_1": {
        "name": "Schedule Summer Tue 1"
      },
      "schedule_summer_tue_2": {
        "name": "Schedule Summer Tue 2"
      },
      "schedule_summer_tue_3": {
        "name": "Schedule Summer Tue 3"
      },
      "schedule_summer_tue_4": {
        "name": "Schedule Summer Tue 4"
      },
      "schedule_summer_wed_1": {
        "name": "Schedule Summer Wed 1"
      },
      "schedule_summer_wed_2": {
        "name": "Schedule Summer Wed 2"
      },
      "schedule_summer_wed_3": {
        "name": "Schedule Summer Wed 3"
      },
      "schedule_summer_wed_4": {
        "name": "Schedule Summer Wed 4"
      },
      "schedule_winter_fri_1": {
        "name": "Schedule Winter Fri 1"
      },
      "schedule_winter_fri_2": {
        "name": "Schedule Winter Fri 2"
      },
      "schedule_winter_fri_3": {
        "name": "Schedule Winter Fri 3"
      },
      "schedule_winter_fri_4": {
        "name": "Schedule Winter Fri 4"
      },
      "schedule_winter_mon_1": {
        "name": "Schedule Winter Mon 1"
      },
      "schedule_winter_mon_2": {
        "name": "Schedule Winter Mon 2"
      },
      "schedule_winter_mon_3": {
        "name": "Schedule Winter Mon 3"
      },
      "schedule_winter_mon_4": {
        "name": "Schedule Winter Mon 4"
      },
      "schedule_winter_sat_1": {
        "name": "Schedule Winter Sat 1"
      },
      "schedule_winter_sat_2": {
        "name": "Schedule Winter Sat 2"
      },
      "schedule_winter_sat_3": {
        "name": "Schedule Winter Sat 3"
      },
      "schedule_winter_sat_4": {
        "name": "Schedule Winter Sat 4"
      },
      "schedule_winter_sun_1": {
        "name": "Schedule Winter Sun 1"
      },
      "schedule_winter_sun_2": {
        "name": "Schedule Winter Sun 2"
      },
      "schedule_winter_sun_3": {
        "name": "Schedule Winter Sun 3"
      },
      "schedule_winter_sun_4": {
        "name": "Schedule Winter Sun 4"
      },
      "schedule_winter_thu_1": {
        "name": "Schedule Winter Thu 1"
      },
      "schedule_winter_thu_2": {
        "name": "Schedule Winter Thu 2"
      },
      "schedule_winter_thu_3": {
        "name": "Schedule Winter Thu 3"
      },
      "schedule_winter_thu_4": {
        "name": "Schedule Winter Thu 4"
      },
      "schedule_winter_tue_1": {
        "name": "Schedule Winter Tue 1"
      },
      "schedule_winter_tue_2": {
        "name": "Schedule Winter Tue 2"
      },
      "schedule_winter_tue_3": {
        "name": "Schedule Winter Tue 3"
      },
      "schedule_winter_tue_4": {
        "name": "Schedule Winter Tue 4"
      },
      "schedule_winter_wed_1": {
        "name": "Schedule Winter Wed 1"
      },
      "schedule_winter_wed_2": {
        "name": "Schedule Winter Wed 2"
      },
      "schedule_winter_wed_3": {
        "name": "Schedule Winter Wed 3"
      },
      "schedule_winter_wed_4": {
        "name": "Schedule Winter Wed 4"
      },
      "season_mode": {
        "name": "Season Mode"
      },
      "setting_summer_fri_1": {
        "name": "Setting Summer Fri 1"
      },
      "setting_summer_fri_2": {
        "name": "Setting Summer Fri 2"
      },
      "setting_summer_fri_3": {
        "name": "Setting Summer Fri 3"
      },
      "setting_summer_fri_4": {
        "name": "Setting Summer Fri 4"
      },
      "setting_summer_mon_1": {
        "name": "Setting Summer Mon 1"
      },
      "setting_summer_mon_2": {
        "name": "Setting Summer Mon 2"
      },
      "setting_summer_mon_3": {
        "name": "Setting Summer Mon 3"
      },
      "setting_summer_mon_4": {
        "name": "Setting Summer Mon 4"
      },
      "setting_summer_sat_1": {
        "name": "Setting Summer Sat 1"
      },
      "setting_summer_sat_2": {
        "name": "Setting Summer Sat 2"
      },
      "setting_summer_sat_3": {
        "name": "Setting Summer Sat 3"
      },
      "setting_summer_sat_4": {
        "name": "Setting Summer Sat 4"
      },
      "setting_summer_sun_1": {
        "name": "Setting Summer Sun 1"
      },
      "setting_summer_sun_2": {
        "name": "Setting Summer Sun 2"
      },
      "setting_summer_sun_3": {
        "name": "Setting Summer Sun 3"
      },
      "setting_summer_sun_4": {
        "name": "Setting Summer Sun 4"
      },
      "setting_summer_thu_1": {
        "name": "Setting Summer Thu 1"
      },
      "setting_summer_thu_2": {
        "name": "Setting Summer Thu 2"
      },
      "setting_summer_thu_3": {
        "name": "Setting Summer Thu 3"
      },
      "setting_summer_thu_4": {
        "name": "Setting Summer Thu 4"
      },
      "setting_summer_tue_1": {
        "name": "Setting Summer Tue 1"
      },
      "setting_summer_tue_2": {
        "name": "Setting Summer Tue 2"
      },
      "setting_summer_tue_3": {
        "name": "Setting Summer Tue 3"
      },
      "setting_summer_tue_4": {
        "name": "Setting Summer Tue 4"
      },
      "setting_summer_wed_1": {
        "name": "Setting Summer Wed 1"
      },
      "setting_summer_wed_2": {
        "name": "Setting Summer Wed 2"
      },
      "setting_summer_wed_3": {
        "name": "Setting Summer Wed 3"
      },
      "setting_summer_wed_4": {
        "name": "Setting Summer Wed 4"
      },
      "setting_winter_fri_1": {
        "name": "Setting Winter Fri 1"
      },
      "setting_winter_fri_2": {
        "name": "Setting Winter Fri 2"
      },
      "setting_winter_fri_3": {
        "name": "Setting Winter Fri 3"
      },
      "setting_winter_fri_4": {
        "name": "Setting Winter Fri 4"
      },
      "setting_winter_mon_1": {
        "name": "Setting Winter Mon 1"
      },
      "setting_winter_mon_2": {
        "name": "Setting Winter Mon 2"
      },
      "setting_winter_mon_3": {
        "name": "Setting Winter Mon 3"
      },
      "setting_winter_mon_4": {
        "name": "Setting Winter Mon 4"
      },
      "setting_winter_sat_1": {
        "name": "Setting Winter Sat 1"
      },
      "setting_winter_sat_2": {
        "name": "Setting Winter Sat 2"
      },
      "setting_winter_sat_3": {
        "name": "Setting Winter Sat 3"
      },
      "setting_winter_sat_4": {
        "name": "Setting Winter Sat 4"
      },
      "setting_winter_sun_1": {
        "name": "Setting Winter Sun 1"
      },
      "setting_winter_sun_2": {
        "name": "Setting Winter Sun 2"
      },
      "setting_winter_sun_3": {
        "name": "Setting Winter Sun 3"
      },
      "setting_winter_sun_4": {
        "name": "Setting Winter Sun 4"
      },
      "setting_winter_thu_1": {
        "name": "Setting Winter Thu 1"
      },
      "setting_winter_thu_2": {
        "name": "Setting Winter Thu 2"
      },
      "setting_winter_thu_3": {
        "name": "Setting Winter Thu 3"
      },
      "setting_winter_thu_4": {
        "name": "Setting Winter Thu 4"
      },
      "setting_winter_tue_1": {
        "name": "Setting Winter Tue 1"
      },
      "setting_winter_tue_2": {
        "name": "Setting Winter Tue 2"
      },
      "setting_winter_tue_3": {
        "name": "Setting Winter Tue 3"
      },
      "setting_winter_tue_4": {
        "name": "Setting Winter Tue 4"
      },
      "setting_winter_wed_1": {
        "name": "Setting Winter Wed 1"
      },
      "setting_winter_wed_2": {
        "name": "Setting Winter Wed 2"
      },
      "setting_winter_wed_3": {
        "name": "Setting Winter Wed 3"
      },
      "setting_winter_wed_4": {
        "name": "Setting Winter Wed 4"
      },
      "special_mode": {
        "name": "Special Mode"
      },
      "start_gwc_regen_summer_time": {
        "name": "Start Gwc Regen Summer Time"
      },
      "start_gwc_regen_winter_time": {
        "name": "Start Gwc Regen Winter Time"
      },
      "stop_ahu_code": {
        "name": "Stop Ahu Code"
      },
      "stop_gwc_regen_summer_time": {
        "name": "Stop Gwc Regen Summer Time"
      },
      "stop_gwc_regen_winter_time": {
        "name": "Stop Gwc Regen Winter Time"
      },
      "supply_air_flow": {
        "name": "Supply Air Flow"
      },
      "supply_air_temperature_manual": {
        "name": "Supply Air Temperature Manual"
      },
      "supply_air_temperature_temporary_1": {
        "name": "Supply Air Temperature Temporary 1"
      },
      "supply_air_temperature_temporary_2": {
        "name": "Supply Air Temperature Temporary 2"
      },
      "temperature_change_flag": {
        "name": "Temperature Change Flag"
      },
      "uart_0_baud": {
        "name": "Uart 0 Baud"
      },
      "uart_0_id": {
        "name": "Uart 0 Id"
      },
      "uart_0_parity": {
        "name": "Uart 0 Parity"
      },
      "uart_0_stop": {
        "name": "Uart 0 Stop"
      },
      "uart_1_baud": {
        "name": "Uart 1 Baud"
      },
      "uart_1_id": {
        "name": "Uart 1 Id"
      },
      "uart_1_parity": {
        "name": "Uart 1 Parity"
      },
      "uart_1_stop": {
        "name": "Uart 1 Stop"
      }
    },
    "select": {
      "bypass_off": {
        "name": "Bypass Off"
      },
      "delta_t_gwc": {
        "name": "Delta T GWC"
      },
      "gwc_regen_period": {
        "name": "GWC Regeneration Period"
      },
      "max_exhaust_air_flow_rate": {
        "name": "Maximum Exhaust Air Flow Rate"
      },
      "max_exhaust_air_flow_rate_gwc": {
        "name": "Maximum Exhaust Air Flow Rate GWC"
      },
      "max_gwc_air_temperature": {
        "name": "Maximum GWC Air Temperature"
      },
      "max_supply_air_flow_rate_gwc": {
        "name": "Maximum Supply Air Flow Rate GWC"
      },
      "min_gwc_air_temperature": {
        "name": "Minimum GWC Air Temperature"
      },
      "mode": {
        "name": "Mode",
        "state": {
          "auto": "Auto",
          "manual": "Manual",
          "temporary": "Temporary"
        }
      },
      "nominal_exhaust_air_flow": {
        "name": "Nominal Exhaust Air Flow"
      },
      "nominal_exhaust_air_flow_gwc": {
        "name": "Nominal Exhaust Air Flow GWC"
      },
      "nominal_supply_air_flow": {
        "name": "Nominal Supply Air Flow"
      },
      "nominal_supply_air_flow_gwc": {
        "name": "Nominal Supply Air Flow GWC"
      }
    },
    "sensor": {
      "air_flow_rate_manual": {
        "name": "Manual Airflow Rate"
      },
      "air_flow_rate_temporary_2": {
        "name": "Temporary Airflow Rate 2"
      },
      "air_temperature_summer_free_cooling": {
        "name": "Air Temperature Summer Free Cooling"
      },
      "air_temperature_summer_free_heating": {
        "name": "Air Temperature Summer Free Heating"
      },
      "ambient_temperature": {
        "name": "Ambient Temperature"
      },
      "antifreez_mode": {
        "name": "Antifreeze Mode"
      },
      "antifreez_stage": {
        "name": "Antifreeze Stage"
      },
      "antifreeze_mode": {
        "name": "Antifreeze Mode"
      },
      "bypass_mode": {
        "name": "Bypass Mode Status",
        "state": {
          "auto": "Automatic",
          "closed": "Closed",
          "open": "Open"
        }
      },
      "bypass_off": {
        "name": "Bypass Off"
      },
      "calculated_efficiency": {
        "name": "Calculated Efficiency"
      },
      "cf_version": {
        "name": "CF Module Version"
      },
      "error_codes": {
        "name": "Error and status codes"
      },
      "comfort_mode": {
        "name": "Comfort Mode Status"
      },
      "compilation_days": {
        "name": "Compilation Days"
      },
      "compilation_seconds": {
        "name": "Compilation Seconds"
      },
      "constant_flow_active": {
        "name": "Constant Flow Active"
      },
      "dac_cooler": {
        "name": "Cooler Voltage"
      },
      "dac_exhaust": {
        "name": "Exhaust Fan Voltage"
      },
      "dac_heater": {
        "name": "Heater Voltage"
      },
      "dac_supply": {
        "name": "Supply Fan Voltage"
      },
      "estimated_power": {
        "name": "Estimated Power"
      },
      "total_energy": {
        "name": "Total Energy"
      },
      "day_of_week": {
        "name": "Day of Week"
      },
      "duct_supply_temperature": {
        "name": "Duct Supply Temperature"
      },
      "exhaust_air_flow": {
        "name": "Exhaust Air Flow"
      },
      "exhaust_flow_rate_m3h": {
        "name": "Exhaust Flow Rate"
      },
      "exhaust_percentage": {
        "name": "Exhaust Percentage"
      },
      "exhaust_temperature": {
        "name": "Exhaust Temperature"
      },
      "fan_speed_1_coef": {
        "name": "Fan Speed 1 Coefficient"
      },
      "fan_speed_2_coef": {
        "name": "Fan Speed 2 Coefficient"
      },
      "fan_speed_3_coef": {
        "name": "Fan Speed 3 Coefficient"
      },
      "filter_change": {
        "name": "Filter Type",
        "state": {
          "cleanpad": "CleanPad",
          "cleanpad_pure": "CleanPad Pure",
          "flat_filters": "Flat Filters",
          "presostat": "Pressure switch"
        }
      },
      "fpx_temperature": {
        "name": "FPX Temperature"
      },
      "gwc_mode": {
        "name": "GWC Mode",
        "state": {
          "auto": "Automatic",
          "forced": "Forced",
          "off": "Off"
        }
      },
      "gwc_regen_flag": {
        "name": "GWC Regeneration Active"
      },
      "gwc_temperature": {
        "name": "GWC Temperature"
      },
      "heating_temperature": {
        "name": "Heating Temperature"
      },
      "hood_exhaust_coef": {
        "name": "Hood Exhaust Coefficient"
      },
      "hood_supply_coef": {
        "name": "Hood Supply Coefficient"
      },
      "intensive_exhaust": {
        "name": "Intensive Exhaust"
      },
      "intensive_supply": {
        "name": "Intensive Supply"
      },
      "max_exhaust_air_flow_rate": {
        "name": "Maximum Exhaust Air Flow Rate"
      },
      "max_percentage": {
        "name": "Maximum Percentage"
      },
      "max_supply_air_flow_rate": {
        "name": "Maximum Supply Air Flow Rate"
      },
      "min_bypass_temperature": {
        "name": "Minimum Bypass Temperature"
      },
      "min_percentage": {
        "name": "Minimum Percentage"
      },
      "mode": {
        "name": "Mode",
        "state": {
          "auto": "Auto",
          "manual": "Manual",
          "temporary": "Temporary"
        }
      },
      "nominal_exhaust_air_flow": {
        "name": "Nominal Exhaust Air Flow"
      },
      "nominal_supply_air_flow": {
        "name": "Nominal Supply Air Flow"
      },
      "outside_temperature": {
        "name": "Outside Temperature"
      },
      "period": {
        "name": "Time Period"
      },
      "required_temp": {
        "name": "Required Temperature"
      },
      "season_mode": {
        "name": "Season Mode",
        "state": {
          "summer": "Summer",
          "winter": "Winter"
        }
      },
      "serial_number": {
        "name": "Serial Number"
      },
      "supply_air_flow": {
        "name": "Supply Air Flow"
      },
      "supply_air_temperature_manual": {
        "name": "Supply Air Temperature Manual"
      },
      "supply_air_temperature_temporary_1": {
        "name": "Supply Air Temperature Temporary 1"
      },
      "supply_air_temperature_temporary_2": {
        "name": "Supply Air Temperature Temporary 2"
      },
      "supply_flow_rate_m3h": {
        "name": "Supply Flow Rate"
      },
      "supply_percentage": {
        "name": "Supply Percentage"
      },
      "supply_temperature": {
        "name": "Supply Temperature"
      },
      "version_major": {
        "name": "Major Version"
      },
      "version_minor": {
        "name": "Minor Version"
      },
      "version_patch": {
        "name": "Patch Version"
      }
    },
    "switch": {
      "away": {
        "name": "Away"
      },
      "bathroom": {
        "name": "Bathroom"
      },
      "boost": {
        "name": "Boost"
      },
      "eco": {
        "name": "Eco"
      },
      "filter_change": {
        "name": "Filter Type",
        "state": {
          "cleanpad": "CleanPad",
          "cleanpad_pure": "CleanPad Pure",
          "flat_filters": "Flat Filters",
          "presostat": "Pressure switch"
        }
      },
      "fireplace": {
        "name": "Fireplace"
      },
      "gwc_mode": {
        "name": "GWC Mode",
        "state": {
          "auto": "Automatic",
          "forced": "Forced",
          "off": "Off"
        }
      },
      "hood": {
        "name": "Hood"
      },
      "kitchen": {
        "name": "Kitchen"
      },
      "on_off_panel_mode": {
        "name": "On/Off Panel Mode"
      },
      "party": {
        "name": "Party"
      },
      "season_mode": {
        "name": "Season Mode",
        "state": {
          "summer": "Summer",
          "winter": "Winter"
        }
      },
      "sleep": {
        "name": "Sleep"
      },
      "summer": {
        "name": "Summer"
      },
      "winter": {
        "name": "Winter"
      }
    }
  },
  "codes": {
    "e_100": "Device error E 100",
    "e_101": "Device error E 101",
    "e_102": "Device error E 102",
    "e_103": "Device error E 103",
    "e_104": "Device error E 104",
    "e_105": "Device error E 105",
    "e_106": "Device error E 106",
    "e_138": "Device error E 138",
    "e_139": "Device error E 139",
    "e_152": "Device error E 152",
    "e_196": "Device error E 196",
    "e_197": "Device error E 197",
    "e_198": "Device error E 198",
    "e_199": "Device error E 199",
    "e_200": "Device error E 200",
    "e_201": "Device error E 201",
    "e_249": "Device error E 249",
    "e_250": "Device error E 250",
    "e_251": "Device error E 251",
    "e_252": "Device error E 252",
    "e_99": "Device error E 99",
    "s_10": "Device status S 10",
    "s_13": "Device status S 13",
    "s_14": "Device status S 14",
    "s_15": "Device status S 15",
    "s_16": "Device status S 16",
    "s_17": "Device status S 17",
    "s_19": "Device status S 19",
    "s_2": "Device status S 2",
    "s_20": "Device status S 20",
    "s_22": "Device status S 22",
    "s_23": "Device status S 23",
    "s_24": "Device status S 24",
    "s_25": "Device status S 25",
    "s_26": "Device status S 26",
    "s_29": "Device status S 29",
    "s_30": "Device status S 30",
    "s_31": "Device status S 31",
    "s_32": "Device status S 32",
    "s_6": "Device status S 6",
    "s_7": "Device status S 7",
    "s_8": "Device status S 8",
    "s_9": "Device status S 9"
  },
  "options": {
    "error": {
      "invalid_max_registers_per_request": "Max registers per request must be at least 1."
    },
    "step": {
      "init": {
        "data": {
          "force_full_register_list": "Force Full Register List (skip scanning)",
          "retry": "Retry Attempts",
          "scan_interval": "Scan Interval (seconds)",
          "skip_missing_registers": "Skip Known Missing Registers",
          "timeout": "Connection Timeout (seconds)",
          "deep_scan": "Deep Register Scan",
          "max_registers_per_request": "Max Registers per Request"
        },
        "data_description": {
          "force_full_register_list": "Skip scanning and load all registers (may cause errors)",
          "retry": "How many times to retry failed reads (1-5 attempts)",
          "scan_interval": "How often to read data from device (10-300 seconds)",
          "skip_missing_registers": "Do not poll registers known to be unavailable",
          "timeout": "Maximum time to wait for response (5-60 seconds)",
          "deep_scan": "Read raw registers 0x0000-0x012C for diagnostics",
          "max_registers_per_request": "Maximum registers per request (1–16)"
        },
        "error": {
          "max_registers_per_request": "Maximum registers per Modbus request (1-125)"
        },
        "description": "Configure advanced integration options. Current settings: Scan interval: {current_scan_interval}s. Timeout: {current_timeout}s. Retry count: {current_retry}. Force full register list: {force_full_enabled}. Skip known missing registers: {skip_missing_enabled}. Deep scan: {deep_scan_enabled}. Max registers per request: {current_max_registers_per_request}.",
        "title": "ThesslaGreen Modbus Options"
      }
    }
  },
  "services": {
    "reset_filters": {
      "description": "Resets filter lifetime counter",
      "fields": {
        "filter_type": {
          "description": "Type of filter to reset",
          "name": "Filter Type",
          "selector": {
            "select": {
              "options": {
                "thessla_green_modbus.filter_type_cleanpad": "CleanPad",
                "thessla_green_modbus.filter_type_cleanpad_pure": "CleanPad Pure",
                "thessla_green_modbus.filter_type_flat_filters": "Flat Filters",
                "thessla_green_modbus.filter_type_presostat": "Pressure switch"
              }
            }
          }
        }
      },
      "name": "Reset Filter Counter"
    },
    "reset_settings": {
      "description": "Resets user settings to default values",
      "fields": {
        "reset_type": {
          "description": "Type of settings to reset",
          "name": "Reset Type",
          "selector": {
            "select": {
              "options": {
                "thessla_green_modbus.reset_type_all_settings": "All settings",
                "thessla_green_modbus.reset_type_schedule_settings": "Schedule settings",
                "thessla_green_modbus.reset_type_user_settings": "User settings"
              }
            }
          }
        }
      },
      "name": "Reset Settings"
    },
    "set_air_quality_thresholds": {
      "description": "Configures thresholds for air quality control system",
      "fields": {
        "co2_high": {
          "description": "CO2 high level threshold (ppm)",
          "name": "CO2 High Threshold"
        },
        "co2_low": {
          "description": "CO2 low level threshold (ppm)",
          "name": "CO2 Low Threshold"
        },
        "co2_medium": {
          "description": "CO2 medium level threshold (ppm)",
          "name": "CO2 Medium Threshold"
        },
        "humidity_target": {
          "description": "Target humidity level (%)",
          "name": "Humidity Target"
        }
      },
      "name": "Set Air Quality Thresholds"
    },
    "set_airflow_schedule": {
      "description": "Configures weekly airflow schedule",
      "fields": {
        "airflow_rate": {
          "description": "Target airflow rate (%)",
          "name": "Airflow Rate"
        },
        "day": {
          "description": "Day of week to configure",
          "name": "Day of Week",
          "selector": {
            "select": {
              "options": {
                "thessla_green_modbus.day_friday": "Friday",
                "thessla_green_modbus.day_monday": "Monday",
                "thessla_green_modbus.day_saturday": "Saturday",
                "thessla_green_modbus.day_sunday": "Sunday",
                "thessla_green_modbus.day_thursday": "Thursday",
                "thessla_green_modbus.day_tuesday": "Tuesday",
                "thessla_green_modbus.day_wednesday": "Wednesday"
              }
            }
          }
        },
        "end_time": {
          "description": "End time for the period (HH:MM)",
          "name": "End Time"
        },
        "period": {
          "description": "Day period (1 or 2)",
          "name": "Period",
          "selector": {
            "select": {
              "options": {
                "thessla_green_modbus.period_1": "Period 1",
                "thessla_green_modbus.period_2": "Period 2"
              }
            }
          }
        },
        "start_time": {
          "description": "Start time for the period (HH:MM)",
          "name": "Start Time"
        },
        "temperature": {
          "description": "Target temperature (°C)",
          "name": "Temperature"
        }
      },
      "name": "Set Airflow Schedule"
    },
    "set_bypass_parameters": {
      "description": "Configures bypass system parameters",
      "fields": {
        "min_outdoor_temperature": {
          "description": "Minimum outdoor temperature to enable bypass",
          "name": "Minimum Outdoor Temperature"
        },
        "mode": {
          "description": "Bypass operating mode",
          "name": "Bypass Mode",
          "selector": {
            "select": {
              "options": {
                "thessla_green_modbus.bypass_mode_auto": "Automatic",
                "thessla_green_modbus.bypass_mode_closed": "Closed",
                "thessla_green_modbus.bypass_mode_open": "Open"
              }
            }
          }
        }
      },
      "name": "Set Bypass Parameters"
    },
    "set_gwc_parameters": {
      "description": "Configures ground heat exchanger parameters",
      "fields": {
        "max_air_temperature": {
          "description": "Upper outdoor temperature threshold",
          "name": "Maximum Air Temperature"
        },
        "min_air_temperature": {
          "description": "Lower outdoor temperature threshold",
          "name": "Minimum Air Temperature"
        },
        "mode": {
          "description": "Ground heat exchanger operating mode",
          "name": "GWC Mode",
          "selector": {
            "select": {
              "options": {
                "thessla_green_modbus.gwc_mode_auto": "Automatic",
                "thessla_green_modbus.gwc_mode_forced": "Forced",
                "thessla_green_modbus.gwc_mode_off": "Off"
              }
            }
          }
        }
      },
      "name": "Set GWC Parameters"
    },
    "set_modbus_parameters": {
      "description": "Configures Modbus communication parameters (for advanced users only)",
      "fields": {
        "baud_rate": {
          "description": "Modbus transmission speed",
          "name": "Baud Rate",
          "selector": {
            "select": {
              "options": {
                "thessla_green_modbus.modbus_baud_rate_4800": "4800",
                "thessla_green_modbus.modbus_baud_rate_9600": "9600",
                "thessla_green_modbus.modbus_baud_rate_14400": "14400",
                "thessla_green_modbus.modbus_baud_rate_19200": "19200",
                "thessla_green_modbus.modbus_baud_rate_28800": "28800",
                "thessla_green_modbus.modbus_baud_rate_38400": "38400",
                "thessla_green_modbus.modbus_baud_rate_57600": "57600",
                "thessla_green_modbus.modbus_baud_rate_76800": "76800",
                "thessla_green_modbus.modbus_baud_rate_115200": "115200"
              }
            }
          }
        },
        "parity": {
          "description": "Parity bit",
          "name": "Parity",
          "selector": {
            "select": {
              "options": {
                "thessla_green_modbus.modbus_parity_none": "None",
                "thessla_green_modbus.modbus_parity_even": "Even",
                "thessla_green_modbus.modbus_parity_odd": "Odd"
              }
            }
          }
        },
        "port": {
          "description": "Modbus port (Air-B or Air++)",
          "name": "Port",
          "selector": {
            "select": {
              "options": {
                "thessla_green_modbus.modbus_port_air_b": "Air-B",
                "thessla_green_modbus.modbus_port_air_plus": "Air++"
              }
            }
          }
        },
        "stop_bits": {
          "description": "Number of stop bits",
          "name": "Stop Bits",
          "selector": {
            "select": {
              "options": {
                "thessla_green_modbus.modbus_stop_bits_1": "1",
                "thessla_green_modbus.modbus_stop_bits_2": "2"
              }
            }
          }
        }
      },
      "name": "Set Modbus Parameters"
    },
    "set_special_mode": {
      "description": "Sets special operating mode of the heat recovery unit (boost, eco, fireplace, hood, etc.)",
      "fields": {
        "duration": {
          "description": "Duration of special mode in minutes (1-minute steps, 0 = unlimited)",
          "name": "Duration (minutes)"
        },
        "mode": {
          "description": "Type of special mode to activate",
          "name": "Special Mode",
          "selector": {
            "select": {
              "options": {
                "thessla_green_modbus.special_mode_none": "None",
                "thessla_green_modbus.special_mode_boost": "Boost",
                "thessla_green_modbus.special_mode_eco": "Eco",
                "thessla_green_modbus.special_mode_away": "Away",
                "thessla_green_modbus.special_mode_sleep": "Sleep",
                "thessla_green_modbus.special_mode_fireplace": "Fireplace",
                "thessla_green_modbus.special_mode_hood": "Hood",
                "thessla_green_modbus.special_mode_party": "Party",
                "thessla_green_modbus.special_mode_bathroom": "Bathroom",
                "thessla_green_modbus.special_mode_kitchen": "Kitchen",
                "thessla_green_modbus.special_mode_summer": "Summer",
                "thessla_green_modbus.special_mode_winter": "Winter"
              }
            }
          }
        }
      },
      "name": "Set Special Mode"
    },
    "set_temperature_curve": {
      "description": "Configures heating curve for heating system",
      "fields": {
        "max_supply_temp": {
          "description": "Maximum supply temperature",
          "name": "Max Supply Temperature"
        },
        "min_supply_temp": {
          "description": "Minimum supply temperature",
          "name": "Min Supply Temperature"
        },
        "offset": {
          "description": "Offset of the heating curve",
          "name": "Offset"
        },
        "slope": {
          "description": "Slope of the heating curve",
          "name": "Slope"
        }
      },
      "name": "Set Heating Curve"
    },
    "set_device_name": {
      "description": "Set device name using only printable ASCII characters (max 16).",
      "fields": {
        "device_name": {
          "description": "Device name (1–16 printable ASCII chars).",
          "name": "Device Name"
        }
      },
      "name": "Set Device Name"
    },
    "refresh_device_data": {
      "description": "Force immediate data refresh.",
      "name": "Refresh Device Data"
    },
    "start_pressure_test": {
      "description": "Starts automatic filter/pressure control test",
      "name": "Start Pressure Test"
    }
  },
  "title": "ThesslaGreen Modbus"
}<|MERGE_RESOLUTION|>--- conflicted
+++ resolved
@@ -18,7 +18,6 @@
     "error": {
       "cannot_connect": "Cannot connect to device. Check IP address, port, and network connection.",
       "invalid_auth": "Authentication error. Check Device ID settings.",
-<<<<<<< HEAD
       "invalid_input": "Invalid configuration provided. Check values and try again.",
       "invalid_host": "Invalid IP address or hostname.",
       "missing_method": "Scanner is missing required method. See logs for details.",
@@ -26,7 +25,6 @@
       "timeout": "Connection timed out. Verify host and port.",
       "unknown": "Unexpected error. Check logs for details."
     },
-=======
         "invalid_input": "Invalid configuration provided. Check values and try again.",
         "invalid_host": "Invalid IP address or hostname.",
         "missing_method": "Scanner is missing required method. See logs for details.",
@@ -34,7 +32,6 @@
         "timeout": "Connection timed out. Verify host and port.",
         "unknown": "Unexpected error. Check logs for details."
       },
->>>>>>> c932523d
     "step": {
       "confirm": {
         "description": "Detected ThesslaGreen device {device_name} (serial {serial_number}) at {host}:{port}. Device ID: {slave_id}. Firmware version: {firmware_version}. Registers found: {register_count}. Scan success rate: {scan_success_rate}. Capabilities ({capabilities_count}): {capabilities_list}. {auto_detected_note}. Continue with this configuration?",
