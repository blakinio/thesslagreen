{
  "domain": "thessla_green_modbus",
  "name": "ThesslaGreen Modbus",
  "codeowners": [
    "@thesslagreen"
  ],
  "config_flow": true,
  "dependencies": [],
  "documentation": "https://github.com/blakinio/thesslagreen/blob/main/README.md",
  "homeassistant": ">=2025.7.0",
  "iot_class": "local_polling",
  "issue_tracker": "https://github.com/thesslagreen/thessla-green-modbus-ha/issues",
  "quality_scale": "silver",
  "requirements": ["pymodbus>=3.5.0"],
  "files": [
    "registers/thessla_green_registers_full.json"
  ],
<<<<<<< HEAD
  "requirements": [
    "pymodbus>=3.5.0",
    "pydantic>=2.0"
  ],
=======
  "requirements": ["pymodbus>=3.5.0", "pydantic>=2.0"],
>>>>>>> 46e15b49
  "version": "2.1.2",
  "integration_type": "hub",
  "dhcp": [
    {
      "hostname": "airpack*",
      "macaddress": "00:80:F4:*"
    }
  ],
  "zeroconf": [
    {
      "type": "_modbus._tcp.local.",
      "properties": {
        "model": "airpack*"
      }
    }
  ]
}<|MERGE_RESOLUTION|>--- conflicted
+++ resolved
@@ -15,14 +15,10 @@
   "files": [
     "registers/thessla_green_registers_full.json"
   ],
-<<<<<<< HEAD
   "requirements": [
     "pymodbus>=3.5.0",
     "pydantic>=2.0"
   ],
-=======
-  "requirements": ["pymodbus>=3.5.0", "pydantic>=2.0"],
->>>>>>> 46e15b49
   "version": "2.1.2",
   "integration_type": "hub",
   "dhcp": [
