--- conflicted
+++ resolved
@@ -11,14 +11,11 @@
   "iot_class": "local_polling",
   "issue_tracker": "https://github.com/thesslagreen/thessla-green-modbus-ha/issues",
   "quality_scale": "silver",
-<<<<<<< HEAD
   "requirements": ["pymodbus>=3.5.0"],
-=======
   "files": [
     "registers/thessla_green_registers_full.json"
   ],
   "requirements": ["pymodbus>=3.5.0", "pydantic>=2.0"],
->>>>>>> 00e73e25
   "version": "2.1.2",
   "integration_type": "hub",
   "dhcp": [
