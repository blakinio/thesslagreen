"""Poprawiony coordinator z kompatybilnością pymodbus 3.x+"""

from __future__ import annotations

import asyncio
import logging
from datetime import timedelta
from typing import Any, Dict, List, Tuple

from homeassistant.core import HomeAssistant
from homeassistant.helpers.update_coordinator import DataUpdateCoordinator, UpdateFailed
from homeassistant.exceptions import ConfigEntryNotReady
from pymodbus.client import ModbusTcpClient

_LOGGER = logging.getLogger(__name__)

class ThesslaGreenDataCoordinator(DataUpdateCoordinator):
    """Coordinator handling Modbus data updates and register management."""

    def __init__(
        self,
        hass: HomeAssistant,
        host: str,
        port: int,
        slave_id: int,
        scan_interval: int = 30,
        timeout: int = 10,
        retry: int = 3,
        available_registers: Dict[str, set] | None = None,
        device_info: Dict[str, Any] | None = None,
        capabilities: Dict[str, Any] | None = None,
    ) -> None:
        """Initialize the coordinator."""
        super().__init__(
            hass,
            _LOGGER,
            name="thessla_green_modbus",
            update_interval=timedelta(seconds=scan_interval),
        )

        self.host = host
        self.port = port
        self.slave_id = slave_id
        self.timeout = timeout
        self.retry = retry
        self.available_registers = available_registers or {
            "input_registers": set(),
            "holding_registers": set(),
            "coil_registers": set(),
            "discrete_inputs": set(),
        }
        self.device_info = device_info or {}
        self.capabilities = capabilities or {}

        # Precompute optimized register groups for batch reading
        self.rebuild_register_groups()

    def rebuild_register_groups(self, available_registers: Dict[str, set] | None = None) -> None:
        """Recalculate optimized register groups.

        Optionally accepts a new mapping of available registers and updates
        the coordinator before computing the groups. This method is exposed so
        that a full device scan can rebuild the groups without reinstantiating
        the coordinator.
        """

        if available_registers is not None:
            self.available_registers = available_registers

        self._register_groups = self._compute_optimized_groups()
        _LOGGER.debug(
            "Precomputed %d optimized register groups", len(self._register_groups)
        )

    # Legacy method name for backward compatibility
    def _precompute_register_groups(self, available_registers: Dict[str, set] | None = None) -> None:
        self.rebuild_register_groups(available_registers)

    def _compute_optimized_groups(self) -> Dict[str, List[Tuple[int, int, Dict[str, int]]]]:
        """Pre-compute optimized register groups for efficient batch reading."""
        groups = {}
        
        # Mapowanie rejestrów do adresów - DOSTOSUJ DO TWOJEGO URZĄDZENIA
        register_mappings = {
            "input_registers": {
                "outside_temperature": 0x0010,
                "supply_temperature": 0x0011, 
                "exhaust_temperature": 0x0012,
                "fpx_temperature": 0x0013,
                "firmware_major": 0x0000,
                "firmware_minor": 0x0001,
                "firmware_build": 0x0002,
            },
            "holding_registers": {
                "mode": 0x1000,
                "season_mode": 0x1001,
                "special_mode": 0x1002,
                "air_flow_rate_manual": 0x1003,
                "air_flow_rate_override": 0x1004,
            },
            "coil_registers": {
                "manual_mode": 0x0000,
                "fan_boost": 0x0001,
                "bypass_enable": 0x0002,
                "gwc_enable": 0x0003,
            },
            "discrete_inputs": {
                "filter_alarm": 0x0000,
                "frost_protection": 0x0001,
                "summer_mode": 0x0002,
                "fireplace": 0x000E,
                "fire_alarm": 0x000F,
            }
        }
        
        for reg_type, mapping in register_mappings.items():
            if reg_type not in self.available_registers:
                continue
                
            # Filter only available registers
            available_mapping = {
                name: addr for name, addr in mapping.items() 
                if name in self.available_registers[reg_type]
            }
            
            if not available_mapping:
                groups[reg_type] = []
                continue
            
            # Group consecutive registers for batch reading
            groups[reg_type] = self._create_consecutive_groups(available_mapping)
        
        return groups

    def _create_consecutive_groups(self, register_mapping: Dict[str, int]) -> List[Tuple[int, int, Dict[str, int]]]:
        """Create groups of consecutive registers for efficient batch reading."""
        if not register_mapping:
            return []
        
        # Sort registers by address
        sorted_registers = sorted(register_mapping.items(), key=lambda x: x[1])
        groups = []
        current_group = [sorted_registers[0]]
        
        for name, addr in sorted_registers[1:]:
            last_addr = current_group[-1][1]
            
            # If address is consecutive (or close), add to current group
            if addr - last_addr <= 5:  # Allow small gaps
                current_group.append((name, addr))
            else:
                # Start new group
                groups.append(self._group_to_read_params(current_group))
                current_group = [(name, addr)]
        
        # Add the last group
        if current_group:
            groups.append(self._group_to_read_params(current_group))
        
        return groups

    def _group_to_read_params(self, group: List[Tuple[str, int]]) -> Tuple[int, int, Dict[str, int]]:
        """Convert group of registers to read parameters."""
        start_addr = group[0][1]
        end_addr = group[-1][1]
        count = end_addr - start_addr + 1
        key_map = {name: addr - start_addr for name, addr in group}
        return (start_addr, count, key_map)

    async def _async_update_data(self) -> Dict[str, Any]:
        """Optimized data update using batch reading."""
        return await asyncio.get_event_loop().run_in_executor(None, self._update_data_sync)

    def _update_data_sync(self) -> Dict[str, Any]:
        """Synchronous optimized data update with fixed pymodbus API."""
        client = ModbusTcpClient(host=self.host, port=self.port, timeout=self.timeout)
        data = {}
        
        try:
            if not client.connect():
                raise UpdateFailed("Could not connect to device")
            
            # Read all register types with optimized batching
            data.update(self._read_register_groups(client, "input_registers", self._read_input_registers))
            data.update(self._read_register_groups(client, "holding_registers", self._read_holding_registers))
            data.update(self._read_register_groups(client, "coil_registers", self._read_coils))
            data.update(self._read_register_groups(client, "discrete_inputs", self._read_discrete_inputs))
            
        except Exception as exc:
            _LOGGER.error("Data update failed: %s", exc)
            raise UpdateFailed(f"Error communicating with device: {exc}") from exc
        finally:
            client.close()
        
        return data

    def _read_register_groups(self, client: ModbusTcpClient, register_type: str, read_func) -> Dict[str, Any]:
        """POPRAWIONE: Read register groups with optimized batch operations."""
        data = {}
        
        if register_type not in self._register_groups:
            return data
        
        for start_addr, count, key_map in self._register_groups[register_type]:
            try:
                # POPRAWIONE: Wywołanie funkcji read z poprawnym API
                result = read_func(client, start_addr, count)
                if result and not result.isError():
                    # Extract values for each register in the group
                    if hasattr(result, 'registers'):
                        # For input/holding registers
                        for name, offset in key_map.items():
                            if offset < len(result.registers):
                                data[name] = self._process_register_value(name, result.registers[offset])
                    elif hasattr(result, 'bits'):
                        # For coils/discrete inputs
                        for name, offset in key_map.items():
                            if offset < len(result.bits):
                                data[name] = result.bits[offset]
                                
            except Exception as exc:
                _LOGGER.debug("Failed to read %s group at 0x%04X: %s", register_type, start_addr, exc)
        
        return data

    def _read_input_registers(self, client: ModbusTcpClient, address: int, count: int):
        """POPRAWIONE: Read input registers z nowym API pymodbus 3.x"""
        try:
            return client.read_input_registers(
                address=address,
                count=count,
                slave=self.slave_id
            )
        except Exception as exc:
            _LOGGER.debug("Failed to read input registers 0x%04X-0x%04X: %s", 
                         address, address + count - 1, exc)
            return None

    def _read_holding_registers(self, client: ModbusTcpClient, address: int, count: int):
        """POPRAWIONE: Read holding registers z nowym API pymodbus 3.x"""
        try:
            return client.read_holding_registers(
                address=address,
                count=count,
                slave=self.slave_id
            )
        except Exception as exc:
            _LOGGER.debug("Failed to read holding registers 0x%04X-0x%04X: %s", 
                         address, address + count - 1, exc)
            return None

    def _read_coils(self, client: ModbusTcpClient, address: int, count: int):
        """POPRAWIONE: Read coils z nowym API pymodbus 3.x"""
        try:
            return client.read_coils(
                address=address,
                count=count,
                slave=self.slave_id
            )
        except Exception as exc:
            _LOGGER.debug("Failed to read coils 0x%04X-0x%04X: %s", 
                         address, address + count - 1, exc)
            return None

    def _read_discrete_inputs(self, client: ModbusTcpClient, address: int, count: int):
        """POPRAWIONE: Read discrete inputs z nowym API pymodbus 3.x"""
        try:
            return client.read_discrete_inputs(
                address=address,
                count=count,
                slave=self.slave_id
            )
        except Exception as exc:
            _LOGGER.debug("Failed to read discrete inputs 0x%04X-0x%04X: %s", 
                         address, address + count - 1, exc)
            return None

    async def async_write_register(self, key: str, value: int) -> bool:
        """POPRAWIONE: Write register with proper address mapping."""
        
        # Mapowanie kluczy do adresów - DOSTOSUJ DO TWOJEGO URZĄDZENIA
        REGISTER_ADDRESS_MAP = {
            # Holding registers
            "mode": 0x1000,
            "season_mode": 0x1001,
            "special_mode": 0x1002,
            "air_flow_rate_manual": 0x1003,
            "air_flow_rate_override": 0x1004,
            "on_off_panel_mode": 0x1005,
            
            # Coils (dla write_coil)
            "manual_mode": 0x0000,
            "fan_boost": 0x0001,
            "bypass_enable": 0x0002,
            "gwc_enable": 0x0003,
        }
        
        if key not in REGISTER_ADDRESS_MAP:
            _LOGGER.error("Unknown register key: %s", key)
            return False
            
        address = REGISTER_ADDRESS_MAP[key]
        
        def _write_sync():
            client = ModbusTcpClient(host=self.host, port=self.port, timeout=self.timeout)
            try:
                if not client.connect():
                    return False

                # Determine if it's a coil or holding register
                if key in ["manual_mode", "fan_boost", "bypass_enable", "gwc_enable"]:
                    # Write coil (boolean)
                    result = client.write_coil(
                        address=address,
                        value=bool(value),
                        slave=self.slave_id
                    )
                else:
                    # Write holding register (integer)
                    result = client.write_register(
                        address=address,
                        value=value,
                        slave=self.slave_id
                    )

                success = result and not result.isError()
                if success:
                    _LOGGER.debug("Successfully wrote %s=%s to 0x%04X", key, value, address)
                else:
                    _LOGGER.error("Failed to write %s=%s to 0x%04X: %s", key, value, address, result)
                return success

            except Exception as exc:
                _LOGGER.error("Exception writing register %s: %s", key, exc)
                return False
            finally:
                client.close()

        success = await asyncio.get_event_loop().run_in_executor(None, _write_sync)
        if success:
            await self.async_request_refresh()
        return success

    def _process_register_value(self, key: str, raw_value: Any) -> Any:
        """Process raw register value based on key type."""
        # Invalid values
        INVALID_TEMPERATURE = 0x8000  # 32768
        INVALID_FLOW = 65535
        
        # Temperature processing
        if "temperature" in key:
            if raw_value == INVALID_TEMPERATURE or raw_value > 1000:
                return None
            return round(raw_value / 10.0, 1) if raw_value > 100 else raw_value
        
        # Flow processing
        elif "flow" in key or "flowrate" in key:
            if raw_value == INVALID_FLOW or raw_value > 10000:
                return None
            return raw_value
        
        # Percentage processing
        elif "percentage" in key:
            return max(0, min(100, raw_value))
        
        # Voltage processing (DAC)
        elif "dac" in key:
            return round(raw_value / 1000.0, 2)  # Convert mV to V
        
        # Boolean processing
        elif key in ["constant_flow_active", "gwc_mode", "bypass_mode", "on_off_panel_mode"]:
            return bool(raw_value)
        
        # Default: return as-is
        return raw_value

    def get_register_value(self, register_name: str, default: Any = None) -> Any:
        """Get current value of a register."""
        if self.data is None:
            return default
        return self.data.get(register_name, default)


<<<<<<< HEAD
# Backwards compatibility alias
=======
# Backwards compatibility
>>>>>>> 891111ba
ThesslaGreenCoordinator = ThesslaGreenDataCoordinator<|MERGE_RESOLUTION|>--- conflicted
+++ resolved
@@ -380,10 +380,3 @@
             return default
         return self.data.get(register_name, default)
 
-
-<<<<<<< HEAD
-# Backwards compatibility alias
-=======
-# Backwards compatibility
->>>>>>> 891111ba
-ThesslaGreenCoordinator = ThesslaGreenDataCoordinator