"""Data coordinator for the ThesslaGreen Modbus integration."""

from __future__ import annotations

import asyncio
import logging
from collections.abc import Callable
from datetime import timedelta
from typing import Any

from homeassistant.util import dt as dt_util

try:  # pragma: no cover - used in runtime environments only
    from homeassistant.const import EVENT_HOMEASSISTANT_STOP
except (ModuleNotFoundError, ImportError):  # pragma: no cover - test fallback
    EVENT_HOMEASSISTANT_STOP = "homeassistant_stop"  # type: ignore[assignment]

from homeassistant.core import HomeAssistant

from .modbus_exceptions import ConnectionException, ModbusException

try:  # pragma: no cover
    from homeassistant.helpers.device_registry import DeviceInfo
except (ModuleNotFoundError, ImportError):  # pragma: no cover

    class DeviceInfo:  # type: ignore[misc]
        """Minimal fallback DeviceInfo for tests.

        Stores provided keyword arguments and exposes an ``as_dict`` method
        similar to Home Assistant's ``DeviceInfo`` dataclass.
        """

        def __init__(self, **kwargs: Any) -> None:
            self._data: dict[str, Any] = dict(kwargs)

        def as_dict(self) -> dict[str, Any]:
            """Return stored fields as a dictionary."""
            return dict(self._data)

        # Provide dictionary-style and attribute-style access for convenience in tests
        def __getitem__(self, key: str) -> Any:  # pragma: no cover - simple mapping
            return self._data[key]

        def __getattr__(self, item: str) -> Any:
            try:
                return self._data[item]
            except KeyError as exc:  # pragma: no cover - mirror dict behaviour
                raise AttributeError(item) from exc


from homeassistant.config_entries import ConfigEntry
from homeassistant.helpers.update_coordinator import (
    DataUpdateCoordinator,
    UpdateFailed,
)

from .const import (
    COIL_REGISTERS,
    DEFAULT_SCAN_INTERVAL,
    DISCRETE_INPUT_REGISTERS,
    DOMAIN,
    KNOWN_MISSING_REGISTERS,
    MANUFACTURER,
    MODEL,
    SENSOR_UNAVAILABLE,
)
from .device_scanner import DeviceCapabilities, ThesslaGreenDeviceScanner
from .modbus_client import ThesslaGreenModbusClient
from .modbus_helpers import _call_modbus
from .multipliers import REGISTER_MULTIPLIERS
from .registers import HOLDING_REGISTERS, INPUT_REGISTERS, MULTI_REGISTER_SIZES
from .utils import TIME_REGISTER_PREFIXES, _decode_bcd_time

_LOGGER = logging.getLogger(__name__)

# Map each register belonging to a multi-register block to its starting register
MULTI_REGISTER_STARTS: dict[str, str] = {}
for start, size in MULTI_REGISTER_SIZES.items():
    MULTI_REGISTER_STARTS[start] = start
    base = HOLDING_REGISTERS[start]
    for offset in range(1, size):
        addr = base + offset
        for name, reg_addr in HOLDING_REGISTERS.items():
            if reg_addr == addr:
                MULTI_REGISTER_STARTS[name] = start
                break


class ThesslaGreenModbusCoordinator(DataUpdateCoordinator[dict[str, Any]]):
    """Optimized data coordinator for ThesslaGreen Modbus device."""

    def __init__(
        self,
        hass: HomeAssistant,
        host: str,
        port: int,
        slave_id: int,
        name: str,
        scan_interval: timedelta | int = DEFAULT_SCAN_INTERVAL,
        timeout: int = 10,
        retry: int = 3,
        force_full_register_list: bool = False,
        scan_uart_settings: bool = False,
        entry: ConfigEntry | None = None,
        skip_missing_registers: bool = False,
    ) -> None:
        """Initialize the coordinator."""
        if isinstance(scan_interval, timedelta):
            update_interval = scan_interval
            self.scan_interval = int(scan_interval.total_seconds())
        else:
            update_interval = timedelta(seconds=scan_interval)
            self.scan_interval = int(scan_interval)

        super().__init__(
            hass,
            _LOGGER,
            name=f"{DOMAIN}_{entry.entry_id if entry else name}",
            update_interval=update_interval,
        )

        self.host = host
        self.port = port
        self.slave_id = slave_id
        self._device_name = name
        self.timeout = timeout
        self.retry = retry
        self.force_full_register_list = force_full_register_list
        self.scan_uart_settings = scan_uart_settings
        self.entry = entry
        self.skip_missing_registers = skip_missing_registers

        # Connection management
        self.client: ThesslaGreenModbusClient | None = None
        self._connection_lock = asyncio.Lock()
        self._last_successful_read = dt_util.utcnow()

        # Stop listener for Home Assistant shutdown
        self._stop_listener: Callable[[], None] | None = None

        # Device info and capabilities
        self.device_info: dict[str, Any] = {}
        self.capabilities: DeviceCapabilities = DeviceCapabilities()
        self.available_registers: dict[str, set[str]] = {
            "input_registers": set(),
            "holding_registers": set(),
            "coil_registers": set(),
            "discrete_inputs": set(),
        }
        # Pre-computed reverse register maps for fast lookups
        self._input_registers_rev = {addr: name for name, addr in INPUT_REGISTERS.items()}
        self._holding_registers_rev = {addr: name for name, addr in HOLDING_REGISTERS.items()}
        self._coil_registers_rev = {addr: name for name, addr in COIL_REGISTERS.items()}
        self._discrete_inputs_rev = {addr: name for name, addr in DISCRETE_INPUT_REGISTERS.items()}

        # Optimization: Pre-computed register groups for batch reading
        self._register_groups: dict[str, list[tuple[int, int]]] = {}
        self._failed_registers: set[str] = set()
        self._consecutive_failures = 0
        self._max_failures = 5

        # Device scan result
        self.device_scan_result: dict[str, Any] | None = None

        # Statistics and diagnostics
        self.statistics: dict[str, Any] = {
            "successful_reads": 0,
            "failed_reads": 0,
            "connection_errors": 0,
            "timeout_errors": 0,
            "last_error": None,
            "last_successful_update": None,
            "average_response_time": 0.0,
            "total_registers_read": 0,
        }

    async def _call_modbus(self, func, *args, **kwargs):
        """Wrapper around Modbus calls injecting the slave ID."""
        if not self.client:
            raise ConnectionException("Modbus client is not connected")
        return await _call_modbus(func, self.slave_id, *args, **kwargs)

    async def async_setup(self) -> bool:
        """Set up the coordinator by scanning the device."""
        _LOGGER.info("Setting up ThesslaGreen coordinator for %s:%s", self.host, self.port)

        # Scan device to discover available registers and capabilities
        if not self.force_full_register_list:
            _LOGGER.info("Scanning device for available registers...")
            scanner = None
            try:
                scanner = await ThesslaGreenDeviceScanner.create(
                    host=self.host,
                    port=self.port,
                    slave_id=self.slave_id,
                    timeout=self.timeout,
                    retry=self.retry,
                    scan_uart_settings=self.scan_uart_settings,
                    skip_known_missing=self.skip_missing_registers,
                )

                self.device_scan_result = await scanner.scan_device()
                scan_registers = self.device_scan_result.get("available_registers", {})
                self.available_registers = {
                    "input_registers": set(scan_registers.get("input_registers", [])),
                    "holding_registers": set(scan_registers.get("holding_registers", [])),
                    "coil_registers": set(scan_registers.get("coil_registers", [])),
                    "discrete_inputs": set(scan_registers.get("discrete_inputs", [])),
                }
                if self.skip_missing_registers:
                    for reg_type, names in KNOWN_MISSING_REGISTERS.items():
                        self.available_registers[reg_type].difference_update(names)
                self.device_info = self.device_scan_result.get("device_info", {})
                self.capabilities = DeviceCapabilities(
                    **self.device_scan_result.get("capabilities", {})
                )
<<<<<<< HEAD
                scan_regs = self.device_scan_result.get("available_registers", {})
                for reg_type in self.available_registers:
                    self.available_registers[reg_type].clear()
                    self.available_registers[reg_type].update(scan_regs.get(reg_type, set()))
                if self.skip_missing_registers:
                    for reg_type, names in KNOWN_MISSING_REGISTERS.items():
                        self.available_registers[reg_type].difference_update(names)
                self.device_info.clear()
                self.device_info.update(self.device_scan_result.get("device_info", {}))
                for key, value in self.device_scan_result.get("capabilities", {}).items():
                    setattr(self.capabilities, key, value)
=======
>>>>>>> 25359051

                _LOGGER.info(
                    "Device scan completed: %d registers found, model: %s, firmware: %s",
                    self.device_scan_result.get("register_count", 0),
                    self.device_info.get("model", "Unknown"),
                    self.device_info.get("firmware", "Unknown"),
                )
            except asyncio.CancelledError:
                _LOGGER.debug("Device scan cancelled")
                if scanner is not None:
                    await scanner.close()
                    scanner = None
                raise
            except (ModbusException, ConnectionException) as exc:
                _LOGGER.exception("Device scan failed: %s", exc)
                raise
            except (OSError, asyncio.TimeoutError, ValueError) as exc:
                _LOGGER.exception("Unexpected error during device scan: %s", exc)
                raise
            finally:
                if scanner is not None:
                    await scanner.close()
        else:
            _LOGGER.info("Using full register list (skipping scan)")
            # Load all registers if forced
            self._load_full_register_list()

        # Pre-compute register groups for batch reading
        self._compute_register_groups()

        # Test initial connection
        await self._test_connection()

        # Ensure we clean up tasks when Home Assistant stops
        if self._stop_listener is None:
            self._stop_listener = self.hass.bus.async_listen_once(
                EVENT_HOMEASSISTANT_STOP, self._async_handle_stop
            )

        return True

    def _load_full_register_list(self) -> None:
        """Load full register list when forced."""
        for reg_type in self.available_registers:
            self.available_registers[reg_type].clear()
        self.available_registers["input_registers"].update(INPUT_REGISTERS.keys())
        self.available_registers["holding_registers"].update(HOLDING_REGISTERS.keys())
        self.available_registers["coil_registers"].update(COIL_REGISTERS.keys())
        self.available_registers["discrete_inputs"].update(DISCRETE_INPUT_REGISTERS.keys())

        if self.skip_missing_registers:
            for reg_type, names in KNOWN_MISSING_REGISTERS.items():
                self.available_registers[reg_type].difference_update(names)

        self.device_info.clear()
        self.device_info.update(
            {
                "device_name": f"ThesslaGreen {MODEL}",
                "model": MODEL,
                "firmware": "Unknown",
                "serial_number": "Unknown",
            }
        )

        _LOGGER.info(
            "Loaded full register list: %d total registers",
            sum(len(regs) for regs in self.available_registers.values()),
        )

    def _compute_register_groups(self) -> None:
        """Pre-compute register groups for optimized batch reading."""
        # Group Input Registers
        if self.available_registers["input_registers"]:
            input_addrs = [
                INPUT_REGISTERS[reg] for reg in self.available_registers["input_registers"]
            ]
            self._register_groups["input_registers"] = self._group_registers_for_batch_read(
                sorted(input_addrs)
            )

        # Group Holding Registers
        if self.available_registers["holding_registers"]:
            holding_addrs: list[int] = []
            for reg in self.available_registers["holding_registers"]:
                start = HOLDING_REGISTERS[reg]
                size = MULTI_REGISTER_SIZES.get(reg, 1)
                holding_addrs.extend(range(start, start + size))
            self._register_groups["holding_registers"] = self._group_registers_for_batch_read(
                sorted(set(holding_addrs))
            )

        # Group Coil Registers
        if self.available_registers["coil_registers"]:
            coil_addrs = [COIL_REGISTERS[reg] for reg in self.available_registers["coil_registers"]]
            self._register_groups["coil_registers"] = self._group_registers_for_batch_read(
                sorted(coil_addrs)
            )

        # Group Discrete Input Registers
        if self.available_registers["discrete_inputs"]:
            discrete_addrs = [
                DISCRETE_INPUT_REGISTERS[reg] for reg in self.available_registers["discrete_inputs"]
            ]
            self._register_groups["discrete_inputs"] = self._group_registers_for_batch_read(
                sorted(discrete_addrs)
            )

        _LOGGER.debug(
            "Pre-computed register groups: %s",
            {k: len(v) for k, v in self._register_groups.items()},
        )

    def _group_registers_for_batch_read(
        self, addresses: list[int], max_gap: int = 10, max_batch: int = 16
    ) -> list[tuple[int, int]]:
        """Group consecutive registers for efficient batch reading."""
        if not addresses:
            return []

        groups = []
        current_start = addresses[0]
        current_end = addresses[0]

        for addr in addresses[1:]:
            # If gap is too large or batch too big, start new group
            if (addr - current_end > max_gap) or (current_end - current_start + 1 >= max_batch):
                groups.append((current_start, current_end - current_start + 1))
                current_start = addr
                current_end = addr
            else:
                current_end = addr

        # Add last group
        groups.append((current_start, current_end - current_start + 1))
        return groups

    async def _test_connection(self) -> None:
        """Test initial connection to the device."""
        async with self._connection_lock:
            try:
                await self._ensure_connection()
                client = self.client
                if client is None or not client.connected:
                    raise ConnectionException("Modbus client is not connected")
                # Try to read a basic register to verify communication. "count" must
                # always be passed as a keyword argument to ``_call_modbus`` to avoid
                # issues with keyword-only parameters in pymodbus.
                count = 1
                response = await self._call_modbus(client.read_input_registers, 0x0000, count=count)
                if response is None or response.isError():
                    raise ConnectionException("Cannot read basic register")
                _LOGGER.debug("Connection test successful")
            except (ModbusException, ConnectionException) as exc:
                _LOGGER.exception("Connection test failed: %s", exc)
                raise
            except (OSError, asyncio.TimeoutError) as exc:
                _LOGGER.exception("Unexpected error during connection test: %s", exc)
                raise

    async def _async_setup_client(self) -> bool:
        """Set up the Modbus client if needed.

        Returns True on success, False otherwise.
        """
        try:
            await self._ensure_connection()
            return True
        except (ModbusException, ConnectionException) as exc:
            _LOGGER.exception("Failed to set up Modbus client: %s", exc)
            return False
        except (OSError, asyncio.TimeoutError) as exc:
            _LOGGER.exception("Unexpected error setting up Modbus client: %s", exc)
            return False

    async def async_ensure_client(self) -> bool:
        """Public wrapper ensuring the Modbus client is connected."""
        return await self._async_setup_client()

    async def _ensure_connection(self) -> None:
        """Ensure Modbus connection is established."""
        if self.client and self.client.connected:
            return
        async with self._connection_lock:
            if self.client and self.client.connected:
                return
            if self.client is not None:
                await self._disconnect()
            try:
                self.client = ThesslaGreenModbusClient(self.host, self.port, timeout=self.timeout)
                if not await self.client.connect():
                    raise ConnectionException(f"Could not connect to {self.host}:{self.port}")
                _LOGGER.debug("Modbus connection established")
            except (ModbusException, ConnectionException) as exc:
                self.statistics["connection_errors"] += 1
                _LOGGER.exception("Failed to establish connection: %s", exc)
                raise
            except (OSError, asyncio.TimeoutError) as exc:
                self.statistics["connection_errors"] += 1
                _LOGGER.exception("Unexpected error establishing connection: %s", exc)
                raise

    async def _async_update_data(self) -> dict[str, Any]:
        """Fetch data from the device with optimized batch reading."""
        start_time = dt_util.utcnow()

        async with self._connection_lock:
            try:
                await self._ensure_connection()
                client = self.client
                if client is None or not client.connected:
                    raise ConnectionException("Modbus client is not connected")

                # Read all register types
                data = {}

                # Read Input Registers
                input_data = await self._read_input_registers_optimized()
                data.update(input_data)

                # Read Holding Registers
                holding_data = await self._read_holding_registers_optimized()
                data.update(holding_data)

                # Read Coil Registers
                coil_data = await self._read_coil_registers_optimized()
                data.update(coil_data)

                # Read Discrete Inputs
                discrete_data = await self._read_discrete_inputs_optimized()
                data.update(discrete_data)

                # Post-process data (calculate derived values)
                data = self._post_process_data(data)

                if not client.connected:
                    _LOGGER.debug(
                        "Modbus client disconnected during update; attempting reconnection"
                    )
                    await self._ensure_connection()
                    client = self.client
                    if client is None or not client.connected:
                        raise ConnectionException("Modbus client is not connected")

                # Update statistics
                self.statistics["successful_reads"] += 1
                self.statistics["last_successful_update"] = dt_util.utcnow()
                self._consecutive_failures = 0

                # Calculate response time
                response_time = (dt_util.utcnow() - start_time).total_seconds()
                self.statistics["average_response_time"] = (
                    self.statistics["average_response_time"]
                    * (self.statistics["successful_reads"] - 1)
                    + response_time
                ) / self.statistics["successful_reads"]

                _LOGGER.debug(
                    "Data update successful: %d values read in %.2fs", len(data), response_time
                )
                return data

            except (ModbusException, ConnectionException) as exc:
                self.statistics["failed_reads"] += 1
                self.statistics["last_error"] = str(exc)
                self._consecutive_failures += 1

                # Disconnect if too many failures
                if self._consecutive_failures >= self._max_failures:
                    _LOGGER.error("Too many consecutive failures, disconnecting")
                    await self._disconnect()

                _LOGGER.error("Failed to update data: %s", exc)
                raise UpdateFailed(f"Error communicating with device: {exc}") from exc
            except (OSError, asyncio.TimeoutError, ValueError) as exc:
                self.statistics["failed_reads"] += 1
                self.statistics["last_error"] = str(exc)
                self._consecutive_failures += 1

                if self._consecutive_failures >= self._max_failures:
                    _LOGGER.error("Too many consecutive failures, disconnecting")
                    await self._disconnect()

                _LOGGER.error("Unexpected error during data update: %s", exc)
                raise UpdateFailed(f"Unexpected error: {exc}") from exc

    async def _read_input_registers_optimized(self) -> dict[str, Any]:
        """Read input registers using optimized batch reading."""
        data = {}

        if "input_registers" not in self._register_groups:
            return data

        if not self.client:
            await self._ensure_connection()
        client = self.client
        if client is None or not client.connected:
            raise ConnectionException("Modbus client is not connected")

        for start_addr, count in self._register_groups["input_registers"]:
            try:
                # Pass "count" as a keyword argument to ensure compatibility with
                # Modbus helpers that expect keyword-only parameters.
                response = await self._call_modbus(
                    client.read_input_registers,
                    start_addr,
                    count=count,
                )
                if response is None:
                    _LOGGER.error(
                        "No response reading input registers at 0x%04X",
                        start_addr,
                    )
                    continue
                if response.isError():
                    _LOGGER.debug(
                        "Failed to read input registers at 0x%04X: %s", start_addr, response
                    )
                    continue

                # Process each register in the batch
                for i, value in enumerate(response.registers):
                    addr = start_addr + i
                    register_name = self._find_register_name(INPUT_REGISTERS, addr)
                    if (
                        register_name
                        and register_name in self.available_registers["input_registers"]
                    ):
                        processed_value = self._process_register_value(register_name, value)
                        if processed_value is not None:
                            data[register_name] = processed_value
                            self.statistics["total_registers_read"] += 1

            except (ModbusException, ConnectionException):
                _LOGGER.debug("Error reading input registers at 0x%04X", start_addr, exc_info=True)
                continue
            except (OSError, asyncio.TimeoutError, ValueError):
                _LOGGER.error(
                    "Unexpected error reading input registers at 0x%04X",
                    start_addr,
                    exc_info=True,
                )
                continue

        return data

    async def _read_holding_registers_optimized(self) -> dict[str, Any]:
        """Read holding registers using optimized batch reading."""
        data = {}

        if "holding_registers" not in self._register_groups:
            return data

        client = self.client
        if client is None or not client.connected:
            _LOGGER.debug("Modbus client not available; skipping holding register read")
            return data

        for start_addr, count in self._register_groups["holding_registers"]:
            try:
                # Pass "count" as a keyword argument to ensure compatibility with
                # Modbus helpers that expect keyword-only parameters.
                response = await self._call_modbus(
                    client.read_holding_registers,
                    start_addr,
                    count=count,
                )
                if response is None:
                    _LOGGER.error(
                        "No response reading holding registers at 0x%04X",
                        start_addr,
                    )
                    continue
                if response.isError():
                    _LOGGER.debug(
                        "Failed to read holding registers at 0x%04X: %s", start_addr, response
                    )
                    continue

                # Process each register in the batch
                for i, value in enumerate(response.registers):
                    addr = start_addr + i
                    register_name = self._find_register_name(HOLDING_REGISTERS, addr)
                    if register_name in MULTI_REGISTER_SIZES:
                        size = MULTI_REGISTER_SIZES[register_name]
                        values = response.registers[i : i + size]  # noqa: E203
                        if (
                            len(values) == size
                            and register_name in self.available_registers["holding_registers"]
                        ):
                            data[register_name] = values
                            self.statistics["total_registers_read"] += size
                        continue
                    if (
                        register_name
                        and register_name in self.available_registers["holding_registers"]
                    ):
                        processed_value = self._process_register_value(register_name, value)
                        if processed_value is not None:
                            data[register_name] = processed_value
                            self.statistics["total_registers_read"] += 1

            except (ModbusException, ConnectionException):
                _LOGGER.debug(
                    "Error reading holding registers at 0x%04X", start_addr, exc_info=True
                )
                continue
            except (OSError, asyncio.TimeoutError, ValueError):
                _LOGGER.error(
                    "Unexpected error reading holding registers at 0x%04X",
                    start_addr,
                    exc_info=True,
                )
                continue

        return data

    async def _read_coil_registers_optimized(self) -> dict[str, Any]:
        """Read coil registers using optimized batch reading."""
        data = {}

        if "coil_registers" not in self._register_groups:
            return data

        await self._ensure_connection()
        client = self.client
        if client is None or not client.connected:
            raise ConnectionException("Modbus client is not connected")

        for start_addr, count in self._register_groups["coil_registers"]:
            try:
                # Pass "count" as a keyword argument to ensure compatibility with
                # Modbus helpers that expect keyword-only parameters.
                response = await self._call_modbus(
                    client.read_coils,
                    start_addr,
                    count=count,
                )
                if response is None:
                    _LOGGER.error(
                        "No response reading coil registers at 0x%04X",
                        start_addr,
                    )
                    continue
                if response.isError():
                    _LOGGER.debug(
                        "Failed to read coil registers at 0x%04X: %s", start_addr, response
                    )
                    continue

                if not response.bits:
                    if response.bits is None:
                        _LOGGER.error(
                            "No bits returned reading coil registers at 0x%04X",
                            start_addr,
                        )
                    continue

                # Process each bit in the batch
                for i in range(min(count, len(response.bits))):
                    addr = start_addr + i
                    register_name = self._find_register_name(COIL_REGISTERS, addr)
                    if (
                        register_name
                        and register_name in self.available_registers["coil_registers"]
                    ):
                        data[register_name] = response.bits[i]
                        self.statistics["total_registers_read"] += 1

            except (ModbusException, ConnectionException):
                _LOGGER.debug("Error reading coil registers at 0x%04X", start_addr, exc_info=True)
                continue
            except (OSError, asyncio.TimeoutError, ValueError):
                _LOGGER.error(
                    "Unexpected error reading coil registers at 0x%04X",
                    start_addr,
                    exc_info=True,
                )
                continue

        return data

    async def _read_discrete_inputs_optimized(self) -> dict[str, Any]:
        """Read discrete input registers using optimized batch reading."""
        data = {}

        if "discrete_inputs" not in self._register_groups:
            return data

        await self._ensure_connection()
        client = self.client
        if client is None or not client.connected:
            raise ConnectionException("Modbus client is not connected")

        for start_addr, count in self._register_groups["discrete_inputs"]:
            try:
                # Pass "count" as a keyword argument to ensure compatibility with
                # Modbus helpers that expect keyword-only parameters.
                response = await self._call_modbus(
                    client.read_discrete_inputs,
                    start_addr,
                    count=count,
                )
                if response is None:
                    _LOGGER.error(
                        "No response reading discrete inputs at 0x%04X",
                        start_addr,
                    )
                    continue
                if response.isError():
                    _LOGGER.debug(
                        "Failed to read discrete inputs at 0x%04X: %s", start_addr, response
                    )
                    continue

                if not response.bits:
                    if response.bits is None:
                        _LOGGER.error(
                            "No bits returned reading discrete inputs at 0x%04X",
                            start_addr,
                        )
                    continue

                # Process each bit in the batch
                for i in range(min(count, len(response.bits))):
                    addr = start_addr + i
                    register_name = self._find_register_name(DISCRETE_INPUT_REGISTERS, addr)
                    if (
                        register_name
                        and register_name in self.available_registers["discrete_inputs"]
                    ):
                        data[register_name] = response.bits[i]
                        self.statistics["total_registers_read"] += 1

            except (ModbusException, ConnectionException):
                _LOGGER.debug("Error reading discrete inputs at 0x%04X", start_addr, exc_info=True)
                continue
            except (OSError, asyncio.TimeoutError, ValueError):
                _LOGGER.error(
                    "Unexpected error reading discrete inputs at 0x%04X",
                    start_addr,
                    exc_info=True,
                )
                continue

        return data

    def _find_register_name(self, register_map: dict[str, int], address: int) -> str | None:
        """Find register name by address using pre-built reverse maps."""
        if register_map is INPUT_REGISTERS:
            return self._input_registers_rev.get(address)
        if register_map is HOLDING_REGISTERS:
            return self._holding_registers_rev.get(address)
        if register_map is COIL_REGISTERS:
            return self._coil_registers_rev.get(address)
        if register_map is DISCRETE_INPUT_REGISTERS:
            return self._discrete_inputs_rev.get(address)
        return None

    def _process_register_value(self, register_name: str, value: int) -> Any:
        """Process register value according to its type and multiplier."""
        # Check for sensor error values
        if value == SENSOR_UNAVAILABLE and "temperature" in register_name.lower():
            return None  # No sensor
        if value == SENSOR_UNAVAILABLE and "flow" in register_name.lower():
            return None  # No sensor

        if register_name.startswith(TIME_REGISTER_PREFIXES):
            decoded = _decode_bcd_time(value)
            return decoded if decoded is not None else value

        # Apply multiplier
        if register_name in REGISTER_MULTIPLIERS:
            value = value * REGISTER_MULTIPLIERS[register_name]

        return value

    def _post_process_data(self, data: dict[str, Any]) -> dict[str, Any]:
        """Post-process data to calculate derived values."""
        # Calculate heat recovery efficiency if temperatures available
        if all(
            k in data for k in ["outside_temperature", "supply_temperature", "exhaust_temperature"]
        ):
            try:
                outside = data["outside_temperature"]
                supply = data["supply_temperature"]
                exhaust = data["exhaust_temperature"]

                if exhaust != outside:
                    efficiency = ((supply - outside) / (exhaust - outside)) * 100
                    data["calculated_efficiency"] = max(0, min(100, efficiency))
            except (ZeroDivisionError, TypeError) as exc:
                _LOGGER.debug("Could not calculate efficiency: %s", exc)

        # Calculate flow balance
        if "supply_flow_rate" in data and "exhaust_flow_rate" in data:
            data["flow_balance"] = data["supply_flow_rate"] - data["exhaust_flow_rate"]
            data["flow_balance_status"] = (
                "balanced"
                if abs(data["flow_balance"]) < 10
                else "supply_dominant" if data["flow_balance"] > 0 else "exhaust_dominant"
            )

        return data

    async def async_write_register(
        self,
        register_name: str,
        value: float | list[int] | tuple[int, ...],
        refresh: bool = True,
    ) -> bool:
        """Write to a holding or coil register.

        Values should be provided in user units (°C, minutes, etc.). The value
        will be scaled according to ``REGISTER_MULTIPLIERS`` before being
        written to the device.

        If ``refresh`` is ``True`` (default), the coordinator will request a data
        refresh after the write. Set to ``False`` when performing multiple writes
        in sequence and manually refresh at the end.
        """
        refresh_after_write = False
        async with self._connection_lock:
            try:
                await self._ensure_connection()
                if not self.client:
                    raise ConnectionException("Modbus client is not connected")

                original_value = value
                start_register = MULTI_REGISTER_STARTS.get(register_name)

                if isinstance(value, (list, tuple)):
                    if start_register is None:
                        _LOGGER.error(
                            "Register %s does not support multi-register writes",
                            register_name,
                        )
                        return False
                    if start_register != register_name:
                        _LOGGER.error(
                            "Multi-register writes must start at %s",
                            start_register,
                        )
                        return False
                    if len(value) != MULTI_REGISTER_SIZES[start_register]:
                        _LOGGER.error(
                            "Register %s expects %d values",
                            start_register,
                            MULTI_REGISTER_SIZES[start_register],
                        )
                        return False

                if register_name in MULTI_REGISTER_SIZES:
                    if (
                        not isinstance(value, (list, tuple))
                        or len(value) != MULTI_REGISTER_SIZES[register_name]
                    ):
                        _LOGGER.error(
                            "Register %s expects %d values",
                            register_name,
                            MULTI_REGISTER_SIZES[start_register],
                        )
                        return False
                    values = [int(v) for v in value]
                else:
                    # Apply multiplier if defined and convert to integer for Modbus
                    if register_name in REGISTER_MULTIPLIERS:
                        multiplier = REGISTER_MULTIPLIERS[register_name]
                        value = int(round(float(value) / multiplier))
                    else:
                        value = int(round(float(value)))

                # Determine register type and address
                if register_name in HOLDING_REGISTERS:
                    address = HOLDING_REGISTERS[register_name]
                    if register_name in MULTI_REGISTER_SIZES:
                        response = await self._call_modbus(
                            self.client.write_registers,
                            address=address,
                            values=values,
                        )
                    else:
                        response = await self._call_modbus(
                            self.client.write_register,
                            address=address,
                            value=value,
                        )
                elif register_name in COIL_REGISTERS:
                    address = COIL_REGISTERS[register_name]
                    response = await self._call_modbus(
                        self.client.write_coil,
                        address=address,
                        value=bool(value),
                    )
                else:
                    _LOGGER.error("Unknown register for writing: %s", register_name)
                    return False

                if response is None or response.isError():
                    _LOGGER.error("Error writing to register %s: %s", register_name, response)
                    return False

                _LOGGER.info("Successfully wrote %s to register %s", original_value, register_name)

                refresh_after_write = refresh
            except (ModbusException, ConnectionException):
                _LOGGER.exception("Failed to write register %s", register_name)
                return False
            except (OSError, asyncio.TimeoutError, ValueError):
                _LOGGER.exception("Unexpected error writing register %s", register_name)
                return False

        if refresh_after_write:
            await self.async_request_refresh()
        return True

    async def _disconnect(self) -> None:
        """Disconnect from Modbus device."""
        if self.client is not None:
            try:
                result = self.client.close()
                if asyncio.iscoroutine(result):
                    await result
            except (ModbusException, ConnectionException):
                _LOGGER.debug("Error disconnecting", exc_info=True)
            except OSError:
                _LOGGER.exception("Unexpected error disconnecting")

        self.client = None
        _LOGGER.debug("Disconnected from Modbus device")

    async def _async_handle_stop(self, _event: Any) -> None:
        """Handle Home Assistant stop to cancel tasks."""
        await self.async_shutdown()

    async def async_shutdown(self) -> None:
        """Shutdown coordinator and disconnect."""
        _LOGGER.debug("Shutting down ThesslaGreen coordinator")
        if self._stop_listener is not None:
            self._stop_listener()
            self._stop_listener = None
        shutdown = getattr(super(), "async_shutdown", None)
        if shutdown is not None:
            await shutdown()
        await self._disconnect()

    @property
    def performance_stats(self) -> dict[str, Any]:
        """Get performance statistics."""
        return {
            "total_reads": self.statistics["successful_reads"],
            "failed_reads": self.statistics["failed_reads"],
            "success_rate": (
                self.statistics["successful_reads"]
                / max(1, self.statistics["successful_reads"] + self.statistics["failed_reads"])
            )
            * 100,
            "avg_response_time": self.statistics["average_response_time"],
            "connection_errors": self.statistics["connection_errors"],
            "last_error": self.statistics["last_error"],
            "registers_available": sum(len(regs) for regs in self.available_registers.values()),
            "registers_read": self.statistics["total_registers_read"],
        }

    def get_diagnostic_data(self) -> dict[str, Any]:
        """Return diagnostic information for Home Assistant."""
        last_update = self.statistics.get("last_successful_update")
        connection = {
            "host": self.host,
            "port": self.port,
            "slave_id": self.slave_id,
            "connected": bool(self.client and getattr(self.client, "connected", False)),
            "last_successful_update": last_update.isoformat() if last_update else None,
        }

        statistics = self.statistics.copy()
        if statistics.get("last_successful_update"):
            statistics["last_successful_update"] = statistics["last_successful_update"].isoformat()

        diagnostics: dict[str, Any] = {
            "connection": connection,
            "statistics": statistics,
            "performance": self.performance_stats,
            "device_info": self.device_info,
            "available_registers": {
                key: sorted(list(value)) for key, value in self.available_registers.items()
            },
            "capabilities": (
                self.capabilities.as_dict() if hasattr(self.capabilities, "as_dict") else {}
            ),
            "scan_result": self.device_scan_result,
        }

        return diagnostics

    def get_device_info(self) -> DeviceInfo:
        """Return a ``DeviceInfo`` object for the connected unit.

        The data is used by Home Assistant to uniquely identify the device
        and to group all entities originating from it in the device registry.
        """

        return DeviceInfo(
            identifiers={(DOMAIN, f"{self.host}:{self.port}:{self.slave_id}")},
            name=self.device_name,
            manufacturer=MANUFACTURER,
            model=self.device_info.get("model", MODEL),
            sw_version=self.device_info.get("firmware", "Unknown"),
            configuration_url=f"http://{self.host}",
        )

    @property
    def device_name(self) -> str:
        """Return the configured or detected device name."""
        return self.device_info.get("device_name", self._device_name)

    @property
    def device_info_dict(self) -> dict[str, Any]:
        """Return device information as a plain dictionary for legacy use."""
        return self.get_device_info().as_dict()<|MERGE_RESOLUTION|>--- conflicted
+++ resolved
@@ -214,7 +214,7 @@
                 self.capabilities = DeviceCapabilities(
                     **self.device_scan_result.get("capabilities", {})
                 )
-<<<<<<< HEAD
+
                 scan_regs = self.device_scan_result.get("available_registers", {})
                 for reg_type in self.available_registers:
                     self.available_registers[reg_type].clear()
@@ -226,8 +226,7 @@
                 self.device_info.update(self.device_scan_result.get("device_info", {}))
                 for key, value in self.device_scan_result.get("capabilities", {}).items():
                     setattr(self.capabilities, key, value)
-=======
->>>>>>> 25359051
+
 
                 _LOGGER.info(
                     "Device scan completed: %d registers found, model: %s, firmware: %s",
