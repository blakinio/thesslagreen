--- conflicted
+++ resolved
@@ -684,11 +684,11 @@
             _LOGGER.debug("Processed %s: raw=%s, value=None", register_name, raw_value)
             return None  # No sensor
 
-<<<<<<< HEAD
+
         # Convert to signed integer where applicable
         if register_name in SIGNED_REGISTERS:
             value = _to_signed_int16(value)
-=======
+
 
         # DAC registers are unsigned 0-4095 values representing 0-10V
         if register_name in DAC_REGISTERS:
@@ -704,7 +704,7 @@
         # Convert negative values for signed 16-bit registers (e.g. temperatures)
         if "temperature" in name and value > 0x7FFF:
             value -= 0x10000
->>>>>>> 976e7138
+
 
         # Apply multiplier
 
