"""Data coordinator for the ThesslaGreen Modbus integration."""

from __future__ import annotations

import asyncio
import inspect
import logging
from datetime import timedelta
from typing import TYPE_CHECKING, Any, Callable, Dict, List, Optional, Set, Tuple

from homeassistant.util import dt as dt_util

try:  # pragma: no cover - used in runtime environments only
    from homeassistant.const import EVENT_HOMEASSISTANT_STOP
except (ModuleNotFoundError, ImportError):  # pragma: no cover - test fallback
    EVENT_HOMEASSISTANT_STOP = "homeassistant_stop"  # type: ignore[assignment]

from .modbus_exceptions import ConnectionException, ModbusException

if TYPE_CHECKING:  # pragma: no cover - used for type hints only
    from pymodbus.client import AsyncModbusTcpClient

from homeassistant.core import HomeAssistant

try:  # pragma: no cover
    from homeassistant.helpers.device_registry import DeviceInfo
except (ModuleNotFoundError, ImportError):  # pragma: no cover

    class DeviceInfo:  # type: ignore[misc]
        """Minimal fallback DeviceInfo for tests.

        Stores provided keyword arguments and exposes an ``as_dict`` method
        similar to Home Assistant's ``DeviceInfo`` dataclass.
        """

        def __init__(self, **kwargs: Any) -> None:
            self._data: Dict[str, Any] = dict(kwargs)

        def as_dict(self) -> Dict[str, Any]:
            """Return stored fields as a dictionary."""
            return dict(self._data)

        # Provide dictionary-style and attribute-style access for convenience in tests
        def __getitem__(self, key: str) -> Any:  # pragma: no cover - simple mapping
            return self._data[key]

        def __getattr__(self, item: str) -> Any:
            try:
                return self._data[item]
            except KeyError as exc:  # pragma: no cover - mirror dict behaviour
                raise AttributeError(item) from exc


from homeassistant.helpers.update_coordinator import DataUpdateCoordinator, UpdateFailed

from .const import (
    COIL_REGISTERS,
    DISCRETE_INPUT_REGISTERS,
    DOMAIN,
    KNOWN_MISSING_REGISTERS,
    MANUFACTURER,
    MODEL,
    SENSOR_UNAVAILABLE,
)
from .device_scanner import DeviceCapabilities, ThesslaGreenDeviceScanner
from .modbus_helpers import _call_modbus
from .multipliers import REGISTER_MULTIPLIERS
from .registers import HOLDING_REGISTERS, INPUT_REGISTERS

_LOGGER = logging.getLogger(__name__)

MULTI_REGISTER_SIZES = {
    "date_time_1": 4,
    "lock_date_1": 3,
    "date_time_2": 4,
    "date_time_3": 4,
    "date_time_4": 4,
    "lock_date_2": 3,
    "lock_date_3": 3,
}

# Map each register belonging to a multi-register block to its starting register
MULTI_REGISTER_STARTS: Dict[str, str] = {}
for start, size in MULTI_REGISTER_SIZES.items():
    MULTI_REGISTER_STARTS[start] = start
    base = HOLDING_REGISTERS[start]
    for offset in range(1, size):
        addr = base + offset
        for name, reg_addr in HOLDING_REGISTERS.items():
            if reg_addr == addr:
                MULTI_REGISTER_STARTS[name] = start
                break


class ThesslaGreenModbusCoordinator(DataUpdateCoordinator):
    """Optimized data coordinator for ThesslaGreen Modbus device."""

    def __init__(
        self,
        hass: HomeAssistant,
        host: str,
        port: int,
        slave_id: int,
        name: str,
        scan_interval: timedelta,
        timeout: int = 10,
        retry: int = 3,
        force_full_register_list: bool = False,
        scan_uart_settings: bool = False,
        entry: Optional[Any] = None,
        skip_missing_registers: bool = False,
    ) -> None:
        """Initialize the coordinator."""
        super().__init__(
            hass=hass,
            logger=_LOGGER,
            name=f"{DOMAIN}_{name}",
            update_interval=scan_interval,
        )

        self.host = host
        self.port = port
        self.slave_id = slave_id
        self.device_name = name
        self.timeout = timeout
        self.retry = retry
        self.force_full_register_list = force_full_register_list
        self.scan_uart_settings = scan_uart_settings
        self.entry = entry
        self.skip_missing_registers = skip_missing_registers

        # Connection management
        self.client: Optional["AsyncModbusTcpClient"] = None
        self._connection_lock = asyncio.Lock()
        self._last_successful_read = dt_util.utcnow()

        # Stop listener for Home Assistant shutdown
        self._stop_listener: Optional[Callable[[], None]] = None

        # Device info and capabilities
        self.device_info: Dict[str, Any] = {}
        self.capabilities: DeviceCapabilities = DeviceCapabilities()
        self.available_registers: Dict[str, Set[str]] = {
            "input_registers": set(),
            "holding_registers": set(),
            "coil_registers": set(),
            "discrete_inputs": set(),
        }
        # Pre-computed reverse register maps for fast lookups
        self._input_registers_rev = {addr: name for name, addr in INPUT_REGISTERS.items()}
        self._holding_registers_rev = {addr: name for name, addr in HOLDING_REGISTERS.items()}
        self._coil_registers_rev = {addr: name for name, addr in COIL_REGISTERS.items()}
        self._discrete_inputs_rev = {addr: name for name, addr in DISCRETE_INPUT_REGISTERS.items()}

        # Optimization: Pre-computed register groups for batch reading
        self._register_groups: Dict[str, List[Tuple[int, int]]] = {}
        self._failed_registers: Set[str] = set()
        self._consecutive_failures = 0
        self._max_failures = 5

        # Device scan result
        self.device_scan_result: Optional[Dict[str, Any]] = None

        # Statistics and diagnostics
        self.statistics = {
            "successful_reads": 0,
            "failed_reads": 0,
            "connection_errors": 0,
            "timeout_errors": 0,
            "last_error": None,
            "last_successful_update": None,
            "average_response_time": 0.0,
            "total_registers_read": 0,
        }

    async def _call_modbus(self, func, *args, **kwargs):
        """Wrapper around Modbus calls injecting the slave ID."""
        if not self.client:
            raise ConnectionException("Modbus client is not connected")
        return await _call_modbus(func, self.slave_id, *args, **kwargs)

    async def async_setup(self) -> bool:
        """Set up the coordinator by scanning the device."""
        _LOGGER.info("Setting up ThesslaGreen coordinator for %s:%s", self.host, self.port)

        # Scan device to discover available registers and capabilities
        if not self.force_full_register_list:
            _LOGGER.info("Scanning device for available registers...")
            scanner = None
            try:
                scanner = await ThesslaGreenDeviceScanner.create(
                    host=self.host,
                    port=self.port,
                    slave_id=self.slave_id,
                    timeout=self.timeout,
                    retry=self.retry,
                    scan_uart_settings=self.scan_uart_settings,
                    skip_known_missing=self.skip_missing_registers,
                )

                self.device_scan_result = await scanner.scan_device()
                self.available_registers = self.device_scan_result.get("available_registers", {})
                if self.skip_missing_registers:
                    for reg_type, names in KNOWN_MISSING_REGISTERS.items():
                        self.available_registers.get(reg_type, set()).difference_update(names)
                self.device_info = self.device_scan_result.get("device_info", {})
                self.capabilities = DeviceCapabilities(
                    **self.device_scan_result.get("capabilities", {})
                )

                _LOGGER.info(
                    "Device scan completed: %d registers found, model: %s, firmware: %s",
                    self.device_scan_result.get("register_count", 0),
                    self.device_info.get("model", "Unknown"),
                    self.device_info.get("firmware", "Unknown"),
                )
            except asyncio.CancelledError:
                _LOGGER.debug("Device scan cancelled")
                if scanner is not None:
                    await scanner.close()
                    scanner = None
                raise
            except (ModbusException, ConnectionException) as exc:
                _LOGGER.exception("Device scan failed: %s", exc)
                raise
            except (OSError, asyncio.TimeoutError, ValueError) as exc:
                _LOGGER.exception("Unexpected error during device scan: %s", exc)
                raise
            finally:
                if scanner is not None:
                    await scanner.close()
        else:
            _LOGGER.info("Using full register list (skipping scan)")
            # Load all registers if forced
            self._load_full_register_list()

        # Pre-compute register groups for batch reading
        self._compute_register_groups()

        # Test initial connection
        await self._test_connection()

        # Ensure we clean up tasks when Home Assistant stops
        if self._stop_listener is None:
            self._stop_listener = self.hass.bus.async_listen_once(
                EVENT_HOMEASSISTANT_STOP, self._async_handle_stop
            )

        return True

    def _load_full_register_list(self) -> None:
        """Load full register list when forced."""
        self.available_registers = {
            "input_registers": set(INPUT_REGISTERS.keys()),
            "holding_registers": set(HOLDING_REGISTERS.keys()),
            "coil_registers": set(COIL_REGISTERS.keys()),
            "discrete_inputs": set(DISCRETE_INPUT_REGISTERS.keys()),
        }

        if self.skip_missing_registers:
            for reg_type, names in KNOWN_MISSING_REGISTERS.items():
                self.available_registers[reg_type].difference_update(names)

        self.device_info = {
            "device_name": f"ThesslaGreen {MODEL}",
            "model": MODEL,
            "firmware": "Unknown",
            "serial_number": "Unknown",
        }

        _LOGGER.info(
            "Loaded full register list: %d total registers",
            sum(len(regs) for regs in self.available_registers.values()),
        )

    def _compute_register_groups(self) -> None:
        """Pre-compute register groups for optimized batch reading."""
        # Group Input Registers
        if self.available_registers["input_registers"]:
            input_addrs = [
                INPUT_REGISTERS[reg] for reg in self.available_registers["input_registers"]
            ]
            self._register_groups["input_registers"] = self._group_registers_for_batch_read(
                sorted(input_addrs)
            )

        # Group Holding Registers
        if self.available_registers["holding_registers"]:
            holding_addrs: List[int] = []
            for reg in self.available_registers["holding_registers"]:
                start = HOLDING_REGISTERS[reg]
                size = MULTI_REGISTER_SIZES.get(reg, 1)
                holding_addrs.extend(range(start, start + size))
            self._register_groups["holding_registers"] = self._group_registers_for_batch_read(
                sorted(set(holding_addrs))
            )

        # Group Coil Registers
        if self.available_registers["coil_registers"]:
            coil_addrs = [COIL_REGISTERS[reg] for reg in self.available_registers["coil_registers"]]
            self._register_groups["coil_registers"] = self._group_registers_for_batch_read(
                sorted(coil_addrs)
            )

        # Group Discrete Input Registers
        if self.available_registers["discrete_inputs"]:
            discrete_addrs = [
                DISCRETE_INPUT_REGISTERS[reg] for reg in self.available_registers["discrete_inputs"]
            ]
            self._register_groups["discrete_inputs"] = self._group_registers_for_batch_read(
                sorted(discrete_addrs)
            )

        _LOGGER.debug(
            "Pre-computed register groups: %s",
            {k: len(v) for k, v in self._register_groups.items()},
        )

    def _group_registers_for_batch_read(
        self, addresses: List[int], max_gap: int = 10, max_batch: int = 16
    ) -> List[Tuple[int, int]]:
        """Group consecutive registers for efficient batch reading."""
        if not addresses:
            return []

        groups = []
        current_start = addresses[0]
        current_end = addresses[0]

        for addr in addresses[1:]:
            # If gap is too large or batch too big, start new group
            if (addr - current_end > max_gap) or (current_end - current_start + 1 >= max_batch):
                groups.append((current_start, current_end - current_start + 1))
                current_start = addr
                current_end = addr
            else:
                current_end = addr

        # Add last group
        groups.append((current_start, current_end - current_start + 1))
        return groups

    async def _test_connection(self) -> None:
        """Test initial connection to the device."""
        async with self._connection_lock:
            try:
                await self._ensure_connection()
                if not self.client:
                    raise ConnectionException("Modbus client is not connected")
                # Try to read a basic register to verify communication. "count" must
                # always be passed as a keyword argument to ``_call_modbus`` to avoid
                # issues with keyword-only parameters in pymodbus.
                count = 1
                response = await self._call_modbus(
                    self.client.read_input_registers,
                    0x0000,
                    count=count,
                )
                if response is None or response.isError():
                    raise ConnectionException("Cannot read basic register")
                _LOGGER.debug("Connection test successful")
            except (ModbusException, ConnectionException) as exc:
                _LOGGER.exception("Connection test failed: %s", exc)
                raise
            except (OSError, asyncio.TimeoutError) as exc:
                _LOGGER.exception("Unexpected error during connection test: %s", exc)
                raise

    async def _async_setup_client(self) -> bool:
        """Set up the Modbus client if needed.

        Returns True on success, False otherwise.
        """
        try:
            await self._ensure_connection()
            return True
        except (ModbusException, ConnectionException) as exc:
            _LOGGER.exception("Failed to set up Modbus client: %s", exc)
            return False
        except (OSError, asyncio.TimeoutError) as exc:
            _LOGGER.exception("Unexpected error setting up Modbus client: %s", exc)
            return False

    async def async_ensure_client(self) -> bool:
        """Public wrapper ensuring the Modbus client is connected."""
        return await self._async_setup_client()

    async def _ensure_connection(self) -> None:
        """Ensure Modbus connection is established."""
        if self.client is None or not self.client.connected:
            if self.client is not None:
                await self._disconnect()
            try:
                from pymodbus.client import AsyncModbusTcpClient

                self.client = AsyncModbusTcpClient(
                    host=self.host,
                    port=self.port,
                    timeout=self.timeout,
                )
                connected = await self.client.connect()
                if not connected:
                    raise ConnectionException(f"Could not connect to {self.host}:{self.port}")
                _LOGGER.debug("Modbus connection established")
            except (ModbusException, ConnectionException) as exc:
                self.statistics["connection_errors"] += 1
                _LOGGER.exception("Failed to establish connection: %s", exc)
                raise
            except (OSError, asyncio.TimeoutError) as exc:
                self.statistics["connection_errors"] += 1
                _LOGGER.exception("Unexpected error establishing connection: %s", exc)
                raise

    async def _async_update_data(self) -> Dict[str, Any]:
        """Fetch data from the device with optimized batch reading."""
        start_time = dt_util.utcnow()

        async with self._connection_lock:
            try:
                await self._ensure_connection()
                if not self.client:
                    raise ConnectionException("Modbus client is not connected")

                # Read all register types
                data = {}

                # Read Input Registers
                input_data = await self._read_input_registers_optimized()
                data.update(input_data)

                # Read Holding Registers
                holding_data = await self._read_holding_registers_optimized()
                data.update(holding_data)

                # Read Coil Registers
                coil_data = await self._read_coil_registers_optimized()
                data.update(coil_data)

                # Read Discrete Inputs
                discrete_data = await self._read_discrete_inputs_optimized()
                data.update(discrete_data)

                # Post-process data (calculate derived values)
                data = self._post_process_data(data)

                # Update statistics
                self.statistics["successful_reads"] += 1
                self.statistics["last_successful_update"] = dt_util.utcnow()
                self._consecutive_failures = 0

                # Calculate response time
                response_time = (dt_util.utcnow() - start_time).total_seconds()
                self.statistics["average_response_time"] = (
                    self.statistics["average_response_time"]
                    * (self.statistics["successful_reads"] - 1)
                    + response_time
                ) / self.statistics["successful_reads"]

                _LOGGER.debug(
                    "Data update successful: %d values read in %.2fs", len(data), response_time
                )
                return data

            except (ModbusException, ConnectionException) as exc:
                self.statistics["failed_reads"] += 1
                self.statistics["last_error"] = str(exc)
                self._consecutive_failures += 1

                # Disconnect if too many failures
                if self._consecutive_failures >= self._max_failures:
                    _LOGGER.error("Too many consecutive failures, disconnecting")
                    await self._disconnect()

                _LOGGER.error("Failed to update data: %s", exc)
                raise UpdateFailed(f"Error communicating with device: {exc}") from exc
            except (OSError, asyncio.TimeoutError, ValueError) as exc:
                self.statistics["failed_reads"] += 1
                self.statistics["last_error"] = str(exc)
                self._consecutive_failures += 1

                if self._consecutive_failures >= self._max_failures:
                    _LOGGER.error("Too many consecutive failures, disconnecting")
                    await self._disconnect()

                _LOGGER.error("Unexpected error during data update: %s", exc)
                raise UpdateFailed(f"Unexpected error: {exc}") from exc

    async def _read_input_registers_optimized(self) -> Dict[str, Any]:
        """Read input registers using optimized batch reading."""
        data = {}

        if "input_registers" not in self._register_groups:
            return data

<<<<<<< HEAD
        if not self.client:
=======
        await self._ensure_connection()
        client = self.client
        if client is None or not client.connected:
>>>>>>> 9fbbc175
            raise ConnectionException("Modbus client is not connected")

        for start_addr, count in self._register_groups["input_registers"]:
            try:
                # Pass "count" as a keyword argument to ensure compatibility with
                # Modbus helpers that expect keyword-only parameters.
                response = await self._call_modbus(
                    client.read_input_registers,
                    start_addr,
                    count=count,
                )
                if response is None:
                    _LOGGER.error(
                        "No response reading input registers at 0x%04X",
                        start_addr,
                    )
                    continue
                if response.isError():
                    _LOGGER.debug(
                        "Failed to read input registers at 0x%04X: %s", start_addr, response
                    )
                    continue

                # Process each register in the batch
                for i, value in enumerate(response.registers):
                    addr = start_addr + i
                    register_name = self._find_register_name(INPUT_REGISTERS, addr)
                    if (
                        register_name
                        and register_name in self.available_registers["input_registers"]
                    ):
                        processed_value = self._process_register_value(register_name, value)
                        if processed_value is not None:
                            data[register_name] = processed_value
                            self.statistics["total_registers_read"] += 1

            except (ModbusException, ConnectionException):
                _LOGGER.debug("Error reading input registers at 0x%04X", start_addr, exc_info=True)
                continue
            except (OSError, asyncio.TimeoutError, ValueError):
                _LOGGER.error(
                    "Unexpected error reading input registers at 0x%04X",
                    start_addr,
                    exc_info=True,
                )
                continue

        return data

    async def _read_holding_registers_optimized(self) -> Dict[str, Any]:
        """Read holding registers using optimized batch reading."""
        data = {}

        if self.client is None:
            _LOGGER.debug("Modbus client not available; skipping holding register read")
            raise UpdateFailed("Modbus client is not initialized")

        if "holding_registers" not in self._register_groups:
            return data

<<<<<<< HEAD
        if not self.client:
=======
        if self.client is None:
            _LOGGER.debug("Modbus client is not connected")
            return data
        await self._ensure_connection()
        client = self.client
        if client is None or not client.connected:
>>>>>>> 9fbbc175
            raise ConnectionException("Modbus client is not connected")

        for start_addr, count in self._register_groups["holding_registers"]:
            try:
                # Pass "count" as a keyword argument to ensure compatibility with
                # Modbus helpers that expect keyword-only parameters.
                response = await self._call_modbus(
                    client.read_holding_registers,
                    start_addr,
                    count=count,
                )
                if response is None:
                    _LOGGER.error(
                        "No response reading holding registers at 0x%04X",
                        start_addr,
                    )
                    continue
                if response.isError():
                    _LOGGER.debug(
                        "Failed to read holding registers at 0x%04X: %s", start_addr, response
                    )
                    continue

                # Process each register in the batch
                for i, value in enumerate(response.registers):
                    addr = start_addr + i
                    register_name = self._find_register_name(HOLDING_REGISTERS, addr)
                    if register_name in MULTI_REGISTER_SIZES:
                        size = MULTI_REGISTER_SIZES[register_name]
                        values = response.registers[i : i + size]  # noqa: E203
                        if (
                            len(values) == size
                            and register_name in self.available_registers["holding_registers"]
                        ):
                            data[register_name] = values
                            self.statistics["total_registers_read"] += size
                        continue
                    if (
                        register_name
                        and register_name in self.available_registers["holding_registers"]
                    ):
                        processed_value = self._process_register_value(register_name, value)
                        if processed_value is not None:
                            data[register_name] = processed_value
                            self.statistics["total_registers_read"] += 1

            except (ModbusException, ConnectionException):
                _LOGGER.debug(
                    "Error reading holding registers at 0x%04X", start_addr, exc_info=True
                )
                continue
            except (OSError, asyncio.TimeoutError, ValueError):
                _LOGGER.error(
                    "Unexpected error reading holding registers at 0x%04X",
                    start_addr,
                    exc_info=True,
                )
                continue

        return data

    async def _read_coil_registers_optimized(self) -> Dict[str, Any]:
        """Read coil registers using optimized batch reading."""
        data = {}

        if "coil_registers" not in self._register_groups:
            return data

<<<<<<< HEAD
        if not self.client:
=======
        await self._ensure_connection()
        client = self.client
        if client is None or not client.connected:
>>>>>>> 9fbbc175
            raise ConnectionException("Modbus client is not connected")

        for start_addr, count in self._register_groups["coil_registers"]:
            try:
                # Pass "count" as a keyword argument to ensure compatibility with
                # Modbus helpers that expect keyword-only parameters.
                response = await self._call_modbus(
                    client.read_coils,
                    start_addr,
                    count=count,
                )
                if response is None:
                    _LOGGER.error(
                        "No response reading coil registers at 0x%04X",
                        start_addr,
                    )
                    continue
                if response.isError():
                    _LOGGER.debug(
                        "Failed to read coil registers at 0x%04X: %s", start_addr, response
                    )
                    continue

                if not response.bits:
                    if response.bits is None:
                        _LOGGER.error(
                            "No bits returned reading coil registers at 0x%04X",
                            start_addr,
                        )
                    continue

                # Process each bit in the batch
                for i in range(min(count, len(response.bits))):
                    addr = start_addr + i
                    register_name = self._find_register_name(COIL_REGISTERS, addr)
                    if (
                        register_name
                        and register_name in self.available_registers["coil_registers"]
                    ):
                        data[register_name] = response.bits[i]
                        self.statistics["total_registers_read"] += 1

            except (ModbusException, ConnectionException):
                _LOGGER.debug("Error reading coil registers at 0x%04X", start_addr, exc_info=True)
                continue
            except (OSError, asyncio.TimeoutError, ValueError):
                _LOGGER.error(
                    "Unexpected error reading coil registers at 0x%04X",
                    start_addr,
                    exc_info=True,
                )
                continue

        return data

    async def _read_discrete_inputs_optimized(self) -> Dict[str, Any]:
        """Read discrete input registers using optimized batch reading."""
        data = {}

        if "discrete_inputs" not in self._register_groups:
            return data

<<<<<<< HEAD
        if not self.client:
=======
        await self._ensure_connection()
        client = self.client
        if client is None or not client.connected:
>>>>>>> 9fbbc175
            raise ConnectionException("Modbus client is not connected")

        for start_addr, count in self._register_groups["discrete_inputs"]:
            try:
                # Pass "count" as a keyword argument to ensure compatibility with
                # Modbus helpers that expect keyword-only parameters.
                response = await self._call_modbus(
                    client.read_discrete_inputs,
                    start_addr,
                    count=count,
                )
                if response is None:
                    _LOGGER.error(
                        "No response reading discrete inputs at 0x%04X",
                        start_addr,
                    )
                    continue
                if response.isError():
                    _LOGGER.debug(
                        "Failed to read discrete inputs at 0x%04X: %s", start_addr, response
                    )
                    continue

                if not response.bits:
                    if response.bits is None:
                        _LOGGER.error(
                            "No bits returned reading discrete inputs at 0x%04X",
                            start_addr,
                        )
                    continue

                # Process each bit in the batch
                for i in range(min(count, len(response.bits))):
                    addr = start_addr + i
                    register_name = self._find_register_name(DISCRETE_INPUT_REGISTERS, addr)
                    if (
                        register_name
                        and register_name in self.available_registers["discrete_inputs"]
                    ):
                        data[register_name] = response.bits[i]
                        self.statistics["total_registers_read"] += 1

            except (ModbusException, ConnectionException):
                _LOGGER.debug("Error reading discrete inputs at 0x%04X", start_addr, exc_info=True)
                continue
            except (OSError, asyncio.TimeoutError, ValueError):
                _LOGGER.error(
                    "Unexpected error reading discrete inputs at 0x%04X",
                    start_addr,
                    exc_info=True,
                )
                continue

        return data

    def _find_register_name(self, register_map: Dict[str, int], address: int) -> Optional[str]:
        """Find register name by address using pre-built reverse maps."""
        if register_map is INPUT_REGISTERS:
            return self._input_registers_rev.get(address)
        if register_map is HOLDING_REGISTERS:
            return self._holding_registers_rev.get(address)
        if register_map is COIL_REGISTERS:
            return self._coil_registers_rev.get(address)
        if register_map is DISCRETE_INPUT_REGISTERS:
            return self._discrete_inputs_rev.get(address)
        return None

    def _process_register_value(self, register_name: str, value: int) -> Any:
        """Process register value according to its type and multiplier."""
        # Check for sensor error values
        if value == SENSOR_UNAVAILABLE and "temperature" in register_name.lower():
            return None  # No sensor
        if value == SENSOR_UNAVAILABLE and "flow" in register_name.lower():
            return None  # No sensor

        # Apply multiplier
        if register_name in REGISTER_MULTIPLIERS:
            value = value * REGISTER_MULTIPLIERS[register_name]

        return value

    def _post_process_data(self, data: Dict[str, Any]) -> Dict[str, Any]:
        """Post-process data to calculate derived values."""
        # Calculate heat recovery efficiency if temperatures available
        if all(
            k in data for k in ["outside_temperature", "supply_temperature", "exhaust_temperature"]
        ):
            try:
                outside = data["outside_temperature"]
                supply = data["supply_temperature"]
                exhaust = data["exhaust_temperature"]

                if exhaust != outside:
                    efficiency = ((supply - outside) / (exhaust - outside)) * 100
                    data["calculated_efficiency"] = max(0, min(100, efficiency))
            except (ZeroDivisionError, TypeError) as exc:
                _LOGGER.debug("Could not calculate efficiency: %s", exc)

        # Calculate flow balance
        if "supply_flow_rate" in data and "exhaust_flow_rate" in data:
            data["flow_balance"] = data["supply_flow_rate"] - data["exhaust_flow_rate"]
            data["flow_balance_status"] = (
                "balanced"
                if abs(data["flow_balance"]) < 10
                else "supply_dominant" if data["flow_balance"] > 0 else "exhaust_dominant"
            )

        return data

    async def async_write_register(
        self,
        register_name: str,
        value: float | list[int] | tuple[int, ...],
        refresh: bool = True,
    ) -> bool:
        """Write to a holding or coil register.

        Values should be provided in user units (°C, minutes, etc.). The value
        will be scaled according to ``REGISTER_MULTIPLIERS`` before being
        written to the device.

        If ``refresh`` is ``True`` (default), the coordinator will request a data
        refresh after the write. Set to ``False`` when performing multiple writes
        in sequence and manually refresh at the end.
        """
        refresh_after_write = False
        async with self._connection_lock:
            try:
                await self._ensure_connection()
                if not self.client:
                    raise ConnectionException("Modbus client is not connected")

                original_value = value
                start_register = MULTI_REGISTER_STARTS.get(register_name)

                if isinstance(value, (list, tuple)):
                    if start_register is None:
                        _LOGGER.error(
                            "Register %s does not support multi-register writes",
                            register_name,
                        )
                        return False
                    if start_register != register_name:
                        _LOGGER.error(
                            "Multi-register writes must start at %s",
                            start_register,
                        )
                        return False
                    if len(value) != MULTI_REGISTER_SIZES[start_register]:
                        _LOGGER.error(
                            "Register %s expects %d values",
                            register_name,
                            "Register %s expects %d values",
                            start_register,
                            MULTI_REGISTER_SIZES[start_register],
                        )
                        return False

                if register_name in MULTI_REGISTER_SIZES:
                    if (
                        not isinstance(value, (list, tuple))
                        or len(value) != MULTI_REGISTER_SIZES[register_name]
                    ):
                        _LOGGER.error(
                            "Register %s expects %d values",
                            register_name,
                            MULTI_REGISTER_SIZES[start_register],
                        )
                        return False
                    values = [int(v) for v in value]
                else:
                    # Apply multiplier if defined and convert to integer for Modbus
                    if register_name in REGISTER_MULTIPLIERS:
                        multiplier = REGISTER_MULTIPLIERS[register_name]
                        value = int(round(float(value) / multiplier))
                    else:
                        value = int(round(float(value)))

                # Determine register type and address
                if register_name in HOLDING_REGISTERS:
                    address = HOLDING_REGISTERS[register_name]
                    if register_name in MULTI_REGISTER_SIZES:
                        response = await self._call_modbus(
                            self.client.write_registers,
                            address=address,
                            values=values,
                        )
                    else:
                        response = await self._call_modbus(
                            self.client.write_register,
                            address=address,
                            value=value,
                        )
                elif register_name in COIL_REGISTERS:
                    address = COIL_REGISTERS[register_name]
                    response = await self._call_modbus(
                        self.client.write_coil,
                        address=address,
                        value=bool(value),
                    )
                else:
                    _LOGGER.error("Unknown register for writing: %s", register_name)
                    return False

                if response.isError():
                    _LOGGER.error("Error writing to register %s: %s", register_name, response)
                    return False

                _LOGGER.info("Successfully wrote %s to register %s", original_value, register_name)

                refresh_after_write = refresh
            except (ModbusException, ConnectionException):
                _LOGGER.exception("Failed to write register %s", register_name)
                return False
            except (OSError, asyncio.TimeoutError, ValueError):
                _LOGGER.exception("Unexpected error writing register %s", register_name)
                return False

        if refresh_after_write:
            await self.async_request_refresh()
        return True

    async def _disconnect(self) -> None:
        """Disconnect from Modbus device."""
        if self.client is not None:
            try:
                result = self.client.close()
                if inspect.isawaitable(result):
                    await result
            except (ModbusException, ConnectionException):
                _LOGGER.debug("Error disconnecting", exc_info=True)
            except OSError:
                _LOGGER.exception("Unexpected error disconnecting")

        self.client = None
        _LOGGER.debug("Disconnected from Modbus device")

    async def _async_handle_stop(self, _event: Any) -> None:
        """Handle Home Assistant stop to cancel tasks."""
        await self.async_shutdown()

    async def async_shutdown(self) -> None:
        """Shutdown coordinator and disconnect."""
        _LOGGER.debug("Shutting down ThesslaGreen coordinator")
        if self._stop_listener is not None:
            self._stop_listener()
            self._stop_listener = None
        shutdown = getattr(super(), "async_shutdown", None)
        if shutdown is not None:
            await shutdown()
        await self._disconnect()

    @property
    def performance_stats(self) -> Dict[str, Any]:
        """Get performance statistics."""
        return {
            "total_reads": self.statistics["successful_reads"],
            "failed_reads": self.statistics["failed_reads"],
            "success_rate": (
                self.statistics["successful_reads"]
                / max(1, self.statistics["successful_reads"] + self.statistics["failed_reads"])
            )
            * 100,
            "avg_response_time": self.statistics["average_response_time"],
            "connection_errors": self.statistics["connection_errors"],
            "last_error": self.statistics["last_error"],
            "registers_available": sum(len(regs) for regs in self.available_registers.values()),
            "registers_read": self.statistics["total_registers_read"],
        }

    def get_diagnostic_data(self) -> Dict[str, Any]:
        """Return diagnostic information for Home Assistant."""
        last_update = self.statistics.get("last_successful_update")
        connection = {
            "host": self.host,
            "port": self.port,
            "slave_id": self.slave_id,
            "connected": bool(self.client and getattr(self.client, "connected", False)),
            "last_successful_update": last_update.isoformat() if last_update else None,
        }

        statistics = self.statistics.copy()
        if statistics.get("last_successful_update"):
            statistics["last_successful_update"] = statistics["last_successful_update"].isoformat()

        diagnostics: Dict[str, Any] = {
            "connection": connection,
            "statistics": statistics,
            "performance": self.performance_stats,
            "device_info": self.device_info,
            "available_registers": {
                key: sorted(list(value)) for key, value in self.available_registers.items()
            },
            "capabilities": (
                self.capabilities.as_dict() if hasattr(self.capabilities, "as_dict") else {}
            ),
            "scan_result": self.device_scan_result,
        }

        return diagnostics

    def get_device_info(self) -> DeviceInfo:
        """Get device information for Home Assistant."""
        return DeviceInfo(
            identifiers={(DOMAIN, f"{self.host}:{self.port}:{self.slave_id}")},
            name=self.device_name,
            manufacturer=MANUFACTURER,
            model=self.device_info.get("model", MODEL),
            sw_version=self.device_info.get("firmware", "Unknown"),
            configuration_url=f"http://{self.host}",
        )

    @property
    def device_info_dict(self) -> Dict[str, Any]:
        """Return device information as a plain dictionary for legacy use."""
        return self.get_device_info().as_dict()<|MERGE_RESOLUTION|>--- conflicted
+++ resolved
@@ -492,13 +492,10 @@
         if "input_registers" not in self._register_groups:
             return data
 
-<<<<<<< HEAD
         if not self.client:
-=======
         await self._ensure_connection()
         client = self.client
         if client is None or not client.connected:
->>>>>>> 9fbbc175
             raise ConnectionException("Modbus client is not connected")
 
         for start_addr, count in self._register_groups["input_registers"]:
@@ -559,16 +556,13 @@
         if "holding_registers" not in self._register_groups:
             return data
 
-<<<<<<< HEAD
         if not self.client:
-=======
         if self.client is None:
             _LOGGER.debug("Modbus client is not connected")
             return data
         await self._ensure_connection()
         client = self.client
         if client is None or not client.connected:
->>>>>>> 9fbbc175
             raise ConnectionException("Modbus client is not connected")
 
         for start_addr, count in self._register_groups["holding_registers"]:
@@ -637,13 +631,10 @@
         if "coil_registers" not in self._register_groups:
             return data
 
-<<<<<<< HEAD
         if not self.client:
-=======
         await self._ensure_connection()
         client = self.client
         if client is None or not client.connected:
->>>>>>> 9fbbc175
             raise ConnectionException("Modbus client is not connected")
 
         for start_addr, count in self._register_groups["coil_registers"]:
@@ -706,13 +697,10 @@
         if "discrete_inputs" not in self._register_groups:
             return data
 
-<<<<<<< HEAD
         if not self.client:
-=======
         await self._ensure_connection()
         client = self.client
         if client is None or not client.connected:
->>>>>>> 9fbbc175
             raise ConnectionException("Modbus client is not connected")
 
         for start_addr, count in self._register_groups["discrete_inputs"]:
