"""Data update coordinator for the ThesslaGreen Modbus integration."""

from __future__ import annotations

import asyncio
import logging
from collections.abc import Callable
from datetime import timedelta
<<<<<<< HEAD
from typing import Any, Dict, List, Optional, Set, Tuple
=======
from typing import TYPE_CHECKING, Any

from homeassistant.util import dt as dt_util

try:  # pragma: no cover - used in runtime environments only
    from homeassistant.const import EVENT_HOMEASSISTANT_STOP
except (ModuleNotFoundError, ImportError):  # pragma: no cover - test fallback
    EVENT_HOMEASSISTANT_STOP = "homeassistant_stop"  # type: ignore[assignment]

from .modbus_exceptions import ConnectionException, ModbusException

if TYPE_CHECKING:  # pragma: no cover - used for type hints only
    from pymodbus.client import AsyncModbusTcpClient
>>>>>>> 09f5e7c3

from homeassistant.config_entries import ConfigEntry
from homeassistant.core import HomeAssistant
<<<<<<< HEAD
=======

try:  # pragma: no cover
    from homeassistant.helpers.device_registry import DeviceInfo
except (ModuleNotFoundError, ImportError):  # pragma: no cover

    class DeviceInfo:  # type: ignore[misc]
        """Minimal fallback DeviceInfo for tests.

        Stores provided keyword arguments and exposes an ``as_dict`` method
        similar to Home Assistant's ``DeviceInfo`` dataclass.
        """

        def __init__(self, **kwargs: Any) -> None:
            self._data: dict[str, Any] = dict(kwargs)

        def as_dict(self) -> dict[str, Any]:
            """Return stored fields as a dictionary."""
            return dict(self._data)

        # Provide dictionary-style and attribute-style access for convenience in tests
        def __getitem__(self, key: str) -> Any:  # pragma: no cover - simple mapping
            return self._data[key]

        def __getattr__(self, item: str) -> Any:
            try:
                return self._data[item]
            except KeyError as exc:  # pragma: no cover - mirror dict behaviour
                raise AttributeError(item) from exc


>>>>>>> 09f5e7c3
from homeassistant.helpers.update_coordinator import DataUpdateCoordinator, UpdateFailed
from homeassistant.util import dt as dt_util

from .const import (
    COIL_REGISTERS,
    DEFAULT_SCAN_INTERVAL,
    DISCRETE_INPUT_REGISTERS,
    DOMAIN,
    KNOWN_MISSING_REGISTERS,
    MANUFACTURER,
    MODEL,
    SENSOR_UNAVAILABLE,
)
from .modbus_client import ThesslaGreenModbusClient
from .modbus_exceptions import ConnectionException, ModbusException
from .modbus_helpers import _call_modbus
from .multipliers import REGISTER_MULTIPLIERS
from .registers import HOLDING_REGISTERS, INPUT_REGISTERS

_LOGGER = logging.getLogger(__name__)

# Registers that should be interpreted as signed int16
SIGNED_REGISTERS: Set[str] = {
    "outside_temperature",
    "supply_temperature",
    "exhaust_temperature",
    "fpx_temperature",
    "duct_supply_temperature",
    "gwc_temperature",
    "ambient_temperature",
    "heating_temperature",
    "supply_flow_rate",
    "exhaust_flow_rate",
}

<<<<<<< HEAD
# DAC registers that output voltage (0-10V scaled from 0-4095)
DAC_REGISTERS: Set[str] = {
    "dac_supply",
    "dac_exhaust",
    "dac_heater",
    "dac_cooler",
}


def _to_signed_int16(value: int) -> int:
    """Convert unsigned int16 to signed int16."""
    if value > 0x7FFF:
        return value - 0x10000
    return value
=======
# Map each register belonging to a multi-register block to its starting register
MULTI_REGISTER_STARTS: dict[str, str] = {}
for start, size in MULTI_REGISTER_SIZES.items():
    MULTI_REGISTER_STARTS[start] = start
    base = HOLDING_REGISTERS[start]
    for offset in range(1, size):
        addr = base + offset
        for name, reg_addr in HOLDING_REGISTERS.items():
            if reg_addr == addr:
                MULTI_REGISTER_STARTS[name] = start
                break
>>>>>>> 09f5e7c3


class ThesslaGreenModbusCoordinator(DataUpdateCoordinator[Dict[str, Any]]):
    """Coordinator handling all communication with the ThesslaGreen device."""

    def __init__(
        self,
        hass: HomeAssistant,
        host: str,
        port: int,
        slave_id: int,
        name: str,
        scan_interval: timedelta | int = DEFAULT_SCAN_INTERVAL,
        timeout: int = 10,
        retry: int = 3,
<<<<<<< HEAD
        force_full_register_list: bool | None = False,
        entry: ConfigEntry | None = None,
=======
        force_full_register_list: bool = False,
        scan_uart_settings: bool = False,
        entry: Any | None = None,
        skip_missing_registers: bool = False,
>>>>>>> 09f5e7c3
    ) -> None:
        """Initialize the coordinator."""
        if isinstance(scan_interval, timedelta):
            update_interval = scan_interval
            self.scan_interval = int(scan_interval.total_seconds())
        else:
            update_interval = timedelta(seconds=scan_interval)
            self.scan_interval = int(scan_interval)

        super().__init__(
            hass,
            _LOGGER,
            name=f"{DOMAIN}_{entry.entry_id if entry else name}",
            update_interval=update_interval,
        )

        self.hass = hass
        self.host = host
        self.port = port
        self.slave_id = slave_id
        self.name = name
        self.timeout = timeout
        self.retry = retry
        self.force_full_register_list = force_full_register_list
        self.scan_uart_settings = scan_uart_settings
        self.entry = entry
        self.skip_missing_registers = skip_missing_registers

<<<<<<< HEAD
        self.client: ThesslaGreenModbusClient | None = None
        self.available_registers: Dict[str, Set[str]] = {
=======
        # Connection management
        self.client: "AsyncModbusTcpClient" | None = None
        self._connection_lock = asyncio.Lock()
        self._last_successful_read = dt_util.utcnow()

        # Stop listener for Home Assistant shutdown
        self._stop_listener: Callable[[], None] | None = None

        # Device info and capabilities
        self.device_info: dict[str, Any] = {}
        self.capabilities: DeviceCapabilities = DeviceCapabilities()
        self.available_registers: dict[str, set[str]] = {
>>>>>>> 09f5e7c3
            "input_registers": set(),
            "holding_registers": set(),
            "coil_registers": set(),
            "discrete_inputs": set(),
        }
        self._register_groups: Dict[str, List[Tuple[int, int]]] = {}
        self._connection_lock = asyncio.Lock()
        self.statistics: Dict[str, Any] = {"total_registers_read": 0}
        self._failed_registers: Set[Tuple[str, int]] = set()
        self._last_successful_read: Optional[str] = None
        self.device_info: Dict[str, Any] | None = None
        self.capabilities: Dict[str, Any] | None = None

        # Reverse lookup dictionaries for fast address -> name resolution
        self._input_registers_rev = {addr: name for name, addr in INPUT_REGISTERS.items()}
        self._holding_registers_rev = {addr: name for name, addr in HOLDING_REGISTERS.items()}
        self._coil_registers_rev = {addr: name for name, addr in COIL_REGISTERS.items()}
        self._discrete_inputs_rev = {addr: name for name, addr in DISCRETE_INPUT_REGISTERS.items()}

<<<<<<< HEAD
    # ------------------------------------------------------------------
    # Connection handling
    # ------------------------------------------------------------------
    async def _ensure_connection(self) -> None:
        """Ensure the Modbus client is connected."""
        if self.client and getattr(self.client, "connected", False):
            return
        async with self._connection_lock:
            if self.client and getattr(self.client, "connected", False):
                return
            self.client = ThesslaGreenModbusClient(self.host, self.port, timeout=self.timeout)
            if not await self.client.connect():
                raise ConnectionException("Failed to connect to device")
=======
        # Optimization: Pre-computed register groups for batch reading
        self._register_groups: dict[str, list[tuple[int, int]]] = {}
        self._failed_registers: set[str] = set()
        self._consecutive_failures = 0
        self._max_failures = 5

        # Device scan result
        self.device_scan_result: dict[str, Any] | None = None

        # Statistics and diagnostics
        self.statistics: dict[str, Any] = {
            "successful_reads": 0,
            "failed_reads": 0,
            "connection_errors": 0,
            "timeout_errors": 0,
            "last_error": None,
            "last_successful_update": None,
            "average_response_time": 0.0,
            "total_registers_read": 0,
        }

    async def _call_modbus(self, func, *args, **kwargs):
        """Wrapper around Modbus calls injecting the slave ID."""
        if not self.client:
            raise ConnectionException("Modbus client is not connected")
        return await _call_modbus(func, self.slave_id, *args, **kwargs)

    async def async_setup(self) -> bool:
        """Set up the coordinator by scanning the device."""
        _LOGGER.info("Setting up ThesslaGreen coordinator for %s:%s", self.host, self.port)

        # Scan device to discover available registers and capabilities
        if not self.force_full_register_list:
            _LOGGER.info("Scanning device for available registers...")
            scanner = None
            try:
                scanner = await ThesslaGreenDeviceScanner.create(
                    host=self.host,
                    port=self.port,
                    slave_id=self.slave_id,
                    timeout=self.timeout,
                    retry=self.retry,
                    scan_uart_settings=self.scan_uart_settings,
                    skip_known_missing=self.skip_missing_registers,
                )

                self.device_scan_result = await scanner.scan_device()
                self.available_registers = self.device_scan_result.get("available_registers", {})
                if self.skip_missing_registers:
                    for reg_type, names in KNOWN_MISSING_REGISTERS.items():
                        self.available_registers.get(reg_type, set()).difference_update(names)
                self.device_info = self.device_scan_result.get("device_info", {})
                self.capabilities = DeviceCapabilities(
                    **self.device_scan_result.get("capabilities", {})
                )

                _LOGGER.info(
                    "Device scan completed: %d registers found, model: %s, firmware: %s",
                    self.device_scan_result.get("register_count", 0),
                    self.device_info.get("model", "Unknown"),
                    self.device_info.get("firmware", "Unknown"),
                )
            except asyncio.CancelledError:
                _LOGGER.debug("Device scan cancelled")
                if scanner is not None:
                    await scanner.close()
                    scanner = None
                raise
            except (ModbusException, ConnectionException) as exc:
                _LOGGER.exception("Device scan failed: %s", exc)
                raise
            except (OSError, asyncio.TimeoutError, ValueError) as exc:
                _LOGGER.exception("Unexpected error during device scan: %s", exc)
                raise
            finally:
                if scanner is not None:
                    await scanner.close()
        else:
            _LOGGER.info("Using full register list (skipping scan)")
            # Load all registers if forced
            self._load_full_register_list()

        # Pre-compute register groups for batch reading
        self._compute_register_groups()

        # Test initial connection
        await self._test_connection()

        # Ensure we clean up tasks when Home Assistant stops
        if self._stop_listener is None:
            self._stop_listener = self.hass.bus.async_listen_once(
                EVENT_HOMEASSISTANT_STOP, self._async_handle_stop
            )

        return True

    def _load_full_register_list(self) -> None:
        """Load full register list when forced."""
        self.available_registers = {
            "input_registers": set(INPUT_REGISTERS.keys()),
            "holding_registers": set(HOLDING_REGISTERS.keys()),
            "coil_registers": set(COIL_REGISTERS.keys()),
            "discrete_inputs": set(DISCRETE_INPUT_REGISTERS.keys()),
        }

        if self.skip_missing_registers:
            for reg_type, names in KNOWN_MISSING_REGISTERS.items():
                self.available_registers[reg_type].difference_update(names)

        self.device_info = {
            "device_name": f"ThesslaGreen {MODEL}",
            "model": MODEL,
            "firmware": "Unknown",
            "serial_number": "Unknown",
        }

        _LOGGER.info(
            "Loaded full register list: %d total registers",
            sum(len(regs) for regs in self.available_registers.values()),
        )

    def _compute_register_groups(self) -> None:
        """Pre-compute register groups for optimized batch reading."""
        # Group Input Registers
        if self.available_registers["input_registers"]:
            input_addrs = [
                INPUT_REGISTERS[reg] for reg in self.available_registers["input_registers"]
            ]
            self._register_groups["input_registers"] = self._group_registers_for_batch_read(
                sorted(input_addrs)
            )

        # Group Holding Registers
        if self.available_registers["holding_registers"]:
            holding_addrs: list[int] = []
            for reg in self.available_registers["holding_registers"]:
                start = HOLDING_REGISTERS[reg]
                size = MULTI_REGISTER_SIZES.get(reg, 1)
                holding_addrs.extend(range(start, start + size))
            self._register_groups["holding_registers"] = self._group_registers_for_batch_read(
                sorted(set(holding_addrs))
            )

        # Group Coil Registers
        if self.available_registers["coil_registers"]:
            coil_addrs = [COIL_REGISTERS[reg] for reg in self.available_registers["coil_registers"]]
            self._register_groups["coil_registers"] = self._group_registers_for_batch_read(
                sorted(coil_addrs)
            )
>>>>>>> 09f5e7c3

    async def _disconnect(self) -> None:
        """Close the Modbus connection."""
        async with self._connection_lock:
            if self.client:
                await self.client.close()
                self.client = None

    async def async_shutdown(self) -> None:
        """Public method used by integration teardown."""
        await self._disconnect()

    # ------------------------------------------------------------------
    # Register grouping helpers
    # ------------------------------------------------------------------
    def _group_registers_for_batch_read(
<<<<<<< HEAD
        self, register_addresses: List[int], max_gap: int = 1
    ) -> List[Tuple[int, int]]:
        """Group addresses into batches allowing a gap up to ``max_gap``."""
        if not register_addresses:
=======
        self, addresses: list[int], max_gap: int = 10, max_batch: int = 16
    ) -> list[tuple[int, int]]:
        """Group consecutive registers for efficient batch reading."""
        if not addresses:
>>>>>>> 09f5e7c3
            return []
        sorted_addrs = sorted(register_addresses)
        groups: List[Tuple[int, int]] = []
        start = last = sorted_addrs[0]
        for addr in sorted_addrs[1:]:
            if addr - last > max_gap:
                groups.append((start, last - start + 1))
                start = addr
            last = addr
        groups.append((start, last - start + 1))
        return groups

    def _create_consecutive_groups(
        self, registers: Dict[str, int]
    ) -> List[Tuple[int, int, Dict[int, str]]]:
        """Create groups of consecutive registers."""
        if not registers:
            return []
        items = sorted(registers.items(), key=lambda item: item[1])
        groups: List[Tuple[int, int, Dict[int, str]]] = []
        start_addr = items[0][1]
        current_map: Dict[int, str] = {items[0][1]: items[0][0]}
        last_addr = start_addr
        for name, addr in items[1:]:
            if addr != last_addr + 1:
                groups.append((start_addr, last_addr - start_addr + 1, current_map))
                start_addr = addr
                current_map = {addr: name}
            else:
                current_map[addr] = name
            last_addr = addr
        groups.append((start_addr, last_addr - start_addr + 1, current_map))
        return groups

<<<<<<< HEAD
    def _precompute_register_groups(self) -> None:
        """Pre-compute register groups for efficient batch reading."""
        if not self.available_registers:
            return
        self._register_groups = {}
        for reg_type, source_map in {
            "input_registers": INPUT_REGISTERS,
            "holding_registers": HOLDING_REGISTERS,
            "coil_registers": COIL_REGISTERS,
            "discrete_inputs": DISCRETE_INPUT_REGISTERS,
        }.items():
            allowed = self.available_registers.get(reg_type, set())
            selected = {name: addr for name, addr in source_map.items() if name in allowed}
            groups = [
                (start, count) for start, count, _ in self._create_consecutive_groups(selected)
            ]
            if groups:
                self._register_groups[reg_type] = groups

    # ------------------------------------------------------------------
    # Register helpers
    # ------------------------------------------------------------------
    def _find_register_name(self, register_map: Dict[str, int], addr: int) -> Optional[str]:
        """Return register name for ``addr`` using precomputed reverse maps."""
        if register_map is INPUT_REGISTERS:
            return self._input_registers_rev.get(addr)
        if register_map is HOLDING_REGISTERS:
            return self._holding_registers_rev.get(addr)
        if register_map is COIL_REGISTERS:
            return self._coil_registers_rev.get(addr)
        if register_map is DISCRETE_INPUT_REGISTERS:
            return self._discrete_inputs_rev.get(addr)
        for name, address in register_map.items():
            if address == addr:
                return name
        return None
=======
    async def _test_connection(self) -> None:
        """Test initial connection to the device."""
        async with self._connection_lock:
            try:
                await self._ensure_connection()
                if self.client is None or not self.client.connected:
                    _LOGGER.debug("Modbus client missing; attempting reconnection")
                    await self._ensure_connection()
                if self.client is None or not self.client.connected:
                    raise ConnectionException("Modbus client is not connected")
                # Try to read a basic register to verify communication. "count" must
                # always be passed as a keyword argument to ``_call_modbus`` to avoid
                # issues with keyword-only parameters in pymodbus.
                count = 1
                response = await self._call_modbus(
                    self.client.read_input_registers,
                    0x0000,
                    count=count,
                )
                if response is None or response.isError():
                    raise ConnectionException("Cannot read basic register")
                _LOGGER.debug("Connection test successful")
            except (ModbusException, ConnectionException) as exc:
                _LOGGER.exception("Connection test failed: %s", exc)
                raise
            except (OSError, asyncio.TimeoutError) as exc:
                _LOGGER.exception("Unexpected error during connection test: %s", exc)
                raise

    async def _async_setup_client(self) -> bool:
        """Set up the Modbus client if needed.

        Returns True on success, False otherwise.
        """
        try:
            await self._ensure_connection()
            return True
        except (ModbusException, ConnectionException) as exc:
            _LOGGER.exception("Failed to set up Modbus client: %s", exc)
            return False
        except (OSError, asyncio.TimeoutError) as exc:
            _LOGGER.exception("Unexpected error setting up Modbus client: %s", exc)
            return False

    async def async_ensure_client(self) -> bool:
        """Public wrapper ensuring the Modbus client is connected."""
        return await self._async_setup_client()

    async def _ensure_connection(self) -> None:
        """Ensure Modbus connection is established."""
        if self.client is None or not self.client.connected:
            if self.client is not None:
                await self._disconnect()
            try:
                from pymodbus.client import AsyncModbusTcpClient

                self.client = AsyncModbusTcpClient(
                    host=self.host,
                    port=self.port,
                    timeout=self.timeout,
                )
                connected = await self.client.connect()
                if not connected:
                    raise ConnectionException(f"Could not connect to {self.host}:{self.port}")
                _LOGGER.debug("Modbus connection established")
            except (ModbusException, ConnectionException) as exc:
                self.statistics["connection_errors"] += 1
                _LOGGER.exception("Failed to establish connection: %s", exc)
                raise
            except (OSError, asyncio.TimeoutError) as exc:
                self.statistics["connection_errors"] += 1
                _LOGGER.exception("Unexpected error establishing connection: %s", exc)
                raise

    async def _async_update_data(self) -> dict[str, Any]:
        """Fetch data from the device with optimized batch reading."""
        start_time = dt_util.utcnow()
>>>>>>> 09f5e7c3

    # ------------------------------------------------------------------
    # Reading helpers
    # ------------------------------------------------------------------
    async def _read_with_retry(
        self,
        func,
        start_addr: int,
        count: int,
        reg_type: str,
    ) -> Any:
        """Call a Modbus read function with retry logic."""
        for attempt in range(1, self.retry + 1):
            try:
<<<<<<< HEAD
                response = await _call_modbus(func, self.slave_id, address=start_addr, count=count)
                if response is None or getattr(response, "isError", lambda: True)():
                    raise ModbusException("Invalid response")
                return response
            except Exception as exc:  # pragma: no cover - debug log only
=======
                await self._ensure_connection()
                if self.client is None or not self.client.connected:
                    _LOGGER.debug("Modbus client missing; attempting reconnection")
                    await self._ensure_connection()
                if self.client is None or not self.client.connected:
                    raise ConnectionException("Modbus client is not connected")

                # Read all register types
                data = {}

                # Read Input Registers
                input_data = await self._read_input_registers_optimized()
                data.update(input_data)

                # Read Holding Registers
                holding_data = await self._read_holding_registers_optimized()
                data.update(holding_data)

                # Read Coil Registers
                coil_data = await self._read_coil_registers_optimized()
                data.update(coil_data)

                # Read Discrete Inputs
                discrete_data = await self._read_discrete_inputs_optimized()
                data.update(discrete_data)

                # Post-process data (calculate derived values)
                data = self._post_process_data(data)

                if self.client is None or not self.client.connected:
                    _LOGGER.debug(
                        "Modbus client disconnected during update; attempting reconnection"
                    )
                    await self._ensure_connection()
                    if self.client is None or not self.client.connected:
                        raise ConnectionException("Modbus client is not connected")

                # Update statistics
                self.statistics["successful_reads"] += 1
                self.statistics["last_successful_update"] = dt_util.utcnow()
                self._consecutive_failures = 0

                # Calculate response time
                response_time = (dt_util.utcnow() - start_time).total_seconds()
                self.statistics["average_response_time"] = (
                    self.statistics["average_response_time"]
                    * (self.statistics["successful_reads"] - 1)
                    + response_time
                ) / self.statistics["successful_reads"]

>>>>>>> 09f5e7c3
                _LOGGER.debug(
                    "Attempt %d/%d failed for %s @0x%04X: %s",
                    attempt,
                    self.retry,
                    reg_type,
                    start_addr,
                    exc,
                )
                await asyncio.sleep(0)
        self._failed_registers.add((reg_type, start_addr))
        return None

<<<<<<< HEAD
    async def _read_input_registers_optimized(self) -> Dict[str, Any]:
        data: Dict[str, Any] = {}
        if "input_registers" not in self._register_groups:
            return data
        if self.client is None:
            await self._ensure_connection()
        for start_addr, count in self._register_groups["input_registers"]:
            response = await self._read_with_retry(
                self.client.read_input_registers, start_addr, count, "input"
            )
            if response is None:
=======
    async def _read_input_registers_optimized(self) -> dict[str, Any]:
        """Read input registers using optimized batch reading."""
        data = {}

        if "input_registers" not in self._register_groups:
            return data

        if not self.client:
            await self._ensure_connection()
        client = self.client
        if client is None or not client.connected:
            raise ConnectionException("Modbus client is not connected")

        for start_addr, count in self._register_groups["input_registers"]:
            try:
                # Pass "count" as a keyword argument to ensure compatibility with
                # Modbus helpers that expect keyword-only parameters.
                response = await self._call_modbus(
                    client.read_input_registers,
                    start_addr,
                    count=count,
                )
                if response is None:
                    _LOGGER.error(
                        "No response reading input registers at 0x%04X",
                        start_addr,
                    )
                    continue
                if response.isError():
                    _LOGGER.debug(
                        "Failed to read input registers at 0x%04X: %s", start_addr, response
                    )
                    continue

                # Process each register in the batch
                for i, value in enumerate(response.registers):
                    addr = start_addr + i
                    register_name = self._find_register_name(INPUT_REGISTERS, addr)
                    if (
                        register_name
                        and register_name in self.available_registers["input_registers"]
                    ):
                        processed_value = self._process_register_value(register_name, value)
                        if processed_value is not None:
                            data[register_name] = processed_value
                            self.statistics["total_registers_read"] += 1

            except (ModbusException, ConnectionException):
                _LOGGER.debug("Error reading input registers at 0x%04X", start_addr, exc_info=True)
                continue
            except (OSError, asyncio.TimeoutError, ValueError):
                _LOGGER.error(
                    "Unexpected error reading input registers at 0x%04X",
                    start_addr,
                    exc_info=True,
                )
>>>>>>> 09f5e7c3
                continue
            for i, value in enumerate(response.registers):
                addr = start_addr + i
                name = self._find_register_name(INPUT_REGISTERS, addr)
                if name and name in self.available_registers["input_registers"]:
                    processed = self._process_register_value(name, value)
                    if processed is not None:
                        data[name] = processed
                        self.statistics["total_registers_read"] += 1
        return data

<<<<<<< HEAD
    async def _read_holding_registers_optimized(self) -> Dict[str, Any]:
        data: Dict[str, Any] = {}
        if "holding_registers" not in self._register_groups:
            return data
        if self.client is None:
            await self._ensure_connection()
        for start_addr, count in self._register_groups["holding_registers"]:
            response = await self._read_with_retry(
                self.client.read_holding_registers, start_addr, count, "holding"
            )
            if response is None:
=======
    async def _read_holding_registers_optimized(self) -> dict[str, Any]:
        """Read holding registers using optimized batch reading."""
        data = {}

        if self.client is None:
            _LOGGER.debug("Modbus client not available; skipping holding register read")
            return {}

        if "holding_registers" not in self._register_groups:
            return data

        client = self.client
        if client is None or not client.connected:
            _LOGGER.debug("Modbus client is not connected")
            return data

        for start_addr, count in self._register_groups["holding_registers"]:
            try:
                # Pass "count" as a keyword argument to ensure compatibility with
                # Modbus helpers that expect keyword-only parameters.
                response = await self._call_modbus(
                    client.read_holding_registers,
                    start_addr,
                    count=count,
                )
                if response is None:
                    _LOGGER.error(
                        "No response reading holding registers at 0x%04X",
                        start_addr,
                    )
                    continue
                if response.isError():
                    _LOGGER.debug(
                        "Failed to read holding registers at 0x%04X: %s", start_addr, response
                    )
                    continue

                # Process each register in the batch
                for i, value in enumerate(response.registers):
                    addr = start_addr + i
                    register_name = self._find_register_name(HOLDING_REGISTERS, addr)
                    if register_name in MULTI_REGISTER_SIZES:
                        size = MULTI_REGISTER_SIZES[register_name]
                        values = response.registers[i : i + size]  # noqa: E203
                        if (
                            len(values) == size
                            and register_name in self.available_registers["holding_registers"]
                        ):
                            data[register_name] = values
                            self.statistics["total_registers_read"] += size
                        continue
                    if (
                        register_name
                        and register_name in self.available_registers["holding_registers"]
                    ):
                        processed_value = self._process_register_value(register_name, value)
                        if processed_value is not None:
                            data[register_name] = processed_value
                            self.statistics["total_registers_read"] += 1

            except (ModbusException, ConnectionException):
                _LOGGER.debug(
                    "Error reading holding registers at 0x%04X", start_addr, exc_info=True
                )
                continue
            except (OSError, asyncio.TimeoutError, ValueError):
                _LOGGER.error(
                    "Unexpected error reading holding registers at 0x%04X",
                    start_addr,
                    exc_info=True,
                )
>>>>>>> 09f5e7c3
                continue
            for i, value in enumerate(response.registers):
                addr = start_addr + i
                name = self._find_register_name(HOLDING_REGISTERS, addr)
                if name and name in self.available_registers["holding_registers"]:
                    processed = self._process_register_value(name, value)
                    if processed is not None:
                        data[name] = processed
                        self.statistics["total_registers_read"] += 1
        return data

<<<<<<< HEAD
    async def _read_coil_registers_optimized(self) -> Dict[str, Any]:
        data: Dict[str, Any] = {}
        if "coil_registers" not in self._register_groups:
            return data
        if self.client is None:
            await self._ensure_connection()
        for start_addr, count in self._register_groups["coil_registers"]:
            response = await self._read_with_retry(
                self.client.read_coils, start_addr, count, "coil"
            )
            if response is None:
=======
    async def _read_coil_registers_optimized(self) -> dict[str, Any]:
        """Read coil registers using optimized batch reading."""
        data = {}

        if "coil_registers" not in self._register_groups:
            return data

        if not self.client:
            await self._ensure_connection()
        client = self.client
        if client is None or not client.connected:
            raise ConnectionException("Modbus client is not connected")

        for start_addr, count in self._register_groups["coil_registers"]:
            try:
                # Pass "count" as a keyword argument to ensure compatibility with
                # Modbus helpers that expect keyword-only parameters.
                response = await self._call_modbus(
                    client.read_coils,
                    start_addr,
                    count=count,
                )
                if response is None:
                    _LOGGER.error(
                        "No response reading coil registers at 0x%04X",
                        start_addr,
                    )
                    continue
                if response.isError():
                    _LOGGER.debug(
                        "Failed to read coil registers at 0x%04X: %s", start_addr, response
                    )
                    continue

                if not response.bits:
                    if response.bits is None:
                        _LOGGER.error(
                            "No bits returned reading coil registers at 0x%04X",
                            start_addr,
                        )
                    continue

                # Process each bit in the batch
                for i in range(min(count, len(response.bits))):
                    addr = start_addr + i
                    register_name = self._find_register_name(COIL_REGISTERS, addr)
                    if (
                        register_name
                        and register_name in self.available_registers["coil_registers"]
                    ):
                        data[register_name] = response.bits[i]
                        self.statistics["total_registers_read"] += 1

            except (ModbusException, ConnectionException):
                _LOGGER.debug("Error reading coil registers at 0x%04X", start_addr, exc_info=True)
                continue
            except (OSError, asyncio.TimeoutError, ValueError):
                _LOGGER.error(
                    "Unexpected error reading coil registers at 0x%04X",
                    start_addr,
                    exc_info=True,
                )
>>>>>>> 09f5e7c3
                continue
            for i, bit in enumerate(response.bits):
                addr = start_addr + i
                name = self._find_register_name(COIL_REGISTERS, addr)
                if name and name in self.available_registers["coil_registers"]:
                    data[name] = bool(bit)
                    self.statistics["total_registers_read"] += 1
        return data

<<<<<<< HEAD
    async def _read_discrete_inputs_optimized(self) -> Dict[str, Any]:
        data: Dict[str, Any] = {}
        if "discrete_inputs" not in self._register_groups:
            return data
        if self.client is None:
            await self._ensure_connection()
        for start_addr, count in self._register_groups["discrete_inputs"]:
            response = await self._read_with_retry(
                self.client.read_discrete_inputs, start_addr, count, "discrete"
            )
            if response is None:
=======
    async def _read_discrete_inputs_optimized(self) -> dict[str, Any]:
        """Read discrete input registers using optimized batch reading."""
        data = {}

        if "discrete_inputs" not in self._register_groups:
            return data

        if not self.client:
            await self._ensure_connection()
        client = self.client
        if client is None or not client.connected:
            raise ConnectionException("Modbus client is not connected")

        for start_addr, count in self._register_groups["discrete_inputs"]:
            try:
                # Pass "count" as a keyword argument to ensure compatibility with
                # Modbus helpers that expect keyword-only parameters.
                response = await self._call_modbus(
                    client.read_discrete_inputs,
                    start_addr,
                    count=count,
                )
                if response is None:
                    _LOGGER.error(
                        "No response reading discrete inputs at 0x%04X",
                        start_addr,
                    )
                    continue
                if response.isError():
                    _LOGGER.debug(
                        "Failed to read discrete inputs at 0x%04X: %s", start_addr, response
                    )
                    continue

                if not response.bits:
                    if response.bits is None:
                        _LOGGER.error(
                            "No bits returned reading discrete inputs at 0x%04X",
                            start_addr,
                        )
                    continue

                # Process each bit in the batch
                for i in range(min(count, len(response.bits))):
                    addr = start_addr + i
                    register_name = self._find_register_name(DISCRETE_INPUT_REGISTERS, addr)
                    if (
                        register_name
                        and register_name in self.available_registers["discrete_inputs"]
                    ):
                        data[register_name] = response.bits[i]
                        self.statistics["total_registers_read"] += 1

            except (ModbusException, ConnectionException):
                _LOGGER.debug("Error reading discrete inputs at 0x%04X", start_addr, exc_info=True)
                continue
            except (OSError, asyncio.TimeoutError, ValueError):
                _LOGGER.error(
                    "Unexpected error reading discrete inputs at 0x%04X",
                    start_addr,
                    exc_info=True,
                )
>>>>>>> 09f5e7c3
                continue
            for i, bit in enumerate(response.bits):
                addr = start_addr + i
                name = self._find_register_name(DISCRETE_INPUT_REGISTERS, addr)
                if name and name in self.available_registers["discrete_inputs"]:
                    data[name] = bool(bit)
                    self.statistics["total_registers_read"] += 1
        return data

<<<<<<< HEAD
    # ------------------------------------------------------------------
    # Data processing
    # ------------------------------------------------------------------
=======
    def _find_register_name(self, register_map: dict[str, int], address: int) -> str | None:
        """Find register name by address using pre-built reverse maps."""
        if register_map is INPUT_REGISTERS:
            return self._input_registers_rev.get(address)
        if register_map is HOLDING_REGISTERS:
            return self._holding_registers_rev.get(address)
        if register_map is COIL_REGISTERS:
            return self._coil_registers_rev.get(address)
        if register_map is DISCRETE_INPUT_REGISTERS:
            return self._discrete_inputs_rev.get(address)
        return None

>>>>>>> 09f5e7c3
    def _process_register_value(self, register_name: str, value: int) -> Any:
        """Process register value according to its type and multiplier."""
        if register_name in SIGNED_REGISTERS:
            value = _to_signed_int16(value)
            if value == -32768:
                return None
        elif register_name in DAC_REGISTERS:
            if value < 0 or value > 4095:
                _LOGGER.warning("DAC register %s has invalid value: %s", register_name, value)
                return None
        elif value == SENSOR_UNAVAILABLE:
            if "flow" in register_name:
                return None
        if register_name in REGISTER_MULTIPLIERS:
            value = value * REGISTER_MULTIPLIERS[register_name]
        return value

<<<<<<< HEAD
    def _post_process_data(self, data: Dict[str, Any]) -> Dict[str, Any]:
        processed = dict(data)
        out_t = processed.get("outside_temperature")
        sup_t = processed.get("supply_temperature")
        exh_t = processed.get("exhaust_temperature")
        if out_t is not None and sup_t is not None and exh_t is not None and exh_t != out_t:
            efficiency = (sup_t - out_t) / (exh_t - out_t) * 100
            processed["calculated_efficiency"] = max(0, min(100, efficiency))
        if "supply_flow_rate" in processed and "exhaust_flow_rate" in processed:
            balance = processed["supply_flow_rate"] - processed["exhaust_flow_rate"]
            processed["flow_balance"] = balance
            if balance > 0:
                processed["flow_balance_status"] = "supply_dominant"
            elif balance < 0:
                processed["flow_balance_status"] = "exhaust_dominant"
            else:
                processed["flow_balance_status"] = "balanced"
        return processed

    # ------------------------------------------------------------------
    # Update routines
    # ------------------------------------------------------------------
    def _update_data_sync(self) -> Dict[str, Any]:
        """Synchronous wrapper executed in executor."""
        return asyncio.run(self._update_data_async())

    async def _update_data_async(self) -> Dict[str, Any]:
        if not self._register_groups:
            self._precompute_register_groups()
        input_data = await self._read_input_registers_optimized()
        holding_data = await self._read_holding_registers_optimized()
        coil_data = await self._read_coil_registers_optimized()
        discrete_data = await self._read_discrete_inputs_optimized()
        data = {**input_data, **holding_data, **coil_data, **discrete_data}
        data = self._post_process_data(data)
        self._last_successful_read = dt_util.utcnow().isoformat()
        self._failed_registers.clear()
        return data
=======
    def _post_process_data(self, data: dict[str, Any]) -> dict[str, Any]:
        """Post-process data to calculate derived values."""
        # Calculate heat recovery efficiency if temperatures available
        if all(
            k in data for k in ["outside_temperature", "supply_temperature", "exhaust_temperature"]
        ):
            try:
                outside = data["outside_temperature"]
                supply = data["supply_temperature"]
                exhaust = data["exhaust_temperature"]

                if exhaust != outside:
                    efficiency = ((supply - outside) / (exhaust - outside)) * 100
                    data["calculated_efficiency"] = max(0, min(100, efficiency))
            except (ZeroDivisionError, TypeError) as exc:
                _LOGGER.debug("Could not calculate efficiency: %s", exc)

        # Calculate flow balance
        if "supply_flow_rate" in data and "exhaust_flow_rate" in data:
            data["flow_balance"] = data["supply_flow_rate"] - data["exhaust_flow_rate"]
            data["flow_balance_status"] = (
                "balanced"
                if abs(data["flow_balance"]) < 10
                else "supply_dominant" if data["flow_balance"] > 0 else "exhaust_dominant"
            )
>>>>>>> 09f5e7c3

    async def _async_update_data(self) -> Dict[str, Any]:
        """Fetch data from the device."""
        try:
            data = await self.hass.async_add_executor_job(self._update_data_sync)
        except ConnectionException as exc:
            raise UpdateFailed(str(exc)) from exc
        except ModbusException as exc:
            raise UpdateFailed(str(exc)) from exc
        self.statistics.setdefault("total_reads", 0)
        self.statistics["total_reads"] += 1
        return data

    # ------------------------------------------------------------------
    # Write support
    # ------------------------------------------------------------------
    async def async_write_register(
        self, register: str, value: int | List[int], *, refresh: bool = True
    ) -> bool:
        """Write value to a holding register.

        Parameters:
            register: Name of the holding register.
            value: Single integer or list of integers to write.
            refresh: If ``True`` (default) the coordinator will schedule a
                data refresh after the write succeeds.
        """
<<<<<<< HEAD
        if register not in HOLDING_REGISTERS:
            return False
        await self._ensure_connection()
        address = HOLDING_REGISTERS[register]
        if isinstance(value, list):
            # Multi-register writes only allowed from the first register in the block
            base, _, idx = register.rpartition("_")
            if not idx.isdigit() or int(idx) != 1:
=======
        refresh_after_write = False
        async with self._connection_lock:
            try:
                await self._ensure_connection()
                if not self.client:
                    raise ConnectionException("Modbus client is not connected")

                original_value = value
                start_register = MULTI_REGISTER_STARTS.get(register_name)

                if isinstance(value, (list, tuple)):
                    if start_register is None:
                        _LOGGER.error(
                            "Register %s does not support multi-register writes",
                            register_name,
                        )
                        return False
                    if start_register != register_name:
                        _LOGGER.error(
                            "Multi-register writes must start at %s",
                            start_register,
                        )
                        return False
                    if len(value) != MULTI_REGISTER_SIZES[start_register]:
                        _LOGGER.error(
                            "Register %s expects %d values",
                            start_register,
                            MULTI_REGISTER_SIZES[start_register],
                        )
                        return False

                if register_name in MULTI_REGISTER_SIZES:
                    if (
                        not isinstance(value, (list, tuple))
                        or len(value) != MULTI_REGISTER_SIZES[register_name]
                    ):
                        _LOGGER.error(
                            "Register %s expects %d values",
                            register_name,
                            MULTI_REGISTER_SIZES[start_register],
                        )
                        return False
                    values = [int(v) for v in value]
                else:
                    # Apply multiplier if defined and convert to integer for Modbus
                    if register_name in REGISTER_MULTIPLIERS:
                        multiplier = REGISTER_MULTIPLIERS[register_name]
                        value = int(round(float(value) / multiplier))
                    else:
                        value = int(round(float(value)))

                # Determine register type and address
                if register_name in HOLDING_REGISTERS:
                    address = HOLDING_REGISTERS[register_name]
                    if register_name in MULTI_REGISTER_SIZES:
                        response = await self._call_modbus(
                            self.client.write_registers,
                            address=address,
                            values=values,
                        )
                    else:
                        response = await self._call_modbus(
                            self.client.write_register,
                            address=address,
                            value=value,
                        )
                elif register_name in COIL_REGISTERS:
                    address = COIL_REGISTERS[register_name]
                    response = await self._call_modbus(
                        self.client.write_coil,
                        address=address,
                        value=bool(value),
                    )
                else:
                    _LOGGER.error("Unknown register for writing: %s", register_name)
                    return False

                if response is None or response.isError():
                    _LOGGER.error("Error writing to register %s: %s", register_name, response)
                    return False

                _LOGGER.info("Successfully wrote %s to register %s", original_value, register_name)

                refresh_after_write = refresh
            except (ModbusException, ConnectionException):
                _LOGGER.exception("Failed to write register %s", register_name)
                return False
            except (OSError, asyncio.TimeoutError, ValueError):
                _LOGGER.exception("Unexpected error writing register %s", register_name)
>>>>>>> 09f5e7c3
                return False
            for offset, _ in enumerate(value):
                expected = HOLDING_REGISTERS.get(f"{base}_{offset + 1}")
                if expected != address + offset:
                    return False
            async with self._connection_lock:
                response = await _call_modbus(
                    self.client.write_registers,
                    self.slave_id,
                    address=address,
                    values=value,
                )
        else:
            async with self._connection_lock:
                response = await _call_modbus(
                    self.client.write_register,
                    self.slave_id,
                    address=address,
                    value=value,
                )
        if response is None or getattr(response, "isError", lambda: False)():
            return False
        if refresh:
            await self.async_request_refresh()
        return True

<<<<<<< HEAD
    # ------------------------------------------------------------------
    # Device information helpers
    # ------------------------------------------------------------------
    def get_device_info(self) -> Dict[str, Any]:
        info = self.device_info or {}
        device_name = info.get("device_name", self.name)
        return {
            "identifiers": {(DOMAIN, self.host)},
            "manufacturer": MANUFACTURER,
            "model": info.get("model", MODEL),
            "name": device_name,
            "sw_version": info.get("firmware"),
=======
    async def _disconnect(self) -> None:
        """Disconnect from Modbus device."""
        if self.client is not None:
            try:
                result = self.client.close()
                if inspect.isawaitable(result):
                    await result
            except (ModbusException, ConnectionException):
                _LOGGER.debug("Error disconnecting", exc_info=True)
            except OSError:
                _LOGGER.exception("Unexpected error disconnecting")

        self.client = None
        _LOGGER.debug("Disconnected from Modbus device")

    async def _async_handle_stop(self, _event: Any) -> None:
        """Handle Home Assistant stop to cancel tasks."""
        await self.async_shutdown()

    async def async_shutdown(self) -> None:
        """Shutdown coordinator and disconnect."""
        _LOGGER.debug("Shutting down ThesslaGreen coordinator")
        if self._stop_listener is not None:
            self._stop_listener()
            self._stop_listener = None
        shutdown = getattr(super(), "async_shutdown", None)
        if shutdown is not None:
            await shutdown()
        await self._disconnect()

    @property
    def performance_stats(self) -> dict[str, Any]:
        """Get performance statistics."""
        return {
            "total_reads": self.statistics["successful_reads"],
            "failed_reads": self.statistics["failed_reads"],
            "success_rate": (
                self.statistics["successful_reads"]
                / max(1, self.statistics["successful_reads"] + self.statistics["failed_reads"])
            )
            * 100,
            "avg_response_time": self.statistics["average_response_time"],
            "connection_errors": self.statistics["connection_errors"],
            "last_error": self.statistics["last_error"],
            "registers_available": sum(len(regs) for regs in self.available_registers.values()),
            "registers_read": self.statistics["total_registers_read"],
        }

    def get_diagnostic_data(self) -> dict[str, Any]:
        """Return diagnostic information for Home Assistant."""
        last_update = self.statistics.get("last_successful_update")
        connection = {
            "host": self.host,
            "port": self.port,
            "slave_id": self.slave_id,
            "connected": bool(self.client and getattr(self.client, "connected", False)),
            "last_successful_update": last_update.isoformat() if last_update else None,
        }

        statistics = self.statistics.copy()
        if statistics.get("last_successful_update"):
            statistics["last_successful_update"] = statistics["last_successful_update"].isoformat()

        diagnostics: dict[str, Any] = {
            "connection": connection,
            "statistics": statistics,
            "performance": self.performance_stats,
            "device_info": self.device_info,
            "available_registers": {
                key: sorted(list(value)) for key, value in self.available_registers.items()
            },
            "capabilities": (
                self.capabilities.as_dict() if hasattr(self.capabilities, "as_dict") else {}
            ),
            "scan_result": self.device_scan_result,
>>>>>>> 09f5e7c3
        }

    @property
<<<<<<< HEAD
    def device_info_dict(self) -> Dict[str, Any]:
        return self.get_device_info()

    # ------------------------------------------------------------------
    # Performance statistics
    # ------------------------------------------------------------------
    @property
    def performance_stats(self) -> Dict[str, Any]:
        return {
            "total_registers_read": self.statistics.get("total_registers_read", 0),
            "failed_batches": len(self._failed_registers),
            "last_successful_read": self._last_successful_read,
            "status": "ok" if not self._failed_registers else "degraded",
        }
=======
    def device_info_dict(self) -> dict[str, Any]:
        """Return device information as a plain dictionary for legacy use."""
        return self.get_device_info().as_dict()
>>>>>>> 09f5e7c3
<|MERGE_RESOLUTION|>--- conflicted
+++ resolved
@@ -6,9 +6,9 @@
 import logging
 from collections.abc import Callable
 from datetime import timedelta
-<<<<<<< HEAD
+
 from typing import Any, Dict, List, Optional, Set, Tuple
-=======
+
 from typing import TYPE_CHECKING, Any
 
 from homeassistant.util import dt as dt_util
@@ -22,12 +22,9 @@
 
 if TYPE_CHECKING:  # pragma: no cover - used for type hints only
     from pymodbus.client import AsyncModbusTcpClient
->>>>>>> 09f5e7c3
 
 from homeassistant.config_entries import ConfigEntry
 from homeassistant.core import HomeAssistant
-<<<<<<< HEAD
-=======
 
 try:  # pragma: no cover
     from homeassistant.helpers.device_registry import DeviceInfo
@@ -58,7 +55,6 @@
                 raise AttributeError(item) from exc
 
 
->>>>>>> 09f5e7c3
 from homeassistant.helpers.update_coordinator import DataUpdateCoordinator, UpdateFailed
 from homeassistant.util import dt as dt_util
 
@@ -94,7 +90,7 @@
     "exhaust_flow_rate",
 }
 
-<<<<<<< HEAD
+
 # DAC registers that output voltage (0-10V scaled from 0-4095)
 DAC_REGISTERS: Set[str] = {
     "dac_supply",
@@ -109,7 +105,7 @@
     if value > 0x7FFF:
         return value - 0x10000
     return value
-=======
+
 # Map each register belonging to a multi-register block to its starting register
 MULTI_REGISTER_STARTS: dict[str, str] = {}
 for start, size in MULTI_REGISTER_SIZES.items():
@@ -121,7 +117,7 @@
             if reg_addr == addr:
                 MULTI_REGISTER_STARTS[name] = start
                 break
->>>>>>> 09f5e7c3
+
 
 
 class ThesslaGreenModbusCoordinator(DataUpdateCoordinator[Dict[str, Any]]):
@@ -137,15 +133,15 @@
         scan_interval: timedelta | int = DEFAULT_SCAN_INTERVAL,
         timeout: int = 10,
         retry: int = 3,
-<<<<<<< HEAD
+
         force_full_register_list: bool | None = False,
         entry: ConfigEntry | None = None,
-=======
+
         force_full_register_list: bool = False,
         scan_uart_settings: bool = False,
         entry: Any | None = None,
         skip_missing_registers: bool = False,
->>>>>>> 09f5e7c3
+
     ) -> None:
         """Initialize the coordinator."""
         if isinstance(scan_interval, timedelta):
@@ -174,10 +170,10 @@
         self.entry = entry
         self.skip_missing_registers = skip_missing_registers
 
-<<<<<<< HEAD
+
         self.client: ThesslaGreenModbusClient | None = None
         self.available_registers: Dict[str, Set[str]] = {
-=======
+
         # Connection management
         self.client: "AsyncModbusTcpClient" | None = None
         self._connection_lock = asyncio.Lock()
@@ -190,7 +186,7 @@
         self.device_info: dict[str, Any] = {}
         self.capabilities: DeviceCapabilities = DeviceCapabilities()
         self.available_registers: dict[str, set[str]] = {
->>>>>>> 09f5e7c3
+
             "input_registers": set(),
             "holding_registers": set(),
             "coil_registers": set(),
@@ -210,7 +206,6 @@
         self._coil_registers_rev = {addr: name for name, addr in COIL_REGISTERS.items()}
         self._discrete_inputs_rev = {addr: name for name, addr in DISCRETE_INPUT_REGISTERS.items()}
 
-<<<<<<< HEAD
     # ------------------------------------------------------------------
     # Connection handling
     # ------------------------------------------------------------------
@@ -224,7 +219,7 @@
             self.client = ThesslaGreenModbusClient(self.host, self.port, timeout=self.timeout)
             if not await self.client.connect():
                 raise ConnectionException("Failed to connect to device")
-=======
+
         # Optimization: Pre-computed register groups for batch reading
         self._register_groups: dict[str, list[tuple[int, int]]] = {}
         self._failed_registers: set[str] = set()
@@ -374,7 +369,7 @@
             self._register_groups["coil_registers"] = self._group_registers_for_batch_read(
                 sorted(coil_addrs)
             )
->>>>>>> 09f5e7c3
+
 
     async def _disconnect(self) -> None:
         """Close the Modbus connection."""
@@ -391,17 +386,17 @@
     # Register grouping helpers
     # ------------------------------------------------------------------
     def _group_registers_for_batch_read(
-<<<<<<< HEAD
+
         self, register_addresses: List[int], max_gap: int = 1
     ) -> List[Tuple[int, int]]:
         """Group addresses into batches allowing a gap up to ``max_gap``."""
         if not register_addresses:
-=======
+
         self, addresses: list[int], max_gap: int = 10, max_batch: int = 16
     ) -> list[tuple[int, int]]:
         """Group consecutive registers for efficient batch reading."""
         if not addresses:
->>>>>>> 09f5e7c3
+
             return []
         sorted_addrs = sorted(register_addresses)
         groups: List[Tuple[int, int]] = []
@@ -436,7 +431,7 @@
         groups.append((start_addr, last_addr - start_addr + 1, current_map))
         return groups
 
-<<<<<<< HEAD
+
     def _precompute_register_groups(self) -> None:
         """Pre-compute register groups for efficient batch reading."""
         if not self.available_registers:
@@ -473,7 +468,7 @@
             if address == addr:
                 return name
         return None
-=======
+
     async def _test_connection(self) -> None:
         """Test initial connection to the device."""
         async with self._connection_lock:
@@ -551,7 +546,7 @@
     async def _async_update_data(self) -> dict[str, Any]:
         """Fetch data from the device with optimized batch reading."""
         start_time = dt_util.utcnow()
->>>>>>> 09f5e7c3
+
 
     # ------------------------------------------------------------------
     # Reading helpers
@@ -566,13 +561,13 @@
         """Call a Modbus read function with retry logic."""
         for attempt in range(1, self.retry + 1):
             try:
-<<<<<<< HEAD
+
                 response = await _call_modbus(func, self.slave_id, address=start_addr, count=count)
                 if response is None or getattr(response, "isError", lambda: True)():
                     raise ModbusException("Invalid response")
                 return response
             except Exception as exc:  # pragma: no cover - debug log only
-=======
+
                 await self._ensure_connection()
                 if self.client is None or not self.client.connected:
                     _LOGGER.debug("Modbus client missing; attempting reconnection")
@@ -623,7 +618,7 @@
                     + response_time
                 ) / self.statistics["successful_reads"]
 
->>>>>>> 09f5e7c3
+
                 _LOGGER.debug(
                     "Attempt %d/%d failed for %s @0x%04X: %s",
                     attempt,
@@ -636,7 +631,7 @@
         self._failed_registers.add((reg_type, start_addr))
         return None
 
-<<<<<<< HEAD
+
     async def _read_input_registers_optimized(self) -> Dict[str, Any]:
         data: Dict[str, Any] = {}
         if "input_registers" not in self._register_groups:
@@ -648,7 +643,7 @@
                 self.client.read_input_registers, start_addr, count, "input"
             )
             if response is None:
-=======
+
     async def _read_input_registers_optimized(self) -> dict[str, Any]:
         """Read input registers using optimized batch reading."""
         data = {}
@@ -705,7 +700,7 @@
                     start_addr,
                     exc_info=True,
                 )
->>>>>>> 09f5e7c3
+
                 continue
             for i, value in enumerate(response.registers):
                 addr = start_addr + i
@@ -717,7 +712,7 @@
                         self.statistics["total_registers_read"] += 1
         return data
 
-<<<<<<< HEAD
+
     async def _read_holding_registers_optimized(self) -> Dict[str, Any]:
         data: Dict[str, Any] = {}
         if "holding_registers" not in self._register_groups:
@@ -729,7 +724,7 @@
                 self.client.read_holding_registers, start_addr, count, "holding"
             )
             if response is None:
-=======
+
     async def _read_holding_registers_optimized(self) -> dict[str, Any]:
         """Read holding registers using optimized batch reading."""
         data = {}
@@ -801,7 +796,7 @@
                     start_addr,
                     exc_info=True,
                 )
->>>>>>> 09f5e7c3
+
                 continue
             for i, value in enumerate(response.registers):
                 addr = start_addr + i
@@ -813,7 +808,7 @@
                         self.statistics["total_registers_read"] += 1
         return data
 
-<<<<<<< HEAD
+
     async def _read_coil_registers_optimized(self) -> Dict[str, Any]:
         data: Dict[str, Any] = {}
         if "coil_registers" not in self._register_groups:
@@ -825,7 +820,7 @@
                 self.client.read_coils, start_addr, count, "coil"
             )
             if response is None:
-=======
+
     async def _read_coil_registers_optimized(self) -> dict[str, Any]:
         """Read coil registers using optimized batch reading."""
         data = {}
@@ -888,7 +883,7 @@
                     start_addr,
                     exc_info=True,
                 )
->>>>>>> 09f5e7c3
+
                 continue
             for i, bit in enumerate(response.bits):
                 addr = start_addr + i
@@ -898,7 +893,7 @@
                     self.statistics["total_registers_read"] += 1
         return data
 
-<<<<<<< HEAD
+
     async def _read_discrete_inputs_optimized(self) -> Dict[str, Any]:
         data: Dict[str, Any] = {}
         if "discrete_inputs" not in self._register_groups:
@@ -910,7 +905,7 @@
                 self.client.read_discrete_inputs, start_addr, count, "discrete"
             )
             if response is None:
-=======
+
     async def _read_discrete_inputs_optimized(self) -> dict[str, Any]:
         """Read discrete input registers using optimized batch reading."""
         data = {}
@@ -973,7 +968,7 @@
                     start_addr,
                     exc_info=True,
                 )
->>>>>>> 09f5e7c3
+
                 continue
             for i, bit in enumerate(response.bits):
                 addr = start_addr + i
@@ -983,11 +978,11 @@
                     self.statistics["total_registers_read"] += 1
         return data
 
-<<<<<<< HEAD
+
     # ------------------------------------------------------------------
     # Data processing
     # ------------------------------------------------------------------
-=======
+
     def _find_register_name(self, register_map: dict[str, int], address: int) -> str | None:
         """Find register name by address using pre-built reverse maps."""
         if register_map is INPUT_REGISTERS:
@@ -1000,7 +995,7 @@
             return self._discrete_inputs_rev.get(address)
         return None
 
->>>>>>> 09f5e7c3
+
     def _process_register_value(self, register_name: str, value: int) -> Any:
         """Process register value according to its type and multiplier."""
         if register_name in SIGNED_REGISTERS:
@@ -1018,7 +1013,6 @@
             value = value * REGISTER_MULTIPLIERS[register_name]
         return value
 
-<<<<<<< HEAD
     def _post_process_data(self, data: Dict[str, Any]) -> Dict[str, Any]:
         processed = dict(data)
         out_t = processed.get("outside_temperature")
@@ -1057,7 +1051,7 @@
         self._last_successful_read = dt_util.utcnow().isoformat()
         self._failed_registers.clear()
         return data
-=======
+
     def _post_process_data(self, data: dict[str, Any]) -> dict[str, Any]:
         """Post-process data to calculate derived values."""
         # Calculate heat recovery efficiency if temperatures available
@@ -1083,7 +1077,7 @@
                 if abs(data["flow_balance"]) < 10
                 else "supply_dominant" if data["flow_balance"] > 0 else "exhaust_dominant"
             )
->>>>>>> 09f5e7c3
+
 
     async def _async_update_data(self) -> Dict[str, Any]:
         """Fetch data from the device."""
@@ -1111,7 +1105,7 @@
             refresh: If ``True`` (default) the coordinator will schedule a
                 data refresh after the write succeeds.
         """
-<<<<<<< HEAD
+
         if register not in HOLDING_REGISTERS:
             return False
         await self._ensure_connection()
@@ -1120,7 +1114,7 @@
             # Multi-register writes only allowed from the first register in the block
             base, _, idx = register.rpartition("_")
             if not idx.isdigit() or int(idx) != 1:
-=======
+
         refresh_after_write = False
         async with self._connection_lock:
             try:
@@ -1210,7 +1204,7 @@
                 return False
             except (OSError, asyncio.TimeoutError, ValueError):
                 _LOGGER.exception("Unexpected error writing register %s", register_name)
->>>>>>> 09f5e7c3
+
                 return False
             for offset, _ in enumerate(value):
                 expected = HOLDING_REGISTERS.get(f"{base}_{offset + 1}")
@@ -1237,7 +1231,6 @@
             await self.async_request_refresh()
         return True
 
-<<<<<<< HEAD
     # ------------------------------------------------------------------
     # Device information helpers
     # ------------------------------------------------------------------
@@ -1250,21 +1243,12 @@
             "model": info.get("model", MODEL),
             "name": device_name,
             "sw_version": info.get("firmware"),
-=======
-    async def _disconnect(self) -> None:
-        """Disconnect from Modbus device."""
-        if self.client is not None:
-            try:
-                result = self.client.close()
-                if inspect.isawaitable(result):
-                    await result
-            except (ModbusException, ConnectionException):
-                _LOGGER.debug("Error disconnecting", exc_info=True)
-            except OSError:
-                _LOGGER.exception("Unexpected error disconnecting")
-
-        self.client = None
-        _LOGGER.debug("Disconnected from Modbus device")
+        }
+
+
+    @property
+    def device_info_dict(self) -> Dict[str, Any]:
+        return self.get_device_info()
 
     async def _async_handle_stop(self, _event: Any) -> None:
         """Handle Home Assistant stop to cancel tasks."""
@@ -1281,23 +1265,24 @@
             await shutdown()
         await self._disconnect()
 
+
+    # ------------------------------------------------------------------
+    # Performance statistics
+    # ------------------------------------------------------------------
     @property
+
+    def performance_stats(self) -> Dict[str, Any]:
+
     def performance_stats(self) -> dict[str, Any]:
         """Get performance statistics."""
+
         return {
-            "total_reads": self.statistics["successful_reads"],
-            "failed_reads": self.statistics["failed_reads"],
-            "success_rate": (
-                self.statistics["successful_reads"]
-                / max(1, self.statistics["successful_reads"] + self.statistics["failed_reads"])
-            )
-            * 100,
-            "avg_response_time": self.statistics["average_response_time"],
-            "connection_errors": self.statistics["connection_errors"],
-            "last_error": self.statistics["last_error"],
-            "registers_available": sum(len(regs) for regs in self.available_registers.values()),
-            "registers_read": self.statistics["total_registers_read"],
+            "total_registers_read": self.statistics.get("total_registers_read", 0),
+            "failed_batches": len(self._failed_registers),
+            "last_successful_read": self._last_successful_read,
+            "status": "ok" if not self._failed_registers else "degraded",
         }
+
 
     def get_diagnostic_data(self) -> dict[str, Any]:
         """Return diagnostic information for Home Assistant."""
@@ -1326,27 +1311,22 @@
                 self.capabilities.as_dict() if hasattr(self.capabilities, "as_dict") else {}
             ),
             "scan_result": self.device_scan_result,
->>>>>>> 09f5e7c3
         }
 
+        return diagnostics
+
+    def get_device_info(self) -> DeviceInfo:
+        """Get device information for Home Assistant."""
+        return DeviceInfo(
+            identifiers={(DOMAIN, f"{self.host}:{self.port}:{self.slave_id}")},
+            name=self.device_name,
+            manufacturer=MANUFACTURER,
+            model=self.device_info.get("model", MODEL),
+            sw_version=self.device_info.get("firmware", "Unknown"),
+            configuration_url=f"http://{self.host}",
+        )
+
     @property
-<<<<<<< HEAD
-    def device_info_dict(self) -> Dict[str, Any]:
-        return self.get_device_info()
-
-    # ------------------------------------------------------------------
-    # Performance statistics
-    # ------------------------------------------------------------------
-    @property
-    def performance_stats(self) -> Dict[str, Any]:
-        return {
-            "total_registers_read": self.statistics.get("total_registers_read", 0),
-            "failed_batches": len(self._failed_registers),
-            "last_successful_read": self._last_successful_read,
-            "status": "ok" if not self._failed_registers else "degraded",
-        }
-=======
     def device_info_dict(self) -> dict[str, Any]:
         """Return device information as a plain dictionary for legacy use."""
         return self.get_device_info().as_dict()
->>>>>>> 09f5e7c3
