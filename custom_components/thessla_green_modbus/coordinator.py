"""Asynchronous data coordinator for the ThesslaGreen Modbus integration.

Handles connection management and uses register definitions loaded from
JSON to batch Modbus reads for Home Assistant."""

from __future__ import annotations

import asyncio
<<<<<<< HEAD
import json
=======
import inspect
>>>>>>> 19ed7ac6
import logging
from collections.abc import Callable, Iterable
from datetime import timedelta
<<<<<<< HEAD
from pathlib import Path
from typing import TYPE_CHECKING, Any, Dict, List, Optional, Set, Tuple
=======
from typing import TYPE_CHECKING, Any, cast
>>>>>>> 19ed7ac6

try:  # pragma: no cover - handle missing Home Assistant util during tests
    from homeassistant.util import dt as dt_util
except (ModuleNotFoundError, ImportError):  # pragma: no cover
    class _DTUtil:
        """Fallback minimal dt util."""

        @staticmethod
        def now():
            from datetime import datetime

            return datetime.now()

        @staticmethod
        def utcnow():
            from datetime import datetime, timezone

            return datetime.now(timezone.utc)

    dt_util = _DTUtil()  # type: ignore

try:  # pragma: no cover - used in runtime environments only
    from homeassistant.const import EVENT_HOMEASSISTANT_STOP
except (ModuleNotFoundError, ImportError):  # pragma: no cover - test fallback
    EVENT_HOMEASSISTANT_STOP = "homeassistant_stop"

from homeassistant.core import HomeAssistant

from .modbus_exceptions import ConnectionException, ModbusException

if TYPE_CHECKING:
    from homeassistant.helpers.device_registry import DeviceInfo
else:  # pragma: no cover
    try:
        from homeassistant.helpers.device_registry import DeviceInfo
    except (ModuleNotFoundError, ImportError):  # pragma: no cover

        class DeviceInfo:
            """Minimal fallback DeviceInfo for tests.

            Stores provided keyword arguments and exposes an ``as_dict`` method
            similar to Home Assistant's ``DeviceInfo`` dataclass.
            """

            def __init__(self, **kwargs: Any) -> None:
                self._data: dict[str, Any] = dict(kwargs)

            def as_dict(self) -> dict[str, Any]:
                """Return stored fields as a dictionary."""
                return dict(self._data)

            # Provide dictionary-style and attribute-style access for convenience in tests
            def __getitem__(self, key: str) -> Any:  # pragma: no cover - simple mapping
                return self._data[key]

            def __getattr__(self, item: str) -> Any:
                try:
                    return self._data[item]
                except KeyError as exc:  # pragma: no cover - mirror dict behaviour
                    raise AttributeError(item) from exc


from homeassistant.config_entries import ConfigEntry
from homeassistant.helpers.update_coordinator import (
    DataUpdateCoordinator,
    UpdateFailed,
)

from .const import (
<<<<<<< HEAD
    DOMAIN,
    MANUFACTURER,
    MODEL,
    get_coil_registers,
    get_discrete_input_registers,
    get_holding_registers,
    get_input_registers,
)
from . import loader
from .device_scanner import DeviceCapabilities, ThesslaGreenDeviceScanner
=======
    COIL_REGISTERS,
    DEFAULT_NAME,
    DEFAULT_SCAN_INTERVAL,
    DISCRETE_INPUT_REGISTERS,
    DOMAIN,
    KNOWN_MISSING_REGISTERS,
    MANUFACTURER,
    SENSOR_UNAVAILABLE,
    UNKNOWN_MODEL,
    HOLDING_REGISTERS,
    INPUT_REGISTERS,
    MULTI_REGISTER_SIZES,
)
from .scanner_core import DeviceCapabilities, ThesslaGreenDeviceScanner
from .modbus_client import ThesslaGreenModbusClient
from .modbus_helpers import _call_modbus
from .multipliers import REGISTER_MULTIPLIERS
from .utils import TIME_REGISTER_PREFIXES, _decode_bcd_time
>>>>>>> 19ed7ac6

_LOGGER = logging.getLogger(__name__)

# Map each register belonging to a multi-register block to its starting register
MULTI_REGISTER_STARTS: dict[str, str] = {}
for start, size in MULTI_REGISTER_SIZES.items():
    MULTI_REGISTER_STARTS[start] = start
    base = HOLDING_REGISTERS[start]
    for offset in range(1, size):
        addr = base + offset
        for name, reg_addr in HOLDING_REGISTERS.items():
            if reg_addr == addr:
                MULTI_REGISTER_STARTS[name] = start
                break


class ThesslaGreenModbusCoordinator(DataUpdateCoordinator[dict[str, Any]]):
    """Optimized data coordinator for ThesslaGreen Modbus device."""

    def __init__(
        self,
        hass: HomeAssistant,
        host: str,
        port: int,
        slave_id: int,
        name: str,
        scan_interval: timedelta | int = DEFAULT_SCAN_INTERVAL,
        timeout: int = 10,
        retry: int = 3,
        force_full_register_list: bool = False,
        scan_uart_settings: bool = False,
        deep_scan: bool = False,
        entry: ConfigEntry | None = None,
        skip_missing_registers: bool = False,
    ) -> None:
        """Initialize the coordinator."""
        if isinstance(scan_interval, timedelta):
            update_interval = scan_interval
            self.scan_interval = int(scan_interval.total_seconds())
        else:
            update_interval = timedelta(seconds=scan_interval)
            self.scan_interval = int(scan_interval)

        super().__init__(
            hass,
            _LOGGER,
            name=f"{DOMAIN}_{entry.entry_id if entry else name}",
            update_interval=update_interval,
        )

        self.host = host
        self.port = port
        self.slave_id = slave_id
        self._device_name = name
        self.timeout = timeout
        self.retry = retry
        self.force_full_register_list = force_full_register_list
        self.scan_uart_settings = scan_uart_settings
        self.deep_scan = deep_scan
        self.entry = entry
        self.skip_missing_registers = skip_missing_registers

        # Connection management
        self.client: ThesslaGreenModbusClient | None = None
        self._connection_lock = asyncio.Lock()
        self._last_successful_read = dt_util.utcnow()

        # Stop listener for Home Assistant shutdown
        self._stop_listener: Callable[[], None] | None = None

        # Device info and capabilities
        self.device_info: dict[str, Any] = {}
        self.capabilities: DeviceCapabilities = DeviceCapabilities()
        self.available_registers: dict[str, set[str]] = {
            "input_registers": set(),
            "holding_registers": set(),
            "coil_registers": set(),
            "discrete_inputs": set(),
            "calculated": {"estimated_power", "total_energy"},
        }
        # Register maps and reverse lookup maps
        self._register_maps = {
            "input_registers": get_input_registers(),
            "holding_registers": get_holding_registers(),
            "coil_registers": get_coil_registers(),
            "discrete_inputs": get_discrete_input_registers(),
        }
        self._reverse_maps = {
            key: {addr: name for name, addr in mapping.items()}
            for key, mapping in self._register_maps.items()
        }

        # Optimization: Pre-computed register groups for batch reading
        self._register_groups: dict[str, list[tuple[int, int]]] = {}
        self._consecutive_failures = 0
        self._max_failures = 5

        # Device scan result
        self.device_scan_result: dict[str, Any] | None = None
        self.unknown_registers: dict[str, dict[int, Any]] = {}
        self.scanned_registers: dict[str, int] = {}

        # Statistics and diagnostics
        self.statistics: dict[str, Any] = {
            "successful_reads": 0,
            "failed_reads": 0,
            "connection_errors": 0,
            "timeout_errors": 0,
            "last_error": None,
            "last_successful_update": None,
            "average_response_time": 0.0,
            "total_registers_read": 0,
        }

        self._last_power_timestamp = dt_util.utcnow()
        self._total_energy = 0.0

    async def _call_modbus(self, func: Callable[..., Any], *args: Any, **kwargs: Any) -> Any:
        """Wrapper around Modbus calls injecting the slave ID."""
        if not self.client:
            raise ConnectionException("Modbus client is not connected")
        return await _call_modbus(func, self.slave_id, *args, **kwargs)

    async def async_setup(self) -> bool:
        """Set up the coordinator by scanning the device."""
        _LOGGER.info("Setting up ThesslaGreen coordinator for %s:%s", self.host, self.port)

        # Scan device to discover available registers and capabilities
        if not self.force_full_register_list:
            _LOGGER.info("Scanning device for available registers...")
            scanner = None
            try:
                scanner = await ThesslaGreenDeviceScanner.create(
                    host=self.host,
                    port=self.port,
                    slave_id=self.slave_id,
                    timeout=self.timeout,
                    retry=self.retry,
                    scan_uart_settings=self.scan_uart_settings,
                    skip_known_missing=self.skip_missing_registers,
                    deep_scan=self.deep_scan,
                )

                self.device_scan_result = await scanner.scan_device()
                scan_registers = self.device_scan_result.get("available_registers", {})
                self.available_registers = {
                    "input_registers": set(scan_registers.get("input_registers", [])),
                    "holding_registers": set(scan_registers.get("holding_registers", [])),
                    "coil_registers": set(scan_registers.get("coil_registers", [])),
                    "discrete_inputs": set(scan_registers.get("discrete_inputs", [])),
                }
                if self.skip_missing_registers:
                    for reg_type, names in KNOWN_MISSING_REGISTERS.items():
                        self.available_registers[reg_type].difference_update(names)

                self.device_info = self.device_scan_result.get("device_info", {})
                self.device_info.setdefault("device_name", self._device_name)
                self.capabilities = DeviceCapabilities(
                    **self.device_scan_result.get("capabilities", {})
                )
                self.unknown_registers = self.device_scan_result.get("unknown_registers", {})
                self.scanned_registers = self.device_scan_result.get("scanned_registers", {})

                _LOGGER.info(
                    "Device scan completed: %d registers found, model: %s, firmware: %s",
                    self.device_scan_result.get("register_count", 0),
                    self.device_info.get("model", UNKNOWN_MODEL),
                    self.device_info.get("firmware", "Unknown"),
                )
            except asyncio.CancelledError:
                _LOGGER.debug("Device scan cancelled")
                if scanner is not None:
                    await scanner.close()
                    scanner = None
                raise
            except (ModbusException, ConnectionException) as exc:
                _LOGGER.exception("Device scan failed: %s", exc)
                raise
            except (OSError, asyncio.TimeoutError, ValueError) as exc:
                _LOGGER.exception("Unexpected error during device scan: %s", exc)
                raise
            finally:
                if scanner is not None:
                    await scanner.close()
        else:
            _LOGGER.info("Using full register list (skipping scan)")
            # Load all registers if forced
            self._load_full_register_list()

        model = self.device_info.get("model", UNKNOWN_MODEL)
        firmware = self.device_info.get("firmware", "Unknown")
        # Warn when any key identification fields are missing
        if model == UNKNOWN_MODEL or firmware == "Unknown":
            missing: list[str] = []
            if model == "Unknown":
                missing.append("model")
                _LOGGER.debug(
                    "Device model missing for %s:%s%s",
                    self.host,
                    self.port,
                    f" (slave {self.slave_id})" if self.slave_id is not None else "",
                )
            if firmware == "Unknown":
                missing.append("firmware")
                _LOGGER.debug(
                    "Device firmware missing for %s:%s%s",
                    self.host,
                    self.port,
                    f" (slave {self.slave_id})" if self.slave_id is not None else "",
                )
            if missing:
                device_details = f"{self.host}:{self.port}"
                if self.slave_id is not None:
                    device_details += f", slave {self.slave_id}"
                missing_str = " and ".join(missing)
                _LOGGER.warning(
                    "Device %s missing %s (%s). "
                    "Verify Modbus connectivity or ensure your firmware is supported.",
                    self._device_name,
                    missing_str,
                    device_details,
                )

        # Pre-compute register groups for batch reading
        self._compute_register_groups()

        # Test initial connection
        await self._test_connection()

        # Ensure we clean up tasks when Home Assistant stops
        if self._stop_listener is None:
            self._stop_listener = self.hass.bus.async_listen_once(
                EVENT_HOMEASSISTANT_STOP, self._async_handle_stop
            )

        return True

    def _load_full_register_list(self) -> None:
        """Load full register list when forced."""
<<<<<<< HEAD
        self.available_registers = {
            key: set(mapping.keys()) for key, mapping in self._register_maps.items()
        }

        self.device_info = {
            "device_name": f"ThesslaGreen {MODEL}",
            "model": MODEL,
            "firmware": "Unknown",
            "serial_number": "Unknown",
        }
=======
        for reg_type in self.available_registers:
            self.available_registers[reg_type].clear()
        self.available_registers["input_registers"].update(INPUT_REGISTERS.keys())
        self.available_registers["holding_registers"].update(HOLDING_REGISTERS.keys())
        self.available_registers["coil_registers"].update(COIL_REGISTERS.keys())
        self.available_registers["discrete_inputs"].update(DISCRETE_INPUT_REGISTERS.keys())

        if self.skip_missing_registers:
            for reg_type, names in KNOWN_MISSING_REGISTERS.items():
                self.available_registers[reg_type].difference_update(names)

        self.device_info.clear()
        self.device_info.update(
            {
                "device_name": f"{DEFAULT_NAME} {UNKNOWN_MODEL}",
                "model": UNKNOWN_MODEL,
                "firmware": "Unknown",
                "serial_number": "Unknown",
            }
        )
>>>>>>> 19ed7ac6

        _LOGGER.info(
            "Loaded full register list: %d total registers",
            sum(len(regs) for regs in self.available_registers.values()),
        )

    def _compute_register_groups(self) -> None:
        """Pre-compute register groups for optimized batch reading."""
<<<<<<< HEAD
        for key, names in self.available_registers.items():
            if not names:
                continue
            addresses = [
                self._register_maps[key][reg]
                for reg in names
                if reg in self._register_maps[key]
=======
        # Group Input Registers
        if self.available_registers["input_registers"]:
            input_addrs = [
                INPUT_REGISTERS[reg] for reg in self.available_registers["input_registers"]
            ]
            self._register_groups["input_registers"] = self._group_registers_for_batch_read(
                sorted(input_addrs)
            )

        # Group Holding Registers
        if self.available_registers["holding_registers"]:
            holding_addrs: list[int] = []
            for reg in self.available_registers["holding_registers"]:
                start = HOLDING_REGISTERS[reg]
                size = MULTI_REGISTER_SIZES.get(reg, 1)
                holding_addrs.extend(range(start, start + size))
            self._register_groups["holding_registers"] = self._group_registers_for_batch_read(
                sorted(set(holding_addrs))
            )

        # Group Coil Registers
        if self.available_registers["coil_registers"]:
            coil_addrs = [COIL_REGISTERS[reg] for reg in self.available_registers["coil_registers"]]
            self._register_groups["coil_registers"] = self._group_registers_for_batch_read(
                sorted(coil_addrs)
            )

        # Group Discrete Input Registers
        if self.available_registers["discrete_inputs"]:
            discrete_addrs = [
                DISCRETE_INPUT_REGISTERS[reg] for reg in self.available_registers["discrete_inputs"]
>>>>>>> 19ed7ac6
            ]
            self._register_groups[key] = loader.group_reads(addresses)

        _LOGGER.debug(
            "Pre-computed register groups: %s",
            {k: len(v) for k, v in self._register_groups.items()},
        )

<<<<<<< HEAD
=======
    def _group_registers_for_batch_read(
        self, addresses: list[int], max_gap: int = 10, max_batch: int = 16
    ) -> list[tuple[int, int]]:
        """Group consecutive registers for efficient batch reading."""
        if not addresses:
            return []

        groups = []
        current_start = addresses[0]
        current_end = addresses[0]

        for addr in addresses[1:]:
            # If gap is too large or batch too big, start new group
            if (addr - current_end > max_gap) or (current_end - current_start + 1 >= max_batch):
                groups.append((current_start, current_end - current_start + 1))
                current_start = addr
                current_end = addr
            else:
                current_end = addr

        # Add last group
        groups.append((current_start, current_end - current_start + 1))
        return groups

    def _mark_registers_failed(self, names: Iterable[str | None]) -> None:
        """Record registers that failed to read."""
        failed: set[str] = getattr(self, "_failed_registers", set())
        failed.update(name for name in names if name)
        self._failed_registers = failed

    def _clear_register_failure(self, name: str) -> None:
        """Remove register from failed list on successful read."""
        if hasattr(self, "_failed_registers"):
            self._failed_registers.discard(name)

>>>>>>> 19ed7ac6
    async def _test_connection(self) -> None:
        """Test initial connection to the device."""
        async with self._connection_lock:
            try:
                await self._ensure_connection()
<<<<<<< HEAD

                register_path = (
                    Path(__file__).with_name("registers")
                    / "thessla_green_registers_full.json"
                )
                with register_path.open("r", encoding="utf-8") as file:
                    register_data = json.load(file)

                test_addresses = [
                    reg["address_dec"]
                    for reg in register_data
                    if reg.get("function") == "input"
                ][:3]

                for addr in test_addresses:
                    response = await self.client.read_input_registers(
                        addr, 1, unit=self.slave_id
                    )
                    if response.isError():
                        raise ConnectionException(
                            f"Cannot read register {addr:#06x}"
                        )

=======
                client = self.client
                if client is None or not client.connected:
                    raise ConnectionException("Modbus client is not connected")
                # Try to read a basic register to verify communication. "count" must
                # always be passed as a keyword argument to ``_call_modbus`` to avoid
                # issues with keyword-only parameters in pymodbus.
                count = 1
                response = await self._call_modbus(client.read_input_registers, 0x0000, count=count)
                if response is None or response.isError():
                    raise ConnectionException("Cannot read basic register")
>>>>>>> 19ed7ac6
                _LOGGER.debug("Connection test successful")
            except (ModbusException, ConnectionException) as exc:
                _LOGGER.exception("Connection test failed: %s", exc)
                raise
            except (OSError, asyncio.TimeoutError) as exc:
                _LOGGER.exception("Unexpected error during connection test: %s", exc)
                raise

    async def _async_setup_client(self) -> bool:
        """Set up the Modbus client if needed.

        Returns True on success, False otherwise.
        """
        try:
            async with self._connection_lock:
                await self._ensure_connection()
            return True
        except (ModbusException, ConnectionException) as exc:
            _LOGGER.exception("Failed to set up Modbus client: %s", exc)
            return False
        except (OSError, asyncio.TimeoutError) as exc:
            _LOGGER.exception("Unexpected error setting up Modbus client: %s", exc)
            return False

    async def _ensure_connection(self) -> None:
        """Ensure Modbus connection is established."""
        if self.client and self.client.connected:
            return
        if self.client is not None:
            await self._disconnect()
        try:
            self.client = ThesslaGreenModbusClient(self.host, self.port, timeout=self.timeout)
            if not await self.client.connect():
                raise ConnectionException(f"Could not connect to {self.host}:{self.port}")
            _LOGGER.debug("Modbus connection established")
        except (ModbusException, ConnectionException) as exc:
            self.statistics["connection_errors"] += 1
            _LOGGER.exception("Failed to establish connection: %s", exc)
            raise
        except (OSError, asyncio.TimeoutError) as exc:
            self.statistics["connection_errors"] += 1
            _LOGGER.exception("Unexpected error establishing connection: %s", exc)
            raise

    async def _async_update_data(self) -> dict[str, Any]:
        """Fetch data from the device with optimized batch reading."""
        start_time = dt_util.utcnow()

        async with self._connection_lock:
            try:
                await self._ensure_connection()
                client = self.client
                if client is None or not client.connected:
                    raise ConnectionException("Modbus client is not connected")

                # Read all register types
                data = {}

                # Read Input Registers
                input_data = await self._read_input_registers_optimized()
                data.update(input_data)

                # Read Holding Registers
                holding_data = await self._read_holding_registers_optimized()
                data.update(holding_data)

                # Read Coil Registers
                coil_data = await self._read_coil_registers_optimized()
                data.update(coil_data)

                # Read Discrete Inputs
                discrete_data = await self._read_discrete_inputs_optimized()
                data.update(discrete_data)

                # Post-process data (calculate derived values)
                data = self._post_process_data(data)

                if not client.connected:
                    _LOGGER.debug(
                        "Modbus client disconnected during update; attempting reconnection"
                    )
                    await self._ensure_connection()
                    client = self.client
                    if client is None or not client.connected:
                        raise ConnectionException("Modbus client is not connected")

                # Update statistics
                self.statistics["successful_reads"] += 1
                self.statistics["last_successful_update"] = dt_util.utcnow()
                self._consecutive_failures = 0

                # Calculate response time
                response_time = (dt_util.utcnow() - start_time).total_seconds()
                self.statistics["average_response_time"] = (
                    self.statistics["average_response_time"]
                    * (self.statistics["successful_reads"] - 1)
                    + response_time
                ) / self.statistics["successful_reads"]

                _LOGGER.debug(
                    "Data update successful: %d values read in %.2fs", len(data), response_time
                )
                return data

            except (ModbusException, ConnectionException) as exc:
                self.statistics["failed_reads"] += 1
                self.statistics["last_error"] = str(exc)
                self._consecutive_failures += 1

                # Disconnect if too many failures
                if self._consecutive_failures >= self._max_failures:
                    _LOGGER.error("Too many consecutive failures, disconnecting")
                    await self._disconnect()

                _LOGGER.error("Failed to update data: %s", exc)
                raise UpdateFailed(f"Error communicating with device: {exc}") from exc
            except (OSError, asyncio.TimeoutError, ValueError) as exc:
                self.statistics["failed_reads"] += 1
                self.statistics["last_error"] = str(exc)
                self._consecutive_failures += 1

                if self._consecutive_failures >= self._max_failures:
                    _LOGGER.error("Too many consecutive failures, disconnecting")
                    await self._disconnect()

                _LOGGER.error("Unexpected error during data update: %s", exc)
                raise UpdateFailed(f"Unexpected error: {exc}") from exc

    async def _read_input_registers_optimized(self) -> dict[str, Any]:
        """Read input registers using optimized batch reading."""
        data: dict[str, Any] = {}

        if "input_registers" not in self._register_groups:
            return data

        client = self.client
        if client is None or not client.connected:
            raise ConnectionException("Modbus client is not connected")

        failed: set[str] = getattr(self, "_failed_registers", set())

        for start_addr, count in self._register_groups["input_registers"]:
            register_names = [
                self._find_register_name(INPUT_REGISTERS, start_addr + i) for i in range(count)
            ]
            if all(name in failed for name in register_names if name):
                continue
            try:
                # Pass "count" as a keyword argument to ensure compatibility with
                # Modbus helpers that expect keyword-only parameters.
                response = await self._call_modbus(
                    client.read_input_registers,
                    start_addr,
                    count=count,
                )
                if response is None or response.isError():
                    _LOGGER.debug(
                        "Failed to read input registers at 0x%04X", start_addr, exc_info=True
                    )
                    self._mark_registers_failed(register_names)
                    continue

                # Process each register in the batch
                for i, value in enumerate(response.registers):
                    addr = start_addr + i
                    register_name = self._find_register_name("input_registers", addr)
                    if register_name and register_name in self.available_registers["input_registers"]:
                        processed_value = self._process_register_value(register_name, value)
                        if processed_value is not None:
                            data[register_name] = processed_value
                            self.statistics["total_registers_read"] += 1
                            self._clear_register_failure(register_name)

                if len(response.registers) < count:
                    missing = register_names[len(response.registers) :]  # noqa: E203
                    self._mark_registers_failed(missing)

            except (ModbusException, ConnectionException):
                self._mark_registers_failed(register_names)
                _LOGGER.debug("Error reading input registers at 0x%04X", start_addr, exc_info=True)
                continue
            except (OSError, asyncio.TimeoutError, ValueError):
                self._mark_registers_failed(register_names)
                _LOGGER.error(
                    "Unexpected error reading input registers at 0x%04X",
                    start_addr,
                    exc_info=True,
                )
                continue

        return data

    async def _read_holding_registers_optimized(self) -> dict[str, Any]:
        """Read holding registers using optimized batch reading."""
        data: dict[str, Any] = {}

        if "holding_registers" not in self._register_groups:
            return data

        client = self.client
        if client is None or not client.connected:
            _LOGGER.debug("Modbus client not available; skipping holding register read")
            return data

        failed: set[str] = getattr(self, "_failed_registers", set())

        for start_addr, count in self._register_groups["holding_registers"]:
            register_names = [
                self._find_register_name(HOLDING_REGISTERS, start_addr + i) for i in range(count)
            ]
            if all(name in failed for name in register_names if name):
                continue
            try:
                # Pass "count" as a keyword argument to ensure compatibility with
                # Modbus helpers that expect keyword-only parameters.
                response = await self._call_modbus(
                    client.read_holding_registers,
                    start_addr,
                    count=count,
                )
                if response is None or response.isError():
                    _LOGGER.debug(
                        "Failed to read holding registers at 0x%04X", start_addr, exc_info=True
                    )
                    self._mark_registers_failed(register_names)
                    continue

                # Process each register in the batch
                for i, value in enumerate(response.registers):
                    addr = start_addr + i
<<<<<<< HEAD
                    register_name = self._find_register_name("holding_registers", addr)
                    if register_name and register_name in self.available_registers["holding_registers"]:
=======
                    register_name = self._find_register_name(HOLDING_REGISTERS, addr)
                    if register_name in MULTI_REGISTER_SIZES:
                        size = MULTI_REGISTER_SIZES[register_name]
                        values = response.registers[i : i + size]  # noqa: E203
                        if (
                            len(values) == size
                            and register_name in self.available_registers["holding_registers"]
                        ):
                            data[register_name] = values
                            self.statistics["total_registers_read"] += size
                            self._clear_register_failure(register_name)
                        continue
                    if (
                        register_name
                        and register_name in self.available_registers["holding_registers"]
                    ):
>>>>>>> 19ed7ac6
                        processed_value = self._process_register_value(register_name, value)
                        if processed_value is not None:
                            data[register_name] = processed_value
                            self.statistics["total_registers_read"] += 1
                            self._clear_register_failure(register_name)

                if len(response.registers) < count:
                    missing = register_names[len(response.registers) :]  # noqa: E203
                    self._mark_registers_failed(missing)

            except (ModbusException, ConnectionException):
                self._mark_registers_failed(register_names)
                _LOGGER.debug(
                    "Error reading holding registers at 0x%04X", start_addr, exc_info=True
                )
                continue
            except (OSError, asyncio.TimeoutError, ValueError):
                self._mark_registers_failed(register_names)
                _LOGGER.error(
                    "Unexpected error reading holding registers at 0x%04X",
                    start_addr,
                    exc_info=True,
                )
                continue

        return data

    async def _read_coil_registers_optimized(self) -> dict[str, Any]:
        """Read coil registers using optimized batch reading."""
        data: dict[str, Any] = {}

        if "coil_registers" not in self._register_groups:
            return data

        client = self.client
        if client is None or not client.connected:
            raise ConnectionException("Modbus client is not connected")

        failed: set[str] = getattr(self, "_failed_registers", set())

        for start_addr, count in self._register_groups["coil_registers"]:
            register_names = [
                self._find_register_name(COIL_REGISTERS, start_addr + i) for i in range(count)
            ]
            if all(name in failed for name in register_names if name):
                continue
            try:
                # Pass "count" as a keyword argument to ensure compatibility with
                # Modbus helpers that expect keyword-only parameters.
                response = await self._call_modbus(
                    client.read_coils,
                    start_addr,
                    count=count,
                )
                if response is None or response.isError():
                    _LOGGER.debug(
                        "Failed to read coil registers at 0x%04X", start_addr, exc_info=True
                    )
                    self._mark_registers_failed(register_names)
                    continue

                if not response.bits:
                    if response.bits is None:
                        _LOGGER.error(
                            "No bits returned reading coil registers at 0x%04X",
                            start_addr,
                        )
                    self._mark_registers_failed(register_names)
                    continue

                # Process each bit in the batch
                for i in range(min(count, len(response.bits))):
                    addr = start_addr + i
                    register_name = self._find_register_name("coil_registers", addr)
                    if register_name and register_name in self.available_registers["coil_registers"]:
                        data[register_name] = response.bits[i]
                        self.statistics["total_registers_read"] += 1
                        self._clear_register_failure(register_name)

                if len(response.bits) < count:
                    missing = register_names[len(response.bits) :]  # noqa: E203
                    self._mark_registers_failed(missing)

            except (ModbusException, ConnectionException):
                self._mark_registers_failed(register_names)
                _LOGGER.debug("Error reading coil registers at 0x%04X", start_addr, exc_info=True)
                continue
            except (OSError, asyncio.TimeoutError, ValueError):
                self._mark_registers_failed(register_names)
                _LOGGER.error(
                    "Unexpected error reading coil registers at 0x%04X",
                    start_addr,
                    exc_info=True,
                )
                continue

        return data

    async def _read_discrete_inputs_optimized(self) -> dict[str, Any]:
        """Read discrete input registers using optimized batch reading."""
        data: dict[str, Any] = {}

        if "discrete_inputs" not in self._register_groups:
            return data

        client = self.client
        if client is None or not client.connected:
            raise ConnectionException("Modbus client is not connected")

        failed: set[str] = getattr(self, "_failed_registers", set())

        for start_addr, count in self._register_groups["discrete_inputs"]:
            register_names = [
                self._find_register_name(DISCRETE_INPUT_REGISTERS, start_addr + i)
                for i in range(count)
            ]
            if all(name in failed for name in register_names if name):
                continue
            try:
                # Pass "count" as a keyword argument to ensure compatibility with
                # Modbus helpers that expect keyword-only parameters.
                response = await self._call_modbus(
                    client.read_discrete_inputs,
                    start_addr,
                    count=count,
                )
                if response is None or response.isError():
                    _LOGGER.debug(
                        "Failed to read discrete inputs at 0x%04X", start_addr, exc_info=True
                    )
                    self._mark_registers_failed(register_names)
                    continue

                if not response.bits:
                    if response.bits is None:
                        _LOGGER.error(
                            "No bits returned reading discrete inputs at 0x%04X",
                            start_addr,
                        )
                    self._mark_registers_failed(register_names)
                    continue

                # Process each bit in the batch
                for i in range(min(count, len(response.bits))):
                    addr = start_addr + i
                    register_name = self._find_register_name("discrete_inputs", addr)
                    if register_name and register_name in self.available_registers["discrete_inputs"]:
                        data[register_name] = response.bits[i]
                        self.statistics["total_registers_read"] += 1
                        self._clear_register_failure(register_name)

                if len(response.bits) < count:
                    missing = register_names[len(response.bits) :]  # noqa: E203
                    self._mark_registers_failed(missing)

            except (ModbusException, ConnectionException):
                self._mark_registers_failed(register_names)
                _LOGGER.debug("Error reading discrete inputs at 0x%04X", start_addr, exc_info=True)
                continue
            except (OSError, asyncio.TimeoutError, ValueError):
                self._mark_registers_failed(register_names)
                _LOGGER.error(
                    "Unexpected error reading discrete inputs at 0x%04X",
                    start_addr,
                    exc_info=True,
                )
                continue

        return data

<<<<<<< HEAD
    def _find_register_name(self, register_type: str, address: int) -> Optional[str]:
=======
    def _find_register_name(self, register_map: dict[str, int], address: int) -> str | None:
>>>>>>> 19ed7ac6
        """Find register name by address using pre-built reverse maps."""
        return self._reverse_maps.get(register_type, {}).get(address)

    def _process_register_value(self, register_name: str, value: int) -> Any:
        """Process register value according to its type and multiplier."""
<<<<<<< HEAD
        # Sensor error code
        if value == 0x8000:
            return None

        definition = loader.get_register_definition(register_name)

        enum_map = definition.get("enum")
        if enum_map:
            reversed_enum = {v: k for k, v in enum_map.items()}
            return reversed_enum.get(value, value)

        multiplier = definition.get("multiplier")
        resolution = definition.get("resolution")
        if multiplier is not None:
            value = value * multiplier
        elif resolution is not None:
            value = value * resolution
=======
        # Pass through special sentinel indicating missing sensor values
        if value == SENSOR_UNAVAILABLE:
            return SENSOR_UNAVAILABLE

        if register_name.startswith(TIME_REGISTER_PREFIXES):
            decoded = _decode_bcd_time(value)
            return decoded if decoded is not None else value

        # Apply multiplier
        if register_name in REGISTER_MULTIPLIERS:
            return value * REGISTER_MULTIPLIERS[register_name]
>>>>>>> 19ed7ac6

        return value

    def calculate_power_consumption(self, data: dict[str, Any]) -> float | None:
        """Estimate power usage from DAC output voltages."""
        try:
            supply = float(data["dac_supply"])
            exhaust = float(data["dac_exhaust"])
        except (KeyError, TypeError, ValueError):
            return None

        heater = float(data.get("dac_heater", 0) or 0)
        cooler = float(data.get("dac_cooler", 0) or 0)

        def _power(voltage: float, max_power: float) -> float:
            voltage = max(0.0, min(10.0, voltage))
            return (voltage / 10) ** 3 * max_power

        fan_max = 80.0
        heater_max = 2000.0
        cooler_max = 1000.0

        power = _power(supply, fan_max) + _power(exhaust, fan_max)
        if heater:
            power += _power(heater, heater_max)
        if cooler:
            power += _power(cooler, cooler_max)

        return power

    def _post_process_data(self, data: dict[str, Any]) -> dict[str, Any]:
        """Post-process data to calculate derived values."""
        # Calculate heat recovery efficiency if temperatures available
        if all(
            k in data for k in ["outside_temperature", "supply_temperature", "exhaust_temperature"]
        ):
            try:
                outside = data["outside_temperature"]
                supply = data["supply_temperature"]
                exhaust = data["exhaust_temperature"]

                if exhaust != outside:
                    efficiency = ((supply - outside) / (exhaust - outside)) * 100
                    data["calculated_efficiency"] = max(0, min(100, efficiency))
            except (ZeroDivisionError, TypeError) as exc:
                _LOGGER.debug("Could not calculate efficiency: %s", exc)

        # Calculate flow balance
        if "supply_flow_rate" in data and "exhaust_flow_rate" in data:
            data["flow_balance"] = data["supply_flow_rate"] - data["exhaust_flow_rate"]
            data["flow_balance_status"] = (
                "balanced"
                if abs(data["flow_balance"]) < 10
                else "supply_dominant" if data["flow_balance"] > 0 else "exhaust_dominant"
            )
        power = self.calculate_power_consumption(data)
        if power is not None:
            data["estimated_power"] = power
            now = dt_util.utcnow()
            elapsed = (now - self._last_power_timestamp).total_seconds()
            self._total_energy += power * elapsed / 3600000.0
            data["total_energy"] = self._total_energy
            self._last_power_timestamp = now

        return data

    async def async_write_register(
        self,
        register_name: str,
        value: float | list[int] | tuple[int, ...],
        refresh: bool = True,
    ) -> bool:
        """Write to a holding or coil register.

        Values should be provided in user units (°C, minutes, etc.). The value
        will be scaled according to register metadata (multiplier/resolution)
        before being written to the device.

        If ``refresh`` is ``True`` (default), the coordinator will request a data
        refresh after the write. Set to ``False`` when performing multiple writes
        in sequence and manually refresh at the end.
        """
        refresh_after_write = False
        async with self._connection_lock:
            try:
                await self._ensure_connection()
                if not self.client:
                    raise ConnectionException("Modbus client is not connected")

                original_value = value
                start_register = MULTI_REGISTER_STARTS.get(register_name)

<<<<<<< HEAD
                definition = loader.get_register_definition(register_name)
                multiplier = definition.get("multiplier")
                resolution = definition.get("resolution")
                if multiplier is not None:
                    value = int(round(value / multiplier))
                elif resolution is not None:
                    value = int(round(value / resolution))
=======
                if isinstance(value, (list, tuple)):
                    if start_register is None:
                        _LOGGER.error(
                            "Register %s does not support multi-register writes",
                            register_name,
                        )
                        return False
                    if start_register != register_name:
                        _LOGGER.error(
                            "Multi-register writes must start at %s",
                            start_register,
                        )
                        return False
                    assert start_register is not None
                    if len(value) != MULTI_REGISTER_SIZES[start_register]:
                        _LOGGER.error(
                            "Register %s expects %d values",
                            start_register,
                            MULTI_REGISTER_SIZES[register_name],
                        )
                        return False

                if register_name in MULTI_REGISTER_SIZES:
                    if (
                        not isinstance(value, (list, tuple))
                        or len(value) != MULTI_REGISTER_SIZES[register_name]
                    ):
                        _LOGGER.error(
                            "Register %s expects %d values",
                            register_name,
                            MULTI_REGISTER_SIZES[register_name],
                        )
                        return False
                    values = [int(v) for v in value]
>>>>>>> 19ed7ac6
                else:
                    if isinstance(value, (list, tuple)):
                        _LOGGER.error("Register %s expects a single numeric value", register_name)
                        return False
                    # Apply multiplier if defined and convert to integer for Modbus
                    if register_name in REGISTER_MULTIPLIERS:
                        multiplier = REGISTER_MULTIPLIERS[register_name]
                        value = int(round(float(value) / multiplier))
                    else:
                        value = int(round(float(value)))

<<<<<<< HEAD
                holding_regs = self._register_maps["holding_registers"]
                coil_regs = self._register_maps["coil_registers"]

                if register_name in holding_regs:
                    address = holding_regs[register_name]
                    response = await self.client.write_register(
                        address=address, value=value, unit=self.slave_id
                    )
                elif register_name in coil_regs:
                    address = coil_regs[register_name]
                    response = await self.client.write_coil(
                        address=address, value=bool(value), unit=self.slave_id
=======
                # Determine register type and address
                if register_name in HOLDING_REGISTERS:
                    address = HOLDING_REGISTERS[register_name]
                    if register_name in MULTI_REGISTER_SIZES:
                        response = await self._call_modbus(
                            self.client.write_registers,
                            address=address,
                            values=values,
                        )
                    else:
                        response = await self._call_modbus(
                            self.client.write_register,
                            address=address,
                            value=value,
                        )
                elif register_name in COIL_REGISTERS:
                    address = COIL_REGISTERS[register_name]
                    response = await self._call_modbus(
                        self.client.write_coil,
                        address=address,
                        value=bool(value),
>>>>>>> 19ed7ac6
                    )
                else:
                    _LOGGER.error("Unknown register for writing: %s", register_name)
                    return False

                if response is None or response.isError():
                    _LOGGER.error("Error writing to register %s: %s", register_name, response)
                    return False

                _LOGGER.info("Successfully wrote %s to register %s", original_value, register_name)

                refresh_after_write = refresh
            except (ModbusException, ConnectionException):
                _LOGGER.exception("Failed to write register %s", register_name)
                return False
            except (OSError, asyncio.TimeoutError, ValueError):
                _LOGGER.exception("Unexpected error writing register %s", register_name)
                return False

        if refresh_after_write:
            await self.async_request_refresh()
        return True

    async def _disconnect(self) -> None:
        """Disconnect from Modbus device."""
        if self.client is not None:
            try:
                close = self.client.close
                if inspect.iscoroutinefunction(close):
                    await close()
                else:
                    close()
            except (ModbusException, ConnectionException):
                _LOGGER.debug("Error disconnecting", exc_info=True)
            except OSError:
                _LOGGER.exception("Unexpected error disconnecting")

        self.client = None
        _LOGGER.debug("Disconnected from Modbus device")

    async def _async_handle_stop(self, _event: Any) -> None:
        """Handle Home Assistant stop to cancel tasks."""
        await self.async_shutdown()

    async def async_shutdown(self) -> None:
        """Shutdown coordinator and disconnect."""
        _LOGGER.debug("Shutting down ThesslaGreen coordinator")
        if self._stop_listener is not None:
            self._stop_listener()
            self._stop_listener = None
        shutdown = getattr(super(), "async_shutdown", None)
        if shutdown is not None:
            await shutdown()
        await self._disconnect()

    @property
    def performance_stats(self) -> dict[str, Any]:
        """Get performance statistics."""
        return {
            "total_reads": self.statistics["successful_reads"],
            "failed_reads": self.statistics["failed_reads"],
            "success_rate": (
                self.statistics["successful_reads"]
                / max(1, self.statistics["successful_reads"] + self.statistics["failed_reads"])
            )
            * 100,
            "avg_response_time": self.statistics["average_response_time"],
            "connection_errors": self.statistics["connection_errors"],
            "last_error": self.statistics["last_error"],
            "registers_available": sum(len(regs) for regs in self.available_registers.values()),
            "registers_read": self.statistics["total_registers_read"],
        }

    def get_diagnostic_data(self) -> dict[str, Any]:
        """Return diagnostic information for Home Assistant."""
        last_update = self.statistics.get("last_successful_update")
        connection = {
            "host": self.host,
            "port": self.port,
            "slave_id": self.slave_id,
            "connected": bool(self.client and getattr(self.client, "connected", False)),
            "last_successful_update": last_update.isoformat() if last_update else None,
        }

        statistics = self.statistics.copy()
        if statistics.get("last_successful_update"):
            statistics["last_successful_update"] = statistics["last_successful_update"].isoformat()

        diagnostics: dict[str, Any] = {
            "connection": connection,
            "statistics": statistics,
            "performance": self.performance_stats,
            "device_info": self.device_info,
            "available_registers": {
                key: sorted(list(value)) for key, value in self.available_registers.items()
            },
            "capabilities": (
                self.capabilities.as_dict() if hasattr(self.capabilities, "as_dict") else {}
            ),
            "scan_result": self.device_scan_result,
            "unknown_registers": self.unknown_registers,
            "scanned_registers": self.scanned_registers,
        }

        if self.device_scan_result and "raw_registers" in self.device_scan_result:
            diagnostics["raw_registers"] = self.device_scan_result["raw_registers"]
            if "total_addresses_scanned" in self.device_scan_result:
                statistics["total_addresses_scanned"] = self.device_scan_result[
                    "total_addresses_scanned"
                ]

        return diagnostics

    def get_device_info(self) -> DeviceInfo:
        """Return a ``DeviceInfo`` object for the connected unit.

        The data is used by Home Assistant to uniquely identify the device
        and to group all entities originating from it in the device registry.
        """
        # Determine the device model. Prefer any model already stored in
        # ``device_info`` but fall back to other sources when it is missing or
        # set to ``UNKNOWN_MODEL``. The scanner may place a detected model in
        # the capabilities result under ``model_type``. As a final fallback, use
        # any model specified in the config entry.
        model = self.device_info.get("model")
        if not model or model == UNKNOWN_MODEL:
            model = (
                self.device_scan_result.get("capabilities", {}).get("model_type")
                if self.device_scan_result
                else None
            )
        if (not model or model == UNKNOWN_MODEL) and self.entry is not None:
            model = cast(
                str | None,
                self.entry.options.get("model") if hasattr(self.entry, "options") else None,
            ) or cast(
                str | None,
                self.entry.data.get("model") if hasattr(self.entry, "data") else None,
            )
        if not model:
            model = UNKNOWN_MODEL
        self.device_info["model"] = model

        return DeviceInfo(
            identifiers={(DOMAIN, f"{self.host}:{self.port}:{self.slave_id}")},
            name=self.device_name,
            manufacturer=MANUFACTURER,
            model=model,
            sw_version=self.device_info.get("firmware", "Unknown"),
            configuration_url=f"http://{self.host}",
        )

    @property
    def device_name(self) -> str:
        """Return the configured or detected device name."""
        return cast(str, self.device_info.get("device_name") or self._device_name)

    @property
    def device_info_dict(self) -> dict[str, Any]:
        """Return device information as a plain dictionary for legacy use."""
        return cast(dict[str, Any], self.get_device_info().as_dict())<|MERGE_RESOLUTION|>--- conflicted
+++ resolved
@@ -6,20 +6,14 @@
 from __future__ import annotations
 
 import asyncio
-<<<<<<< HEAD
 import json
-=======
 import inspect
->>>>>>> 19ed7ac6
 import logging
 from collections.abc import Callable, Iterable
 from datetime import timedelta
-<<<<<<< HEAD
 from pathlib import Path
 from typing import TYPE_CHECKING, Any, Dict, List, Optional, Set, Tuple
-=======
 from typing import TYPE_CHECKING, Any, cast
->>>>>>> 19ed7ac6
 
 try:  # pragma: no cover - handle missing Home Assistant util during tests
     from homeassistant.util import dt as dt_util
@@ -89,7 +83,6 @@
 )
 
 from .const import (
-<<<<<<< HEAD
     DOMAIN,
     MANUFACTURER,
     MODEL,
@@ -100,7 +93,6 @@
 )
 from . import loader
 from .device_scanner import DeviceCapabilities, ThesslaGreenDeviceScanner
-=======
     COIL_REGISTERS,
     DEFAULT_NAME,
     DEFAULT_SCAN_INTERVAL,
@@ -119,7 +111,6 @@
 from .modbus_helpers import _call_modbus
 from .multipliers import REGISTER_MULTIPLIERS
 from .utils import TIME_REGISTER_PREFIXES, _decode_bcd_time
->>>>>>> 19ed7ac6
 
 _LOGGER = logging.getLogger(__name__)
 
@@ -359,7 +350,6 @@
 
     def _load_full_register_list(self) -> None:
         """Load full register list when forced."""
-<<<<<<< HEAD
         self.available_registers = {
             key: set(mapping.keys()) for key, mapping in self._register_maps.items()
         }
@@ -370,7 +360,6 @@
             "firmware": "Unknown",
             "serial_number": "Unknown",
         }
-=======
         for reg_type in self.available_registers:
             self.available_registers[reg_type].clear()
         self.available_registers["input_registers"].update(INPUT_REGISTERS.keys())
@@ -391,7 +380,7 @@
                 "serial_number": "Unknown",
             }
         )
->>>>>>> 19ed7ac6
+
 
         _LOGGER.info(
             "Loaded full register list: %d total registers",
@@ -400,7 +389,6 @@
 
     def _compute_register_groups(self) -> None:
         """Pre-compute register groups for optimized batch reading."""
-<<<<<<< HEAD
         for key, names in self.available_registers.items():
             if not names:
                 continue
@@ -408,7 +396,6 @@
                 self._register_maps[key][reg]
                 for reg in names
                 if reg in self._register_maps[key]
-=======
         # Group Input Registers
         if self.available_registers["input_registers"]:
             input_addrs = [
@@ -440,7 +427,6 @@
         if self.available_registers["discrete_inputs"]:
             discrete_addrs = [
                 DISCRETE_INPUT_REGISTERS[reg] for reg in self.available_registers["discrete_inputs"]
->>>>>>> 19ed7ac6
             ]
             self._register_groups[key] = loader.group_reads(addresses)
 
@@ -449,8 +435,6 @@
             {k: len(v) for k, v in self._register_groups.items()},
         )
 
-<<<<<<< HEAD
-=======
     def _group_registers_for_batch_read(
         self, addresses: list[int], max_gap: int = 10, max_batch: int = 16
     ) -> list[tuple[int, int]]:
@@ -486,13 +470,11 @@
         if hasattr(self, "_failed_registers"):
             self._failed_registers.discard(name)
 
->>>>>>> 19ed7ac6
     async def _test_connection(self) -> None:
         """Test initial connection to the device."""
         async with self._connection_lock:
             try:
                 await self._ensure_connection()
-<<<<<<< HEAD
 
                 register_path = (
                     Path(__file__).with_name("registers")
@@ -516,7 +498,6 @@
                             f"Cannot read register {addr:#06x}"
                         )
 
-=======
                 client = self.client
                 if client is None or not client.connected:
                     raise ConnectionException("Modbus client is not connected")
@@ -527,7 +508,6 @@
                 response = await self._call_modbus(client.read_input_registers, 0x0000, count=count)
                 if response is None or response.isError():
                     raise ConnectionException("Cannot read basic register")
->>>>>>> 19ed7ac6
                 _LOGGER.debug("Connection test successful")
             except (ModbusException, ConnectionException) as exc:
                 _LOGGER.exception("Connection test failed: %s", exc)
@@ -758,10 +738,8 @@
                 # Process each register in the batch
                 for i, value in enumerate(response.registers):
                     addr = start_addr + i
-<<<<<<< HEAD
                     register_name = self._find_register_name("holding_registers", addr)
                     if register_name and register_name in self.available_registers["holding_registers"]:
-=======
                     register_name = self._find_register_name(HOLDING_REGISTERS, addr)
                     if register_name in MULTI_REGISTER_SIZES:
                         size = MULTI_REGISTER_SIZES[register_name]
@@ -778,7 +756,6 @@
                         register_name
                         and register_name in self.available_registers["holding_registers"]
                     ):
->>>>>>> 19ed7ac6
                         processed_value = self._process_register_value(register_name, value)
                         if processed_value is not None:
                             data[register_name] = processed_value
@@ -949,17 +926,17 @@
 
         return data
 
-<<<<<<< HEAD
+
     def _find_register_name(self, register_type: str, address: int) -> Optional[str]:
-=======
+
     def _find_register_name(self, register_map: dict[str, int], address: int) -> str | None:
->>>>>>> 19ed7ac6
+
         """Find register name by address using pre-built reverse maps."""
         return self._reverse_maps.get(register_type, {}).get(address)
 
     def _process_register_value(self, register_name: str, value: int) -> Any:
         """Process register value according to its type and multiplier."""
-<<<<<<< HEAD
+
         # Sensor error code
         if value == 0x8000:
             return None
@@ -977,7 +954,7 @@
             value = value * multiplier
         elif resolution is not None:
             value = value * resolution
-=======
+
         # Pass through special sentinel indicating missing sensor values
         if value == SENSOR_UNAVAILABLE:
             return SENSOR_UNAVAILABLE
@@ -989,7 +966,7 @@
         # Apply multiplier
         if register_name in REGISTER_MULTIPLIERS:
             return value * REGISTER_MULTIPLIERS[register_name]
->>>>>>> 19ed7ac6
+
 
         return value
 
@@ -1082,7 +1059,7 @@
                 original_value = value
                 start_register = MULTI_REGISTER_STARTS.get(register_name)
 
-<<<<<<< HEAD
+
                 definition = loader.get_register_definition(register_name)
                 multiplier = definition.get("multiplier")
                 resolution = definition.get("resolution")
@@ -1090,7 +1067,7 @@
                     value = int(round(value / multiplier))
                 elif resolution is not None:
                     value = int(round(value / resolution))
-=======
+
                 if isinstance(value, (list, tuple)):
                     if start_register is None:
                         _LOGGER.error(
@@ -1125,7 +1102,7 @@
                         )
                         return False
                     values = [int(v) for v in value]
->>>>>>> 19ed7ac6
+
                 else:
                     if isinstance(value, (list, tuple)):
                         _LOGGER.error("Register %s expects a single numeric value", register_name)
@@ -1137,7 +1114,7 @@
                     else:
                         value = int(round(float(value)))
 
-<<<<<<< HEAD
+
                 holding_regs = self._register_maps["holding_registers"]
                 coil_regs = self._register_maps["coil_registers"]
 
@@ -1150,7 +1127,7 @@
                     address = coil_regs[register_name]
                     response = await self.client.write_coil(
                         address=address, value=bool(value), unit=self.slave_id
-=======
+
                 # Determine register type and address
                 if register_name in HOLDING_REGISTERS:
                     address = HOLDING_REGISTERS[register_name]
@@ -1172,7 +1149,7 @@
                         self.client.write_coil,
                         address=address,
                         value=bool(value),
->>>>>>> 19ed7ac6
+
                     )
                 else:
                     _LOGGER.error("Unknown register for writing: %s", register_name)
