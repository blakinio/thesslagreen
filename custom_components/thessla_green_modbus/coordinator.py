--- conflicted
+++ resolved
@@ -197,7 +197,6 @@
                 )
 
                 self.device_scan_result = await scanner.scan_device()
-<<<<<<< HEAD
                 scan_registers = self.device_scan_result.get("available_registers", {})
                 self.available_registers = {
                     "input_registers": set(scan_registers.get("input_registers", [])),
@@ -211,7 +210,6 @@
                 self.device_info = self.device_scan_result.get("device_info", {})
                 self.capabilities = DeviceCapabilities(
                     **self.device_scan_result.get("capabilities", {})
-=======
                 scan_regs = self.device_scan_result.get("available_registers", {})
                 for reg_type in self.available_registers:
                     self.available_registers[reg_type].clear()
@@ -224,7 +222,6 @@
                 self.device_info.clear()
                 self.device_info.update(
                     self.device_scan_result.get("device_info", {})
->>>>>>> d24f9651
                 )
                 for key, value in self.device_scan_result.get("capabilities", {}).items():
                     setattr(self.capabilities, key, value)
