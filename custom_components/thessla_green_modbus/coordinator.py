"""Data update coordinator for the ThesslaGreen Modbus integration."""

from __future__ import annotations

import asyncio
import logging
from collections.abc import Callable
from datetime import timedelta

from typing import Any, Dict, List, Optional, Set, Tuple

from typing import TYPE_CHECKING, Any

from homeassistant.util import dt as dt_util

try:  # pragma: no cover - used in runtime environments only
    from homeassistant.const import EVENT_HOMEASSISTANT_STOP
except (ModuleNotFoundError, ImportError):  # pragma: no cover - test fallback
    EVENT_HOMEASSISTANT_STOP = "homeassistant_stop"  # type: ignore[assignment]

from .modbus_exceptions import ConnectionException, ModbusException

if TYPE_CHECKING:  # pragma: no cover - used for type hints only
    from pymodbus.client import AsyncModbusTcpClient

from homeassistant.config_entries import ConfigEntry
from homeassistant.core import HomeAssistant

try:  # pragma: no cover
    from homeassistant.helpers.device_registry import DeviceInfo
except (ModuleNotFoundError, ImportError):  # pragma: no cover

    class DeviceInfo:  # type: ignore[misc]
        """Minimal fallback DeviceInfo for tests.

        Stores provided keyword arguments and exposes an ``as_dict`` method
        similar to Home Assistant's ``DeviceInfo`` dataclass.
        """

        def __init__(self, **kwargs: Any) -> None:
            self._data: dict[str, Any] = dict(kwargs)

        def as_dict(self) -> dict[str, Any]:
            """Return stored fields as a dictionary."""
            return dict(self._data)

        # Provide dictionary-style and attribute-style access for convenience in tests
        def __getitem__(self, key: str) -> Any:  # pragma: no cover - simple mapping
            return self._data[key]

        def __getattr__(self, item: str) -> Any:
            try:
                return self._data[item]
            except KeyError as exc:  # pragma: no cover - mirror dict behaviour
                raise AttributeError(item) from exc


from homeassistant.helpers.update_coordinator import DataUpdateCoordinator, UpdateFailed
from homeassistant.util import dt as dt_util

from .const import (
    COIL_REGISTERS,
    DEFAULT_SCAN_INTERVAL,
    DISCRETE_INPUT_REGISTERS,
    DOMAIN,
    KNOWN_MISSING_REGISTERS,
    MANUFACTURER,
    MODEL,
    SENSOR_UNAVAILABLE,
)
from .modbus_client import ThesslaGreenModbusClient
from .modbus_exceptions import ConnectionException, ModbusException
from .modbus_helpers import _call_modbus
from .multipliers import REGISTER_MULTIPLIERS
from .registers import HOLDING_REGISTERS, INPUT_REGISTERS
from .utils import TIME_REGISTER_PREFIXES, _decode_bcd_time

_LOGGER = logging.getLogger(__name__)

# Registers that should be interpreted as signed int16
SIGNED_REGISTERS: Set[str] = {
    "outside_temperature",
    "supply_temperature",
    "exhaust_temperature",
    "fpx_temperature",
    "duct_supply_temperature",
    "gwc_temperature",
    "ambient_temperature",
    "heating_temperature",
    "supply_flow_rate",
    "exhaust_flow_rate",
}


# DAC registers that output voltage (0-10V scaled from 0-4095)
DAC_REGISTERS: Set[str] = {
    "dac_supply",
    "dac_exhaust",
    "dac_heater",
    "dac_cooler",
}


def _to_signed_int16(value: int) -> int:
    """Convert unsigned int16 to signed int16."""
    if value > 0x7FFF:
        return value - 0x10000
    return value

# Map each register belonging to a multi-register block to its starting register
MULTI_REGISTER_STARTS: dict[str, str] = {}
for start, size in MULTI_REGISTER_SIZES.items():
    MULTI_REGISTER_STARTS[start] = start
    base = HOLDING_REGISTERS[start]
    for offset in range(1, size):
        addr = base + offset
        for name, reg_addr in HOLDING_REGISTERS.items():
            if reg_addr == addr:
                MULTI_REGISTER_STARTS[name] = start
                break



class ThesslaGreenModbusCoordinator(DataUpdateCoordinator[Dict[str, Any]]):
    """Coordinator handling all communication with the ThesslaGreen device."""

    def __init__(
        self,
        hass: HomeAssistant,
        host: str,
        port: int,
        slave_id: int,
        name: str,
        scan_interval: timedelta | int = DEFAULT_SCAN_INTERVAL,
        timeout: int = 10,
        retry: int = 3,

        force_full_register_list: bool | None = False,
        entry: ConfigEntry | None = None,

        force_full_register_list: bool = False,
        scan_uart_settings: bool = False,
        entry: Any | None = None,
        skip_missing_registers: bool = False,

    ) -> None:
        """Initialize the coordinator."""
        if isinstance(scan_interval, timedelta):
            update_interval = scan_interval
            self.scan_interval = int(scan_interval.total_seconds())
        else:
            update_interval = timedelta(seconds=scan_interval)
            self.scan_interval = int(scan_interval)

        super().__init__(
            hass,
            _LOGGER,
            name=f"{DOMAIN}_{entry.entry_id if entry else name}",
            update_interval=update_interval,
        )

        self.hass = hass
        self.host = host
        self.port = port
        self.slave_id = slave_id
        self.name = name
        self.timeout = timeout
        self.retry = retry
        self.force_full_register_list = force_full_register_list
        self.scan_uart_settings = scan_uart_settings
        self.entry = entry
        self.skip_missing_registers = skip_missing_registers


        self.client: ThesslaGreenModbusClient | None = None
        self.available_registers: Dict[str, Set[str]] = {

        # Connection management
        self.client: "AsyncModbusTcpClient" | None = None
        self._connection_lock = asyncio.Lock()
        self._last_successful_read = dt_util.utcnow()

        # Stop listener for Home Assistant shutdown
        self._stop_listener: Callable[[], None] | None = None

        # Device info and capabilities
        self.device_info: dict[str, Any] = {}
        self.capabilities: DeviceCapabilities = DeviceCapabilities()
        self.available_registers: dict[str, set[str]] = {

            "input_registers": set(),
            "holding_registers": set(),
            "coil_registers": set(),
            "discrete_inputs": set(),
        }
        self._register_groups: Dict[str, List[Tuple[int, int]]] = {}
        self._connection_lock = asyncio.Lock()
        self.statistics: Dict[str, Any] = {"total_registers_read": 0}
        self._failed_registers: Set[Tuple[str, int]] = set()
        self._last_successful_read: Optional[str] = None
        self.device_info: Dict[str, Any] | None = None
        self.capabilities: Dict[str, Any] | None = None

        # Reverse lookup dictionaries for fast address -> name resolution
        self._input_registers_rev = {addr: name for name, addr in INPUT_REGISTERS.items()}
        self._holding_registers_rev = {addr: name for name, addr in HOLDING_REGISTERS.items()}
        self._coil_registers_rev = {addr: name for name, addr in COIL_REGISTERS.items()}
        self._discrete_inputs_rev = {addr: name for name, addr in DISCRETE_INPUT_REGISTERS.items()}

    # ------------------------------------------------------------------
    # Connection handling
    # ------------------------------------------------------------------
    async def _ensure_connection(self) -> None:
        """Ensure the Modbus client is connected."""
        if self.client and getattr(self.client, "connected", False):
            return
        async with self._connection_lock:
            if self.client and getattr(self.client, "connected", False):
                return
            self.client = ThesslaGreenModbusClient(self.host, self.port, timeout=self.timeout)
            if not await self.client.connect():
                raise ConnectionException("Failed to connect to device")

        # Optimization: Pre-computed register groups for batch reading
        self._register_groups: dict[str, list[tuple[int, int]]] = {}
        self._failed_registers: set[str] = set()
        self._consecutive_failures = 0
        self._max_failures = 5

        # Device scan result
        self.device_scan_result: dict[str, Any] | None = None

        # Statistics and diagnostics
        self.statistics: dict[str, Any] = {
            "successful_reads": 0,
            "failed_reads": 0,
            "connection_errors": 0,
            "timeout_errors": 0,
            "last_error": None,
            "last_successful_update": None,
            "average_response_time": 0.0,
            "total_registers_read": 0,
        }

    async def _call_modbus(self, func, *args, **kwargs):
        """Wrapper around Modbus calls injecting the slave ID."""
        if not self.client:
            raise ConnectionException("Modbus client is not connected")
        return await _call_modbus(func, self.slave_id, *args, **kwargs)

    async def async_setup(self) -> bool:
        """Set up the coordinator by scanning the device."""
        _LOGGER.info("Setting up ThesslaGreen coordinator for %s:%s", self.host, self.port)

        # Scan device to discover available registers and capabilities
        if not self.force_full_register_list:
            _LOGGER.info("Scanning device for available registers...")
            scanner = None
            try:
                scanner = await ThesslaGreenDeviceScanner.create(
                    host=self.host,
                    port=self.port,
                    slave_id=self.slave_id,
                    timeout=self.timeout,
                    retry=self.retry,
                    scan_uart_settings=self.scan_uart_settings,
                    skip_known_missing=self.skip_missing_registers,
                )

                self.device_scan_result = await scanner.scan_device()
                self.available_registers = self.device_scan_result.get("available_registers", {})
                if self.skip_missing_registers:
                    for reg_type, names in KNOWN_MISSING_REGISTERS.items():
                        self.available_registers.get(reg_type, set()).difference_update(names)
                self.device_info = self.device_scan_result.get("device_info", {})
                self.capabilities = DeviceCapabilities(
                    **self.device_scan_result.get("capabilities", {})
                )

                _LOGGER.info(
                    "Device scan completed: %d registers found, model: %s, firmware: %s",
                    self.device_scan_result.get("register_count", 0),
                    self.device_info.get("model", "Unknown"),
                    self.device_info.get("firmware", "Unknown"),
                )
            except asyncio.CancelledError:
                _LOGGER.debug("Device scan cancelled")
                if scanner is not None:
                    await scanner.close()
                    scanner = None
                raise
            except (ModbusException, ConnectionException) as exc:
                _LOGGER.exception("Device scan failed: %s", exc)
                raise
            except (OSError, asyncio.TimeoutError, ValueError) as exc:
                _LOGGER.exception("Unexpected error during device scan: %s", exc)
                raise
            finally:
                if scanner is not None:
                    await scanner.close()
        else:
            _LOGGER.info("Using full register list (skipping scan)")
            # Load all registers if forced
            self._load_full_register_list()

        # Pre-compute register groups for batch reading
        self._compute_register_groups()

        # Test initial connection
        await self._test_connection()

        # Ensure we clean up tasks when Home Assistant stops
        if self._stop_listener is None:
            self._stop_listener = self.hass.bus.async_listen_once(
                EVENT_HOMEASSISTANT_STOP, self._async_handle_stop
            )

        return True

    def _load_full_register_list(self) -> None:
        """Load full register list when forced."""
        self.available_registers = {
            "input_registers": set(INPUT_REGISTERS.keys()),
            "holding_registers": set(HOLDING_REGISTERS.keys()),
            "coil_registers": set(COIL_REGISTERS.keys()),
            "discrete_inputs": set(DISCRETE_INPUT_REGISTERS.keys()),
        }

        if self.skip_missing_registers:
            for reg_type, names in KNOWN_MISSING_REGISTERS.items():
                self.available_registers[reg_type].difference_update(names)

        self.device_info = {
            "device_name": f"ThesslaGreen {MODEL}",
            "model": MODEL,
            "firmware": "Unknown",
            "serial_number": "Unknown",
        }

        _LOGGER.info(
            "Loaded full register list: %d total registers",
            sum(len(regs) for regs in self.available_registers.values()),
        )

    def _compute_register_groups(self) -> None:
        """Pre-compute register groups for optimized batch reading."""
        # Group Input Registers
        if self.available_registers["input_registers"]:
            input_addrs = [
                INPUT_REGISTERS[reg] for reg in self.available_registers["input_registers"]
            ]
            self._register_groups["input_registers"] = self._group_registers_for_batch_read(
                sorted(input_addrs)
            )

        # Group Holding Registers
        if self.available_registers["holding_registers"]:
            holding_addrs: list[int] = []
            for reg in self.available_registers["holding_registers"]:
                start = HOLDING_REGISTERS[reg]
                size = MULTI_REGISTER_SIZES.get(reg, 1)
                holding_addrs.extend(range(start, start + size))
            self._register_groups["holding_registers"] = self._group_registers_for_batch_read(
                sorted(set(holding_addrs))
            )

        # Group Coil Registers
        if self.available_registers["coil_registers"]:
            coil_addrs = [COIL_REGISTERS[reg] for reg in self.available_registers["coil_registers"]]
            self._register_groups["coil_registers"] = self._group_registers_for_batch_read(
                sorted(coil_addrs)
            )


    async def _disconnect(self) -> None:
        """Close the Modbus connection."""
        async with self._connection_lock:
            if self.client:
                await self.client.close()
                self.client = None

    async def async_shutdown(self) -> None:
        """Public method used by integration teardown."""
        await self._disconnect()

    # ------------------------------------------------------------------
    # Register grouping helpers
    # ------------------------------------------------------------------
    def _group_registers_for_batch_read(

        self, register_addresses: List[int], max_gap: int = 1
    ) -> List[Tuple[int, int]]:
        """Group addresses into batches allowing a gap up to ``max_gap``."""
        if not register_addresses:

        self, addresses: list[int], max_gap: int = 10, max_batch: int = 16
    ) -> list[tuple[int, int]]:
        """Group consecutive registers for efficient batch reading."""
        if not addresses:

            return []
        sorted_addrs = sorted(register_addresses)
        groups: List[Tuple[int, int]] = []
        start = last = sorted_addrs[0]
        for addr in sorted_addrs[1:]:
            if addr - last > max_gap:
                groups.append((start, last - start + 1))
                start = addr
            last = addr
        groups.append((start, last - start + 1))
        return groups

    def _create_consecutive_groups(
        self, registers: Dict[str, int]
    ) -> List[Tuple[int, int, Dict[int, str]]]:
        """Create groups of consecutive registers."""
        if not registers:
            return []
        items = sorted(registers.items(), key=lambda item: item[1])
        groups: List[Tuple[int, int, Dict[int, str]]] = []
        start_addr = items[0][1]
        current_map: Dict[int, str] = {items[0][1]: items[0][0]}
        last_addr = start_addr
        for name, addr in items[1:]:
            if addr != last_addr + 1:
                groups.append((start_addr, last_addr - start_addr + 1, current_map))
                start_addr = addr
                current_map = {addr: name}
            else:
                current_map[addr] = name
            last_addr = addr
        groups.append((start_addr, last_addr - start_addr + 1, current_map))
        return groups


    def _precompute_register_groups(self) -> None:
        """Pre-compute register groups for efficient batch reading."""
        if not self.available_registers:
            return
        self._register_groups = {}
        for reg_type, source_map in {
            "input_registers": INPUT_REGISTERS,
            "holding_registers": HOLDING_REGISTERS,
            "coil_registers": COIL_REGISTERS,
            "discrete_inputs": DISCRETE_INPUT_REGISTERS,
        }.items():
            allowed = self.available_registers.get(reg_type, set())
            selected = {name: addr for name, addr in source_map.items() if name in allowed}
            groups = [
                (start, count) for start, count, _ in self._create_consecutive_groups(selected)
            ]
            if groups:
                self._register_groups[reg_type] = groups

    # ------------------------------------------------------------------
    # Register helpers
    # ------------------------------------------------------------------
    def _find_register_name(self, register_map: Dict[str, int], addr: int) -> Optional[str]:
        """Return register name for ``addr`` using precomputed reverse maps."""
        if register_map is INPUT_REGISTERS:
            return self._input_registers_rev.get(addr)
        if register_map is HOLDING_REGISTERS:
            return self._holding_registers_rev.get(addr)
        if register_map is COIL_REGISTERS:
            return self._coil_registers_rev.get(addr)
        if register_map is DISCRETE_INPUT_REGISTERS:
            return self._discrete_inputs_rev.get(addr)
        for name, address in register_map.items():
            if address == addr:
                return name
        return None

    async def _test_connection(self) -> None:
        """Test initial connection to the device."""
        async with self._connection_lock:
            try:
                await self._ensure_connection()
                if self.client is None or not self.client.connected:
                    _LOGGER.debug("Modbus client missing; attempting reconnection")
                    await self._ensure_connection()
                if self.client is None or not self.client.connected:
                    raise ConnectionException("Modbus client is not connected")
                # Try to read a basic register to verify communication. "count" must
                # always be passed as a keyword argument to ``_call_modbus`` to avoid
                # issues with keyword-only parameters in pymodbus.
                count = 1
                response = await self._call_modbus(
                    self.client.read_input_registers,
                    0x0000,
                    count=count,
                )
                if response is None or response.isError():
                    raise ConnectionException("Cannot read basic register")
                _LOGGER.debug("Connection test successful")
            except (ModbusException, ConnectionException) as exc:
                _LOGGER.exception("Connection test failed: %s", exc)
                raise
            except (OSError, asyncio.TimeoutError) as exc:
                _LOGGER.exception("Unexpected error during connection test: %s", exc)
                raise

    async def _async_setup_client(self) -> bool:
        """Set up the Modbus client if needed.

        Returns True on success, False otherwise.
        """
        try:
            await self._ensure_connection()
            return True
        except (ModbusException, ConnectionException) as exc:
            _LOGGER.exception("Failed to set up Modbus client: %s", exc)
            return False
        except (OSError, asyncio.TimeoutError) as exc:
            _LOGGER.exception("Unexpected error setting up Modbus client: %s", exc)
            return False

    async def async_ensure_client(self) -> bool:
        """Public wrapper ensuring the Modbus client is connected."""
        return await self._async_setup_client()

    async def _ensure_connection(self) -> None:
        """Ensure Modbus connection is established."""
        if self.client is None or not self.client.connected:
            if self.client is not None:
                await self._disconnect()
            try:
                from pymodbus.client import AsyncModbusTcpClient

                self.client = AsyncModbusTcpClient(
                    host=self.host,
                    port=self.port,
                    timeout=self.timeout,
                )
                connected = await self.client.connect()
                if not connected:
                    raise ConnectionException(f"Could not connect to {self.host}:{self.port}")
                _LOGGER.debug("Modbus connection established")
            except (ModbusException, ConnectionException) as exc:
                self.statistics["connection_errors"] += 1
                _LOGGER.exception("Failed to establish connection: %s", exc)
                raise
            except (OSError, asyncio.TimeoutError) as exc:
                self.statistics["connection_errors"] += 1
                _LOGGER.exception("Unexpected error establishing connection: %s", exc)
                raise

    async def _async_update_data(self) -> dict[str, Any]:
        """Fetch data from the device with optimized batch reading."""
        start_time = dt_util.utcnow()


    # ------------------------------------------------------------------
    # Reading helpers
    # ------------------------------------------------------------------
    async def _read_with_retry(
        self,
        func,
        start_addr: int,
        count: int,
        reg_type: str,
    ) -> Any:
        """Call a Modbus read function with retry logic."""
        for attempt in range(1, self.retry + 1):
            try:

                response = await _call_modbus(func, self.slave_id, address=start_addr, count=count)
                if response is None or getattr(response, "isError", lambda: True)():
                    raise ModbusException("Invalid response")
                return response
            except Exception as exc:  # pragma: no cover - debug log only

                await self._ensure_connection()
                if self.client is None or not self.client.connected:
                    _LOGGER.debug("Modbus client missing; attempting reconnection")
                    await self._ensure_connection()
                if self.client is None or not self.client.connected:
                    raise ConnectionException("Modbus client is not connected")

                # Read all register types
                data = {}

                # Read Input Registers
                input_data = await self._read_input_registers_optimized()
                data.update(input_data)

                # Read Holding Registers
                holding_data = await self._read_holding_registers_optimized()
                data.update(holding_data)

                # Read Coil Registers
                coil_data = await self._read_coil_registers_optimized()
                data.update(coil_data)

                # Read Discrete Inputs
                discrete_data = await self._read_discrete_inputs_optimized()
                data.update(discrete_data)

                # Post-process data (calculate derived values)
                data = self._post_process_data(data)

                if self.client is None or not self.client.connected:
                    _LOGGER.debug(
                        "Modbus client disconnected during update; attempting reconnection"
                    )
                    await self._ensure_connection()
                    if self.client is None or not self.client.connected:
                        raise ConnectionException("Modbus client is not connected")

                # Update statistics
                self.statistics["successful_reads"] += 1
                self.statistics["last_successful_update"] = dt_util.utcnow()
                self._consecutive_failures = 0

                # Calculate response time
                response_time = (dt_util.utcnow() - start_time).total_seconds()
                self.statistics["average_response_time"] = (
                    self.statistics["average_response_time"]
                    * (self.statistics["successful_reads"] - 1)
                    + response_time
                ) / self.statistics["successful_reads"]


                _LOGGER.debug(
                    "Attempt %d/%d failed for %s @0x%04X: %s",
                    attempt,
                    self.retry,
                    reg_type,
                    start_addr,
                    exc,
                )
                await asyncio.sleep(0)
        self._failed_registers.add((reg_type, start_addr))
        return None


    async def _read_input_registers_optimized(self) -> Dict[str, Any]:
        data: Dict[str, Any] = {}
        if "input_registers" not in self._register_groups:
            return data
        if self.client is None:
            await self._ensure_connection()
        for start_addr, count in self._register_groups["input_registers"]:
            response = await self._read_with_retry(
                self.client.read_input_registers, start_addr, count, "input"
            )
            if response is None:

    async def _read_input_registers_optimized(self) -> dict[str, Any]:
        """Read input registers using optimized batch reading."""
        data = {}

        if "input_registers" not in self._register_groups:
            return data

        if not self.client:
            await self._ensure_connection()
        client = self.client
        if client is None or not client.connected:
            raise ConnectionException("Modbus client is not connected")

        for start_addr, count in self._register_groups["input_registers"]:
            try:
                # Pass "count" as a keyword argument to ensure compatibility with
                # Modbus helpers that expect keyword-only parameters.
                response = await self._call_modbus(
                    client.read_input_registers,
                    start_addr,
                    count=count,
                )
                if response is None:
                    _LOGGER.error(
                        "No response reading input registers at 0x%04X",
                        start_addr,
                    )
                    continue
                if response.isError():
                    _LOGGER.debug(
                        "Failed to read input registers at 0x%04X: %s", start_addr, response
                    )
                    continue

                # Process each register in the batch
                for i, value in enumerate(response.registers):
                    addr = start_addr + i
                    register_name = self._find_register_name(INPUT_REGISTERS, addr)
                    if (
                        register_name
                        and register_name in self.available_registers["input_registers"]
                    ):
                        processed_value = self._process_register_value(register_name, value)
                        if processed_value is not None:
                            data[register_name] = processed_value
                            self.statistics["total_registers_read"] += 1

            except (ModbusException, ConnectionException):
                _LOGGER.debug("Error reading input registers at 0x%04X", start_addr, exc_info=True)
                continue
            except (OSError, asyncio.TimeoutError, ValueError):
                _LOGGER.error(
                    "Unexpected error reading input registers at 0x%04X",
                    start_addr,
                    exc_info=True,
                )

                continue
            for i, value in enumerate(response.registers):
                addr = start_addr + i
                name = self._find_register_name(INPUT_REGISTERS, addr)
                if name and name in self.available_registers["input_registers"]:
                    processed = self._process_register_value(name, value)
                    if processed is not None:
                        data[name] = processed
                        self.statistics["total_registers_read"] += 1
        return data


    async def _read_holding_registers_optimized(self) -> Dict[str, Any]:
        data: Dict[str, Any] = {}
        if "holding_registers" not in self._register_groups:
            return data
        if self.client is None:
            await self._ensure_connection()
        for start_addr, count in self._register_groups["holding_registers"]:
            response = await self._read_with_retry(
                self.client.read_holding_registers, start_addr, count, "holding"
            )
            if response is None:

    async def _read_holding_registers_optimized(self) -> dict[str, Any]:
        """Read holding registers using optimized batch reading."""
        data = {}

        if self.client is None:
            _LOGGER.debug("Modbus client not available; skipping holding register read")
            return {}

        if "holding_registers" not in self._register_groups:
            return data

        client = self.client
        if client is None or not client.connected:
            _LOGGER.debug("Modbus client is not connected")
            return data

        for start_addr, count in self._register_groups["holding_registers"]:
            try:
                # Pass "count" as a keyword argument to ensure compatibility with
                # Modbus helpers that expect keyword-only parameters.
                response = await self._call_modbus(
                    client.read_holding_registers,
                    start_addr,
                    count=count,
                )
                if response is None:
                    _LOGGER.error(
                        "No response reading holding registers at 0x%04X",
                        start_addr,
                    )
                    continue
                if response.isError():
                    _LOGGER.debug(
                        "Failed to read holding registers at 0x%04X: %s", start_addr, response
                    )
                    continue

                # Process each register in the batch
                for i, value in enumerate(response.registers):
                    addr = start_addr + i
                    register_name = self._find_register_name(HOLDING_REGISTERS, addr)
                    if register_name in MULTI_REGISTER_SIZES:
                        size = MULTI_REGISTER_SIZES[register_name]
                        values = response.registers[i : i + size]  # noqa: E203
                        if (
                            len(values) == size
                            and register_name in self.available_registers["holding_registers"]
                        ):
                            data[register_name] = values
                            self.statistics["total_registers_read"] += size
                        continue
                    if (
                        register_name
                        and register_name in self.available_registers["holding_registers"]
                    ):
                        processed_value = self._process_register_value(register_name, value)
                        if processed_value is not None:
                            data[register_name] = processed_value
                            self.statistics["total_registers_read"] += 1

            except (ModbusException, ConnectionException):
                _LOGGER.debug(
                    "Error reading holding registers at 0x%04X", start_addr, exc_info=True
                )
                continue
            except (OSError, asyncio.TimeoutError, ValueError):
                _LOGGER.error(
                    "Unexpected error reading holding registers at 0x%04X",
                    start_addr,
                    exc_info=True,
                )

                continue
            for i, value in enumerate(response.registers):
                addr = start_addr + i
                name = self._find_register_name(HOLDING_REGISTERS, addr)
                if name and name in self.available_registers["holding_registers"]:
                    processed = self._process_register_value(name, value)
                    if processed is not None:
                        data[name] = processed
                        self.statistics["total_registers_read"] += 1
        return data


    async def _read_coil_registers_optimized(self) -> Dict[str, Any]:
        data: Dict[str, Any] = {}
        if "coil_registers" not in self._register_groups:
            return data
        if self.client is None:
            await self._ensure_connection()
        for start_addr, count in self._register_groups["coil_registers"]:
            response = await self._read_with_retry(
                self.client.read_coils, start_addr, count, "coil"
            )
            if response is None:

    async def _read_coil_registers_optimized(self) -> dict[str, Any]:
        """Read coil registers using optimized batch reading."""
        data = {}

        if "coil_registers" not in self._register_groups:
            return data

        if not self.client:
            await self._ensure_connection()
        client = self.client
        if client is None or not client.connected:
            raise ConnectionException("Modbus client is not connected")

        for start_addr, count in self._register_groups["coil_registers"]:
            try:
                # Pass "count" as a keyword argument to ensure compatibility with
                # Modbus helpers that expect keyword-only parameters.
                response = await self._call_modbus(
                    client.read_coils,
                    start_addr,
                    count=count,
                )
                if response is None:
                    _LOGGER.error(
                        "No response reading coil registers at 0x%04X",
                        start_addr,
                    )
                    continue
                if response.isError():
                    _LOGGER.debug(
                        "Failed to read coil registers at 0x%04X: %s", start_addr, response
                    )
                    continue

                if not response.bits:
                    if response.bits is None:
                        _LOGGER.error(
                            "No bits returned reading coil registers at 0x%04X",
                            start_addr,
                        )
                    continue

                # Process each bit in the batch
                for i in range(min(count, len(response.bits))):
                    addr = start_addr + i
                    register_name = self._find_register_name(COIL_REGISTERS, addr)
                    if (
                        register_name
                        and register_name in self.available_registers["coil_registers"]
                    ):
                        data[register_name] = response.bits[i]
                        self.statistics["total_registers_read"] += 1

            except (ModbusException, ConnectionException):
                _LOGGER.debug("Error reading coil registers at 0x%04X", start_addr, exc_info=True)
                continue
            except (OSError, asyncio.TimeoutError, ValueError):
                _LOGGER.error(
                    "Unexpected error reading coil registers at 0x%04X",
                    start_addr,
                    exc_info=True,
                )

                continue
            for i, bit in enumerate(response.bits):
                addr = start_addr + i
                name = self._find_register_name(COIL_REGISTERS, addr)
                if name and name in self.available_registers["coil_registers"]:
                    data[name] = bool(bit)
                    self.statistics["total_registers_read"] += 1
        return data


    async def _read_discrete_inputs_optimized(self) -> Dict[str, Any]:
        data: Dict[str, Any] = {}
        if "discrete_inputs" not in self._register_groups:
            return data
        if self.client is None:
            await self._ensure_connection()
        for start_addr, count in self._register_groups["discrete_inputs"]:
            response = await self._read_with_retry(
                self.client.read_discrete_inputs, start_addr, count, "discrete"
            )
            if response is None:

    async def _read_discrete_inputs_optimized(self) -> dict[str, Any]:
        """Read discrete input registers using optimized batch reading."""
        data = {}

        if "discrete_inputs" not in self._register_groups:
            return data

        if not self.client:
            await self._ensure_connection()
        client = self.client
        if client is None or not client.connected:
            raise ConnectionException("Modbus client is not connected")

        for start_addr, count in self._register_groups["discrete_inputs"]:
            try:
                # Pass "count" as a keyword argument to ensure compatibility with
                # Modbus helpers that expect keyword-only parameters.
                response = await self._call_modbus(
                    client.read_discrete_inputs,
                    start_addr,
                    count=count,
                )
                if response is None:
                    _LOGGER.error(
                        "No response reading discrete inputs at 0x%04X",
                        start_addr,
                    )
                    continue
                if response.isError():
                    _LOGGER.debug(
                        "Failed to read discrete inputs at 0x%04X: %s", start_addr, response
                    )
                    continue

                if not response.bits:
                    if response.bits is None:
                        _LOGGER.error(
                            "No bits returned reading discrete inputs at 0x%04X",
                            start_addr,
                        )
                    continue

                # Process each bit in the batch
                for i in range(min(count, len(response.bits))):
                    addr = start_addr + i
                    register_name = self._find_register_name(DISCRETE_INPUT_REGISTERS, addr)
                    if (
                        register_name
                        and register_name in self.available_registers["discrete_inputs"]
                    ):
                        data[register_name] = response.bits[i]
                        self.statistics["total_registers_read"] += 1

            except (ModbusException, ConnectionException):
                _LOGGER.debug("Error reading discrete inputs at 0x%04X", start_addr, exc_info=True)
                continue
            except (OSError, asyncio.TimeoutError, ValueError):
                _LOGGER.error(
                    "Unexpected error reading discrete inputs at 0x%04X",
                    start_addr,
                    exc_info=True,
                )

                continue
            for i, bit in enumerate(response.bits):
                addr = start_addr + i
                name = self._find_register_name(DISCRETE_INPUT_REGISTERS, addr)
                if name and name in self.available_registers["discrete_inputs"]:
                    data[name] = bool(bit)
                    self.statistics["total_registers_read"] += 1
        return data


    # ------------------------------------------------------------------
    # Data processing
    # ------------------------------------------------------------------

    def _find_register_name(self, register_map: dict[str, int], address: int) -> str | None:
        """Find register name by address using pre-built reverse maps."""
        if register_map is INPUT_REGISTERS:
            return self._input_registers_rev.get(address)
        if register_map is HOLDING_REGISTERS:
            return self._holding_registers_rev.get(address)
        if register_map is COIL_REGISTERS:
            return self._coil_registers_rev.get(address)
        if register_map is DISCRETE_INPUT_REGISTERS:
            return self._discrete_inputs_rev.get(address)
        return None


    def _process_register_value(self, register_name: str, value: int) -> Any:
        """Process register value according to its type and multiplier."""
<<<<<<< HEAD
        # Check for sensor error values
        if value == SENSOR_UNAVAILABLE and "temperature" in register_name.lower():
            return None  # No sensor
        if value == SENSOR_UNAVAILABLE and "flow" in register_name.lower():
            return None  # No sensor

        if register_name.startswith(TIME_REGISTER_PREFIXES):
            decoded = _decode_bcd_time(value)
            return decoded if decoded is not None else value

        # Apply multiplier
=======
        if register_name in SIGNED_REGISTERS:
            value = _to_signed_int16(value)
            if value == -32768:
                return None
        elif register_name in DAC_REGISTERS:
            if value < 0 or value > 4095:
                _LOGGER.warning("DAC register %s has invalid value: %s", register_name, value)
                return None
        elif value == SENSOR_UNAVAILABLE:
            if "flow" in register_name:
                return None
>>>>>>> 044f2f69
        if register_name in REGISTER_MULTIPLIERS:
            value = value * REGISTER_MULTIPLIERS[register_name]
        return value

    def _post_process_data(self, data: Dict[str, Any]) -> Dict[str, Any]:
        processed = dict(data)
        out_t = processed.get("outside_temperature")
        sup_t = processed.get("supply_temperature")
        exh_t = processed.get("exhaust_temperature")
        if out_t is not None and sup_t is not None and exh_t is not None and exh_t != out_t:
            efficiency = (sup_t - out_t) / (exh_t - out_t) * 100
            processed["calculated_efficiency"] = max(0, min(100, efficiency))
        if "supply_flow_rate" in processed and "exhaust_flow_rate" in processed:
            balance = processed["supply_flow_rate"] - processed["exhaust_flow_rate"]
            processed["flow_balance"] = balance
            if balance > 0:
                processed["flow_balance_status"] = "supply_dominant"
            elif balance < 0:
                processed["flow_balance_status"] = "exhaust_dominant"
            else:
                processed["flow_balance_status"] = "balanced"
        return processed

    # ------------------------------------------------------------------
    # Update routines
    # ------------------------------------------------------------------
    def _update_data_sync(self) -> Dict[str, Any]:
        """Synchronous wrapper executed in executor."""
        return asyncio.run(self._update_data_async())

    async def _update_data_async(self) -> Dict[str, Any]:
        if not self._register_groups:
            self._precompute_register_groups()
        input_data = await self._read_input_registers_optimized()
        holding_data = await self._read_holding_registers_optimized()
        coil_data = await self._read_coil_registers_optimized()
        discrete_data = await self._read_discrete_inputs_optimized()
        data = {**input_data, **holding_data, **coil_data, **discrete_data}
        data = self._post_process_data(data)
        self._last_successful_read = dt_util.utcnow().isoformat()
        self._failed_registers.clear()
        return data

    def _post_process_data(self, data: dict[str, Any]) -> dict[str, Any]:
        """Post-process data to calculate derived values."""
        # Calculate heat recovery efficiency if temperatures available
        if all(
            k in data for k in ["outside_temperature", "supply_temperature", "exhaust_temperature"]
        ):
            try:
                outside = data["outside_temperature"]
                supply = data["supply_temperature"]
                exhaust = data["exhaust_temperature"]

                if exhaust != outside:
                    efficiency = ((supply - outside) / (exhaust - outside)) * 100
                    data["calculated_efficiency"] = max(0, min(100, efficiency))
            except (ZeroDivisionError, TypeError) as exc:
                _LOGGER.debug("Could not calculate efficiency: %s", exc)

        # Calculate flow balance
        if "supply_flow_rate" in data and "exhaust_flow_rate" in data:
            data["flow_balance"] = data["supply_flow_rate"] - data["exhaust_flow_rate"]
            data["flow_balance_status"] = (
                "balanced"
                if abs(data["flow_balance"]) < 10
                else "supply_dominant" if data["flow_balance"] > 0 else "exhaust_dominant"
            )


    async def _async_update_data(self) -> Dict[str, Any]:
        """Fetch data from the device."""
        try:
            data = await self.hass.async_add_executor_job(self._update_data_sync)
        except ConnectionException as exc:
            raise UpdateFailed(str(exc)) from exc
        except ModbusException as exc:
            raise UpdateFailed(str(exc)) from exc
        self.statistics.setdefault("total_reads", 0)
        self.statistics["total_reads"] += 1
        return data

    # ------------------------------------------------------------------
    # Write support
    # ------------------------------------------------------------------
    async def async_write_register(
        self, register: str, value: int | List[int], *, refresh: bool = True
    ) -> bool:
        """Write value to a holding register.

        Parameters:
            register: Name of the holding register.
            value: Single integer or list of integers to write.
            refresh: If ``True`` (default) the coordinator will schedule a
                data refresh after the write succeeds.
        """

        if register not in HOLDING_REGISTERS:
            return False
        await self._ensure_connection()
        address = HOLDING_REGISTERS[register]
        if isinstance(value, list):
            # Multi-register writes only allowed from the first register in the block
            base, _, idx = register.rpartition("_")
            if not idx.isdigit() or int(idx) != 1:

        refresh_after_write = False
        async with self._connection_lock:
            try:
                await self._ensure_connection()
                if not self.client:
                    raise ConnectionException("Modbus client is not connected")

                original_value = value
                start_register = MULTI_REGISTER_STARTS.get(register_name)

                if isinstance(value, (list, tuple)):
                    if start_register is None:
                        _LOGGER.error(
                            "Register %s does not support multi-register writes",
                            register_name,
                        )
                        return False
                    if start_register != register_name:
                        _LOGGER.error(
                            "Multi-register writes must start at %s",
                            start_register,
                        )
                        return False
                    if len(value) != MULTI_REGISTER_SIZES[start_register]:
                        _LOGGER.error(
                            "Register %s expects %d values",
                            start_register,
                            MULTI_REGISTER_SIZES[start_register],
                        )
                        return False

                if register_name in MULTI_REGISTER_SIZES:
                    if (
                        not isinstance(value, (list, tuple))
                        or len(value) != MULTI_REGISTER_SIZES[register_name]
                    ):
                        _LOGGER.error(
                            "Register %s expects %d values",
                            register_name,
                            MULTI_REGISTER_SIZES[start_register],
                        )
                        return False
                    values = [int(v) for v in value]
                else:
                    # Apply multiplier if defined and convert to integer for Modbus
                    if register_name in REGISTER_MULTIPLIERS:
                        multiplier = REGISTER_MULTIPLIERS[register_name]
                        value = int(round(float(value) / multiplier))
                    else:
                        value = int(round(float(value)))

                # Determine register type and address
                if register_name in HOLDING_REGISTERS:
                    address = HOLDING_REGISTERS[register_name]
                    if register_name in MULTI_REGISTER_SIZES:
                        response = await self._call_modbus(
                            self.client.write_registers,
                            address=address,
                            values=values,
                        )
                    else:
                        response = await self._call_modbus(
                            self.client.write_register,
                            address=address,
                            value=value,
                        )
                elif register_name in COIL_REGISTERS:
                    address = COIL_REGISTERS[register_name]
                    response = await self._call_modbus(
                        self.client.write_coil,
                        address=address,
                        value=bool(value),
                    )
                else:
                    _LOGGER.error("Unknown register for writing: %s", register_name)
                    return False

                if response is None or response.isError():
                    _LOGGER.error("Error writing to register %s: %s", register_name, response)
                    return False

                _LOGGER.info("Successfully wrote %s to register %s", original_value, register_name)

                refresh_after_write = refresh
            except (ModbusException, ConnectionException):
                _LOGGER.exception("Failed to write register %s", register_name)
                return False
            except (OSError, asyncio.TimeoutError, ValueError):
                _LOGGER.exception("Unexpected error writing register %s", register_name)

                return False
            for offset, _ in enumerate(value):
                expected = HOLDING_REGISTERS.get(f"{base}_{offset + 1}")
                if expected != address + offset:
                    return False
            async with self._connection_lock:
                response = await _call_modbus(
                    self.client.write_registers,
                    self.slave_id,
                    address=address,
                    values=value,
                )
        else:
            async with self._connection_lock:
                response = await _call_modbus(
                    self.client.write_register,
                    self.slave_id,
                    address=address,
                    value=value,
                )
        if response is None or getattr(response, "isError", lambda: False)():
            return False
        if refresh:
            await self.async_request_refresh()
        return True

    # ------------------------------------------------------------------
    # Device information helpers
    # ------------------------------------------------------------------
    def get_device_info(self) -> Dict[str, Any]:
        info = self.device_info or {}
        device_name = info.get("device_name", self.name)
        return {
            "identifiers": {(DOMAIN, self.host)},
            "manufacturer": MANUFACTURER,
            "model": info.get("model", MODEL),
            "name": device_name,
            "sw_version": info.get("firmware"),
        }


    @property
    def device_info_dict(self) -> Dict[str, Any]:
        return self.get_device_info()

    async def _async_handle_stop(self, _event: Any) -> None:
        """Handle Home Assistant stop to cancel tasks."""
        await self.async_shutdown()

    async def async_shutdown(self) -> None:
        """Shutdown coordinator and disconnect."""
        _LOGGER.debug("Shutting down ThesslaGreen coordinator")
        if self._stop_listener is not None:
            self._stop_listener()
            self._stop_listener = None
        shutdown = getattr(super(), "async_shutdown", None)
        if shutdown is not None:
            await shutdown()
        await self._disconnect()


    # ------------------------------------------------------------------
    # Performance statistics
    # ------------------------------------------------------------------
    @property

    def performance_stats(self) -> Dict[str, Any]:

    def performance_stats(self) -> dict[str, Any]:
        """Get performance statistics."""

        return {
            "total_registers_read": self.statistics.get("total_registers_read", 0),
            "failed_batches": len(self._failed_registers),
            "last_successful_read": self._last_successful_read,
            "status": "ok" if not self._failed_registers else "degraded",
        }


    def get_diagnostic_data(self) -> dict[str, Any]:
        """Return diagnostic information for Home Assistant."""
        last_update = self.statistics.get("last_successful_update")
        connection = {
            "host": self.host,
            "port": self.port,
            "slave_id": self.slave_id,
            "connected": bool(self.client and getattr(self.client, "connected", False)),
            "last_successful_update": last_update.isoformat() if last_update else None,
        }

        statistics = self.statistics.copy()
        if statistics.get("last_successful_update"):
            statistics["last_successful_update"] = statistics["last_successful_update"].isoformat()

        diagnostics: dict[str, Any] = {
            "connection": connection,
            "statistics": statistics,
            "performance": self.performance_stats,
            "device_info": self.device_info,
            "available_registers": {
                key: sorted(list(value)) for key, value in self.available_registers.items()
            },
            "capabilities": (
                self.capabilities.as_dict() if hasattr(self.capabilities, "as_dict") else {}
            ),
            "scan_result": self.device_scan_result,
        }

        return diagnostics

    def get_device_info(self) -> DeviceInfo:
        """Get device information for Home Assistant."""
        return DeviceInfo(
            identifiers={(DOMAIN, f"{self.host}:{self.port}:{self.slave_id}")},
            name=self.device_name,
            manufacturer=MANUFACTURER,
            model=self.device_info.get("model", MODEL),
            sw_version=self.device_info.get("firmware", "Unknown"),
            configuration_url=f"http://{self.host}",
        )

    @property
    def device_info_dict(self) -> dict[str, Any]:
        """Return device information as a plain dictionary for legacy use."""
        return self.get_device_info().as_dict()
<|MERGE_RESOLUTION|>--- conflicted
+++ resolved
@@ -999,7 +999,7 @@
 
     def _process_register_value(self, register_name: str, value: int) -> Any:
         """Process register value according to its type and multiplier."""
-<<<<<<< HEAD
+
         # Check for sensor error values
         if value == SENSOR_UNAVAILABLE and "temperature" in register_name.lower():
             return None  # No sensor
@@ -1011,7 +1011,7 @@
             return decoded if decoded is not None else value
 
         # Apply multiplier
-=======
+
         if register_name in SIGNED_REGISTERS:
             value = _to_signed_int16(value)
             if value == -32768:
@@ -1023,7 +1023,7 @@
         elif value == SENSOR_UNAVAILABLE:
             if "flow" in register_name:
                 return None
->>>>>>> 044f2f69
+
         if register_name in REGISTER_MULTIPLIERS:
             value = value * REGISTER_MULTIPLIERS[register_name]
         return value
