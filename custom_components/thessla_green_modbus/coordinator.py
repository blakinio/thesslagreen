"""Data coordinator for the ThesslaGreen Modbus integration."""

from __future__ import annotations

import asyncio
import inspect
import logging
from datetime import timedelta
from typing import TYPE_CHECKING, Any, Callable, Dict, List, Optional, Set, Tuple

from homeassistant.util import dt as dt_util

try:  # pragma: no cover - used in runtime environments only
    from homeassistant.const import EVENT_HOMEASSISTANT_STOP
except (ModuleNotFoundError, ImportError):  # pragma: no cover - test fallback
    EVENT_HOMEASSISTANT_STOP = "homeassistant_stop"  # type: ignore[assignment]

from .modbus_exceptions import ConnectionException, ModbusException

if TYPE_CHECKING:  # pragma: no cover - used for type hints only
    from pymodbus.client import AsyncModbusTcpClient

from homeassistant.core import HomeAssistant

try:  # pragma: no cover
    from homeassistant.helpers.device_registry import DeviceInfo
except (ModuleNotFoundError, ImportError):  # pragma: no cover

    class DeviceInfo:  # type: ignore[misc]
        """Minimal fallback DeviceInfo for tests.

        Stores provided keyword arguments and exposes an ``as_dict`` method
        similar to Home Assistant's ``DeviceInfo`` dataclass.
        """

        def __init__(self, **kwargs: Any) -> None:
            self._data: Dict[str, Any] = dict(kwargs)

        def as_dict(self) -> Dict[str, Any]:
            """Return stored fields as a dictionary."""
            return dict(self._data)

        # Provide dictionary-style and attribute-style access for convenience in tests
        def __getitem__(self, key: str) -> Any:  # pragma: no cover - simple mapping
            return self._data[key]

        def __getattr__(self, item: str) -> Any:
            try:
                return self._data[item]
            except KeyError as exc:  # pragma: no cover - mirror dict behaviour
                raise AttributeError(item) from exc


from homeassistant.helpers.update_coordinator import DataUpdateCoordinator, UpdateFailed

from .const import (
    COIL_REGISTERS,
    DISCRETE_INPUT_REGISTERS,
    DOMAIN,
    KNOWN_MISSING_REGISTERS,
    MANUFACTURER,
    MODEL,
    SENSOR_UNAVAILABLE,
)
from .device_scanner import DeviceCapabilities, ThesslaGreenDeviceScanner
from .modbus_helpers import _call_modbus
from .multipliers import REGISTER_MULTIPLIERS
from .registers import HOLDING_REGISTERS, INPUT_REGISTERS

_LOGGER = logging.getLogger(__name__)

MULTI_REGISTER_SIZES = {
    "date_time_1": 4,
    "lock_date_1": 3,
    "date_time_2": 4,
    "date_time_3": 4,
    "date_time_4": 4,
    "lock_date_2": 3,
    "lock_date_3": 3,
}

# Map each register belonging to a multi-register block to its starting register
MULTI_REGISTER_STARTS: Dict[str, str] = {}
for start, size in MULTI_REGISTER_SIZES.items():
    MULTI_REGISTER_STARTS[start] = start
    base = HOLDING_REGISTERS[start]
    for offset in range(1, size):
        addr = base + offset
        for name, reg_addr in HOLDING_REGISTERS.items():
            if reg_addr == addr:
                MULTI_REGISTER_STARTS[name] = start
                break


class ThesslaGreenModbusCoordinator(DataUpdateCoordinator):
    """Optimized data coordinator for ThesslaGreen Modbus device."""

    def __init__(
        self,
        hass: HomeAssistant,
        host: str,
        port: int,
        slave_id: int,
        name: str,
        scan_interval: timedelta,
        timeout: int = 10,
        retry: int = 3,
        force_full_register_list: bool = False,
        scan_uart_settings: bool = False,
        entry: Optional[Any] = None,
        skip_missing_registers: bool = False,
    ) -> None:
        """Initialize the coordinator."""
        super().__init__(
            hass=hass,
            logger=_LOGGER,
            name=f"{DOMAIN}_{name}",
            update_interval=scan_interval,
        )

        self.host = host
        self.port = port
        self.slave_id = slave_id
        self.device_name = name
        self.timeout = timeout
        self.retry = retry
        self.force_full_register_list = force_full_register_list
        self.scan_uart_settings = scan_uart_settings
        self.entry = entry
        self.skip_missing_registers = skip_missing_registers

        # Connection management
        self.client: Optional["AsyncModbusTcpClient"] = None
        self._connection_lock = asyncio.Lock()
        self._last_successful_read = dt_util.utcnow()

        # Stop listener for Home Assistant shutdown
        self._stop_listener: Optional[Callable[[], None]] = None

        # Device info and capabilities
        self.device_info: Dict[str, Any] = {}
        self.capabilities: DeviceCapabilities = DeviceCapabilities()
        self.available_registers: Dict[str, Set[str]] = {
            "input_registers": set(),
            "holding_registers": set(),
            "coil_registers": set(),
            "discrete_inputs": set(),
        }
        # Pre-computed reverse register maps for fast lookups
        self._input_registers_rev = {addr: name for name, addr in INPUT_REGISTERS.items()}
        self._holding_registers_rev = {addr: name for name, addr in HOLDING_REGISTERS.items()}
        self._coil_registers_rev = {addr: name for name, addr in COIL_REGISTERS.items()}
        self._discrete_inputs_rev = {addr: name for name, addr in DISCRETE_INPUT_REGISTERS.items()}

        # Optimization: Pre-computed register groups for batch reading
        self._register_groups: Dict[str, List[Tuple[int, int]]] = {}
        self._failed_registers: Set[str] = set()
        self._consecutive_failures = 0
        self._max_failures = 5

        # Device scan result
        self.device_scan_result: Optional[Dict[str, Any]] = None

        # Statistics and diagnostics
        self.statistics = {
            "successful_reads": 0,
            "failed_reads": 0,
            "connection_errors": 0,
            "timeout_errors": 0,
            "last_error": None,
            "last_successful_update": None,
            "average_response_time": 0.0,
            "total_registers_read": 0,
        }

    async def _call_modbus(self, func, *args, **kwargs):
        """Wrapper around Modbus calls injecting the slave ID."""
        return await _call_modbus(func, self.slave_id, *args, **kwargs)

    async def async_setup(self) -> bool:
        """Set up the coordinator by scanning the device."""
        _LOGGER.info("Setting up ThesslaGreen coordinator for %s:%s", self.host, self.port)

        # Scan device to discover available registers and capabilities
        if not self.force_full_register_list:
            _LOGGER.info("Scanning device for available registers...")
            scanner = None
            try:
                scanner = await ThesslaGreenDeviceScanner.create(
                    host=self.host,
                    port=self.port,
                    slave_id=self.slave_id,
                    timeout=self.timeout,
                    retry=self.retry,
                    scan_uart_settings=self.scan_uart_settings,
                    skip_known_missing=self.skip_missing_registers,
                )

                self.device_scan_result = await scanner.scan_device()
                self.available_registers = self.device_scan_result.get("available_registers", {})
                if self.skip_missing_registers:
                    for reg_type, names in KNOWN_MISSING_REGISTERS.items():
                        self.available_registers.get(reg_type, set()).difference_update(names)
                self.device_info = self.device_scan_result.get("device_info", {})
                self.capabilities = DeviceCapabilities(
                    **self.device_scan_result.get("capabilities", {})
                )

                _LOGGER.info(
                    "Device scan completed: %d registers found, model: %s, firmware: %s",
                    self.device_scan_result.get("register_count", 0),
                    self.device_info.get("model", "Unknown"),
                    self.device_info.get("firmware", "Unknown"),
                )
            except asyncio.CancelledError:
                _LOGGER.debug("Device scan cancelled")
                if scanner is not None:
                    await scanner.close()
                    scanner = None
                raise
            except (ModbusException, ConnectionException) as exc:
                _LOGGER.exception("Device scan failed: %s", exc)
                raise
            except (OSError, asyncio.TimeoutError, ValueError) as exc:
                _LOGGER.exception("Unexpected error during device scan: %s", exc)
                raise
            finally:
                if scanner is not None:
                    await scanner.close()
        else:
            _LOGGER.info("Using full register list (skipping scan)")
            # Load all registers if forced
            self._load_full_register_list()

        # Pre-compute register groups for batch reading
        self._compute_register_groups()

        # Test initial connection
        await self._test_connection()

        # Ensure we clean up tasks when Home Assistant stops
        if self._stop_listener is None:
            self._stop_listener = self.hass.bus.async_listen_once(
                EVENT_HOMEASSISTANT_STOP, self._async_handle_stop
            )

        return True

    def _load_full_register_list(self) -> None:
        """Load full register list when forced."""
        self.available_registers = {
            "input_registers": set(INPUT_REGISTERS.keys()),
            "holding_registers": set(HOLDING_REGISTERS.keys()),
            "coil_registers": set(COIL_REGISTERS.keys()),
            "discrete_inputs": set(DISCRETE_INPUT_REGISTERS.keys()),
        }

        if self.skip_missing_registers:
            for reg_type, names in KNOWN_MISSING_REGISTERS.items():
                self.available_registers[reg_type].difference_update(names)

        self.device_info = {
            "device_name": f"ThesslaGreen {MODEL}",
            "model": MODEL,
            "firmware": "Unknown",
            "serial_number": "Unknown",
        }

        _LOGGER.info(
            "Loaded full register list: %d total registers",
            sum(len(regs) for regs in self.available_registers.values()),
        )

    def _compute_register_groups(self) -> None:
        """Pre-compute register groups for optimized batch reading."""
        # Group Input Registers
        if self.available_registers["input_registers"]:
            input_addrs = [
                INPUT_REGISTERS[reg] for reg in self.available_registers["input_registers"]
            ]
            self._register_groups["input_registers"] = self._group_registers_for_batch_read(
                sorted(input_addrs)
            )

        # Group Holding Registers
        if self.available_registers["holding_registers"]:
            holding_addrs: List[int] = []
            for reg in self.available_registers["holding_registers"]:
                start = HOLDING_REGISTERS[reg]
                size = MULTI_REGISTER_SIZES.get(reg, 1)
                holding_addrs.extend(range(start, start + size))
            self._register_groups["holding_registers"] = self._group_registers_for_batch_read(
                sorted(set(holding_addrs))
            )

        # Group Coil Registers
        if self.available_registers["coil_registers"]:
            coil_addrs = [COIL_REGISTERS[reg] for reg in self.available_registers["coil_registers"]]
            self._register_groups["coil_registers"] = self._group_registers_for_batch_read(
                sorted(coil_addrs)
            )

        # Group Discrete Input Registers
        if self.available_registers["discrete_inputs"]:
            discrete_addrs = [
                DISCRETE_INPUT_REGISTERS[reg] for reg in self.available_registers["discrete_inputs"]
            ]
            self._register_groups["discrete_inputs"] = self._group_registers_for_batch_read(
                sorted(discrete_addrs)
            )

        _LOGGER.debug(
            "Pre-computed register groups: %s",
            {k: len(v) for k, v in self._register_groups.items()},
        )

    def _group_registers_for_batch_read(
        self, addresses: List[int], max_gap: int = 10, max_batch: int = 16
    ) -> List[Tuple[int, int]]:
        """Group consecutive registers for efficient batch reading."""
        if not addresses:
            return []

        groups = []
        current_start = addresses[0]
        current_end = addresses[0]

        for addr in addresses[1:]:
            # If gap is too large or batch too big, start new group
            if (addr - current_end > max_gap) or (current_end - current_start + 1 >= max_batch):
                groups.append((current_start, current_end - current_start + 1))
                current_start = addr
                current_end = addr
            else:
                current_end = addr

        # Add last group
        groups.append((current_start, current_end - current_start + 1))
        return groups

    async def _test_connection(self) -> None:
        """Test initial connection to the device."""
        async with self._connection_lock:
            try:
                await self._ensure_connection()
                # Try to read a basic register to verify communication. "count" must
                # always be passed as a keyword argument to ``_call_modbus`` to avoid
                # issues with keyword-only parameters in pymodbus.
                count = 1
                response = await self._call_modbus(
                    self.client.read_input_registers,
                    0x0000,
                    count=count,
                )
                if response is None or response.isError():
                    raise ConnectionException("Cannot read basic register")
                _LOGGER.debug("Connection test successful")
            except (ModbusException, ConnectionException) as exc:
                _LOGGER.exception("Connection test failed: %s", exc)
                raise
            except (OSError, asyncio.TimeoutError) as exc:
                _LOGGER.exception("Unexpected error during connection test: %s", exc)
                raise

    async def _async_setup_client(self) -> bool:
        """Set up the Modbus client if needed.

        Returns True on success, False otherwise.
        """
        try:
            await self._ensure_connection()
            return True
        except (ModbusException, ConnectionException) as exc:
            _LOGGER.exception("Failed to set up Modbus client: %s", exc)
            return False
        except (OSError, asyncio.TimeoutError) as exc:
            _LOGGER.exception("Unexpected error setting up Modbus client: %s", exc)
            return False

    async def async_ensure_client(self) -> bool:
        """Public wrapper ensuring the Modbus client is connected."""
        return await self._async_setup_client()

    async def _ensure_connection(self) -> None:
        """Ensure Modbus connection is established."""
        if self.client is None or not self.client.connected:
            if self.client is not None:
                await self._disconnect()
            try:
                from pymodbus.client import AsyncModbusTcpClient

                self.client = AsyncModbusTcpClient(
                    host=self.host,
                    port=self.port,
                    timeout=self.timeout,
                )
                connected = await self.client.connect()
                if not connected:
                    raise ConnectionException(f"Could not connect to {self.host}:{self.port}")
                _LOGGER.debug("Modbus connection established")
            except (ModbusException, ConnectionException) as exc:
                self.statistics["connection_errors"] += 1
                _LOGGER.exception("Failed to establish connection: %s", exc)
                raise
            except (OSError, asyncio.TimeoutError) as exc:
                self.statistics["connection_errors"] += 1
                _LOGGER.exception("Unexpected error establishing connection: %s", exc)
                raise

    async def _async_update_data(self) -> Dict[str, Any]:
        """Fetch data from the device with optimized batch reading."""
        start_time = dt_util.utcnow()

        async with self._connection_lock:
            try:
                await self._ensure_connection()

                # Read all register types
                data = {}

                # Read Input Registers
                input_data = await self._read_input_registers_optimized()
                data.update(input_data)

                # Read Holding Registers
                holding_data = await self._read_holding_registers_optimized()
                data.update(holding_data)

                # Read Coil Registers
                coil_data = await self._read_coil_registers_optimized()
                data.update(coil_data)

                # Read Discrete Inputs
                discrete_data = await self._read_discrete_inputs_optimized()
                data.update(discrete_data)

                # Post-process data (calculate derived values)
                data = self._post_process_data(data)

                # Update statistics
                self.statistics["successful_reads"] += 1
                self.statistics["last_successful_update"] = dt_util.utcnow()
                self._consecutive_failures = 0

                # Calculate response time
                response_time = (dt_util.utcnow() - start_time).total_seconds()
                self.statistics["average_response_time"] = (
                    self.statistics["average_response_time"]
                    * (self.statistics["successful_reads"] - 1)
                    + response_time
                ) / self.statistics["successful_reads"]

                _LOGGER.debug(
                    "Data update successful: %d values read in %.2fs", len(data), response_time
                )
                return data

            except (ModbusException, ConnectionException) as exc:
                self.statistics["failed_reads"] += 1
                self.statistics["last_error"] = str(exc)
                self._consecutive_failures += 1

                # Disconnect if too many failures
                if self._consecutive_failures >= self._max_failures:
                    _LOGGER.error("Too many consecutive failures, disconnecting")
                    await self._disconnect()

                _LOGGER.error("Failed to update data: %s", exc)
                raise UpdateFailed(f"Error communicating with device: {exc}") from exc
            except (OSError, asyncio.TimeoutError, ValueError) as exc:
                self.statistics["failed_reads"] += 1
                self.statistics["last_error"] = str(exc)
                self._consecutive_failures += 1

                if self._consecutive_failures >= self._max_failures:
                    _LOGGER.error("Too many consecutive failures, disconnecting")
                    await self._disconnect()

                _LOGGER.error("Unexpected error during data update: %s", exc)
                raise UpdateFailed(f"Unexpected error: {exc}") from exc

    async def _read_input_registers_optimized(self) -> Dict[str, Any]:
        """Read input registers using optimized batch reading."""
        data = {}

        if "input_registers" not in self._register_groups:
            return data

        await self._ensure_connection()
        client = self.client
        if client is None or not client.connected:
            raise ConnectionException("Modbus client is not connected")

        for start_addr, count in self._register_groups["input_registers"]:
            try:
                # Pass "count" as a keyword argument to ensure compatibility with
                # Modbus helpers that expect keyword-only parameters.
                response = await self._call_modbus(
                    client.read_input_registers,
                    start_addr,
                    count=count,
                )
                if response is None:
                    _LOGGER.error(
                        "No response reading input registers at 0x%04X",
                        start_addr,
                    )
                    continue
                if response.isError():
                    _LOGGER.debug(
                        "Failed to read input registers at 0x%04X: %s", start_addr, response
                    )
                    continue

                # Process each register in the batch
                for i, value in enumerate(response.registers):
                    addr = start_addr + i
                    register_name = self._find_register_name(INPUT_REGISTERS, addr)
                    if (
                        register_name
                        and register_name in self.available_registers["input_registers"]
                    ):
                        processed_value = self._process_register_value(register_name, value)
                        if processed_value is not None:
                            data[register_name] = processed_value
                            self.statistics["total_registers_read"] += 1

            except (ModbusException, ConnectionException):
                _LOGGER.debug("Error reading input registers at 0x%04X", start_addr, exc_info=True)
                continue
            except (OSError, asyncio.TimeoutError, ValueError):
                _LOGGER.error(
                    "Unexpected error reading input registers at 0x%04X",
                    start_addr,
                    exc_info=True,
                )
                continue

        return data

    async def _read_holding_registers_optimized(self) -> Dict[str, Any]:
        """Read holding registers using optimized batch reading."""
        data = {}

        if self.client is None:
            _LOGGER.debug("Modbus client not available; skipping holding register read")
            raise UpdateFailed("Modbus client is not initialized")

        if "holding_registers" not in self._register_groups:
            return data

<<<<<<< HEAD
        if self.client is None:
            _LOGGER.debug("Modbus client is not connected")
            return data
=======
        await self._ensure_connection()
        client = self.client
        if client is None or not client.connected:
            raise ConnectionException("Modbus client is not connected")
>>>>>>> d7b98c81

        for start_addr, count in self._register_groups["holding_registers"]:
            try:
                # Pass "count" as a keyword argument to ensure compatibility with
                # Modbus helpers that expect keyword-only parameters.
                response = await self._call_modbus(
                    client.read_holding_registers,
                    start_addr,
                    count=count,
                )
                if response is None:
                    _LOGGER.error(
                        "No response reading holding registers at 0x%04X",
                        start_addr,
                    )
                    continue
                if response.isError():
                    _LOGGER.debug(
                        "Failed to read holding registers at 0x%04X: %s", start_addr, response
                    )
                    continue

                # Process each register in the batch
                for i, value in enumerate(response.registers):
                    addr = start_addr + i
                    register_name = self._find_register_name(HOLDING_REGISTERS, addr)
                    if register_name in MULTI_REGISTER_SIZES:
                        size = MULTI_REGISTER_SIZES[register_name]
                        values = response.registers[i : i + size]  # noqa: E203
                        if (
                            len(values) == size
                            and register_name in self.available_registers["holding_registers"]
                        ):
                            data[register_name] = values
                            self.statistics["total_registers_read"] += size
                        continue
                    if (
                        register_name
                        and register_name in self.available_registers["holding_registers"]
                    ):
                        processed_value = self._process_register_value(register_name, value)
                        if processed_value is not None:
                            data[register_name] = processed_value
                            self.statistics["total_registers_read"] += 1

            except (ModbusException, ConnectionException):
                _LOGGER.debug(
                    "Error reading holding registers at 0x%04X", start_addr, exc_info=True
                )
                continue
            except (OSError, asyncio.TimeoutError, ValueError):
                _LOGGER.error(
                    "Unexpected error reading holding registers at 0x%04X",
                    start_addr,
                    exc_info=True,
                )
                continue

        return data

    async def _read_coil_registers_optimized(self) -> Dict[str, Any]:
        """Read coil registers using optimized batch reading."""
        data = {}

        if "coil_registers" not in self._register_groups:
            return data

        await self._ensure_connection()
        client = self.client
        if client is None or not client.connected:
            raise ConnectionException("Modbus client is not connected")

        for start_addr, count in self._register_groups["coil_registers"]:
            try:
                # Pass "count" as a keyword argument to ensure compatibility with
                # Modbus helpers that expect keyword-only parameters.
                response = await self._call_modbus(
                    client.read_coils,
                    start_addr,
                    count=count,
                )
                if response is None:
                    _LOGGER.error(
                        "No response reading coil registers at 0x%04X",
                        start_addr,
                    )
                    continue
                if response.isError():
                    _LOGGER.debug(
                        "Failed to read coil registers at 0x%04X: %s", start_addr, response
                    )
                    continue

                if not response.bits:
                    if response.bits is None:
                        _LOGGER.error(
                            "No bits returned reading coil registers at 0x%04X",
                            start_addr,
                        )
                    continue

                # Process each bit in the batch
                for i in range(min(count, len(response.bits))):
                    addr = start_addr + i
                    register_name = self._find_register_name(COIL_REGISTERS, addr)
                    if (
                        register_name
                        and register_name in self.available_registers["coil_registers"]
                    ):
                        data[register_name] = response.bits[i]
                        self.statistics["total_registers_read"] += 1

            except (ModbusException, ConnectionException):
                _LOGGER.debug("Error reading coil registers at 0x%04X", start_addr, exc_info=True)
                continue
            except (OSError, asyncio.TimeoutError, ValueError):
                _LOGGER.error(
                    "Unexpected error reading coil registers at 0x%04X",
                    start_addr,
                    exc_info=True,
                )
                continue

        return data

    async def _read_discrete_inputs_optimized(self) -> Dict[str, Any]:
        """Read discrete input registers using optimized batch reading."""
        data = {}

        if "discrete_inputs" not in self._register_groups:
            return data

        await self._ensure_connection()
        client = self.client
        if client is None or not client.connected:
            raise ConnectionException("Modbus client is not connected")

        for start_addr, count in self._register_groups["discrete_inputs"]:
            try:
                # Pass "count" as a keyword argument to ensure compatibility with
                # Modbus helpers that expect keyword-only parameters.
                response = await self._call_modbus(
                    client.read_discrete_inputs,
                    start_addr,
                    count=count,
                )
                if response is None:
                    _LOGGER.error(
                        "No response reading discrete inputs at 0x%04X",
                        start_addr,
                    )
                    continue
                if response.isError():
                    _LOGGER.debug(
                        "Failed to read discrete inputs at 0x%04X: %s", start_addr, response
                    )
                    continue

                if not response.bits:
                    if response.bits is None:
                        _LOGGER.error(
                            "No bits returned reading discrete inputs at 0x%04X",
                            start_addr,
                        )
                    continue

                # Process each bit in the batch
                for i in range(min(count, len(response.bits))):
                    addr = start_addr + i
                    register_name = self._find_register_name(DISCRETE_INPUT_REGISTERS, addr)
                    if (
                        register_name
                        and register_name in self.available_registers["discrete_inputs"]
                    ):
                        data[register_name] = response.bits[i]
                        self.statistics["total_registers_read"] += 1

            except (ModbusException, ConnectionException):
                _LOGGER.debug("Error reading discrete inputs at 0x%04X", start_addr, exc_info=True)
                continue
            except (OSError, asyncio.TimeoutError, ValueError):
                _LOGGER.error(
                    "Unexpected error reading discrete inputs at 0x%04X",
                    start_addr,
                    exc_info=True,
                )
                continue

        return data

    def _find_register_name(self, register_map: Dict[str, int], address: int) -> Optional[str]:
        """Find register name by address using pre-built reverse maps."""
        if register_map is INPUT_REGISTERS:
            return self._input_registers_rev.get(address)
        if register_map is HOLDING_REGISTERS:
            return self._holding_registers_rev.get(address)
        if register_map is COIL_REGISTERS:
            return self._coil_registers_rev.get(address)
        if register_map is DISCRETE_INPUT_REGISTERS:
            return self._discrete_inputs_rev.get(address)
        return None

    def _process_register_value(self, register_name: str, value: int) -> Any:
        """Process register value according to its type and multiplier."""
        # Check for sensor error values
        if value == SENSOR_UNAVAILABLE and "temperature" in register_name.lower():
            return None  # No sensor
        if value == SENSOR_UNAVAILABLE and "flow" in register_name.lower():
            return None  # No sensor

        # Apply multiplier
        if register_name in REGISTER_MULTIPLIERS:
            value = value * REGISTER_MULTIPLIERS[register_name]

        return value

    def _post_process_data(self, data: Dict[str, Any]) -> Dict[str, Any]:
        """Post-process data to calculate derived values."""
        # Calculate heat recovery efficiency if temperatures available
        if all(
            k in data for k in ["outside_temperature", "supply_temperature", "exhaust_temperature"]
        ):
            try:
                outside = data["outside_temperature"]
                supply = data["supply_temperature"]
                exhaust = data["exhaust_temperature"]

                if exhaust != outside:
                    efficiency = ((supply - outside) / (exhaust - outside)) * 100
                    data["calculated_efficiency"] = max(0, min(100, efficiency))
            except (ZeroDivisionError, TypeError) as exc:
                _LOGGER.debug("Could not calculate efficiency: %s", exc)

        # Calculate flow balance
        if "supply_flow_rate" in data and "exhaust_flow_rate" in data:
            data["flow_balance"] = data["supply_flow_rate"] - data["exhaust_flow_rate"]
            data["flow_balance_status"] = (
                "balanced"
                if abs(data["flow_balance"]) < 10
                else "supply_dominant" if data["flow_balance"] > 0 else "exhaust_dominant"
            )

        return data

    async def async_write_register(
        self,
        register_name: str,
        value: float | list[int] | tuple[int, ...],
        refresh: bool = True,
    ) -> bool:
        """Write to a holding or coil register.

        Values should be provided in user units (°C, minutes, etc.). The value
        will be scaled according to ``REGISTER_MULTIPLIERS`` before being
        written to the device.

        If ``refresh`` is ``True`` (default), the coordinator will request a data
        refresh after the write. Set to ``False`` when performing multiple writes
        in sequence and manually refresh at the end.
        """
        refresh_after_write = False
        async with self._connection_lock:
            try:
                await self._ensure_connection()

                original_value = value
                start_register = MULTI_REGISTER_STARTS.get(register_name)

                if isinstance(value, (list, tuple)):
                    if start_register is None:
                        _LOGGER.error(
                            "Register %s does not support multi-register writes",
                            register_name,
                        )
                        return False
                    if start_register != register_name:
                        _LOGGER.error(
                            "Multi-register writes must start at %s",
                            start_register,
                        )
                        return False
                    if len(value) != MULTI_REGISTER_SIZES[start_register]:
                        _LOGGER.error(
                            "Register %s expects %d values",
                            register_name,
                            "Register %s expects %d values",
                            start_register,
                            MULTI_REGISTER_SIZES[start_register],
                        )
                        return False

                if register_name in MULTI_REGISTER_SIZES:
                    if (
                        not isinstance(value, (list, tuple))
                        or len(value) != MULTI_REGISTER_SIZES[register_name]
                    ):
                        _LOGGER.error(
                            "Register %s expects %d values",
                            register_name,
                            MULTI_REGISTER_SIZES[start_register],
                        )
                        return False
                    values = [int(v) for v in value]
                else:
                    # Apply multiplier if defined and convert to integer for Modbus
                    if register_name in REGISTER_MULTIPLIERS:
                        multiplier = REGISTER_MULTIPLIERS[register_name]
                        value = int(round(float(value) / multiplier))
                    else:
                        value = int(round(float(value)))

                # Determine register type and address
                if register_name in HOLDING_REGISTERS:
                    address = HOLDING_REGISTERS[register_name]
                    if register_name in MULTI_REGISTER_SIZES:
                        response = await self._call_modbus(
                            self.client.write_registers,
                            address=address,
                            values=values,
                        )
                    else:
                        response = await self._call_modbus(
                            self.client.write_register,
                            address=address,
                            value=value,
                        )
                elif register_name in COIL_REGISTERS:
                    address = COIL_REGISTERS[register_name]
                    response = await self._call_modbus(
                        self.client.write_coil,
                        address=address,
                        value=bool(value),
                    )
                else:
                    _LOGGER.error("Unknown register for writing: %s", register_name)
                    return False

                if response.isError():
                    _LOGGER.error("Error writing to register %s: %s", register_name, response)
                    return False

                _LOGGER.info("Successfully wrote %s to register %s", original_value, register_name)

                refresh_after_write = refresh
            except (ModbusException, ConnectionException):
                _LOGGER.exception("Failed to write register %s", register_name)
                return False
            except (OSError, asyncio.TimeoutError, ValueError):
                _LOGGER.exception("Unexpected error writing register %s", register_name)
                return False

        if refresh_after_write:
            await self.async_request_refresh()
        return True

    async def _disconnect(self) -> None:
        """Disconnect from Modbus device."""
        if self.client is not None:
            try:
                result = self.client.close()
                if inspect.isawaitable(result):
                    await result
            except (ModbusException, ConnectionException):
                _LOGGER.debug("Error disconnecting", exc_info=True)
            except OSError:
                _LOGGER.exception("Unexpected error disconnecting")

        self.client = None
        _LOGGER.debug("Disconnected from Modbus device")

    async def _async_handle_stop(self, _event: Any) -> None:
        """Handle Home Assistant stop to cancel tasks."""
        await self.async_shutdown()

    async def async_shutdown(self) -> None:
        """Shutdown coordinator and disconnect."""
        _LOGGER.debug("Shutting down ThesslaGreen coordinator")
        if self._stop_listener is not None:
            self._stop_listener()
            self._stop_listener = None
        shutdown = getattr(super(), "async_shutdown", None)
        if shutdown is not None:
            await shutdown()
        await self._disconnect()

    @property
    def performance_stats(self) -> Dict[str, Any]:
        """Get performance statistics."""
        return {
            "total_reads": self.statistics["successful_reads"],
            "failed_reads": self.statistics["failed_reads"],
            "success_rate": (
                self.statistics["successful_reads"]
                / max(1, self.statistics["successful_reads"] + self.statistics["failed_reads"])
            )
            * 100,
            "avg_response_time": self.statistics["average_response_time"],
            "connection_errors": self.statistics["connection_errors"],
            "last_error": self.statistics["last_error"],
            "registers_available": sum(len(regs) for regs in self.available_registers.values()),
            "registers_read": self.statistics["total_registers_read"],
        }

    def get_diagnostic_data(self) -> Dict[str, Any]:
        """Return diagnostic information for Home Assistant."""
        last_update = self.statistics.get("last_successful_update")
        connection = {
            "host": self.host,
            "port": self.port,
            "slave_id": self.slave_id,
            "connected": bool(self.client and getattr(self.client, "connected", False)),
            "last_successful_update": last_update.isoformat() if last_update else None,
        }

        statistics = self.statistics.copy()
        if statistics.get("last_successful_update"):
            statistics["last_successful_update"] = statistics["last_successful_update"].isoformat()

        diagnostics: Dict[str, Any] = {
            "connection": connection,
            "statistics": statistics,
            "performance": self.performance_stats,
            "device_info": self.device_info,
            "available_registers": {
                key: sorted(list(value)) for key, value in self.available_registers.items()
            },
            "capabilities": (
                self.capabilities.as_dict() if hasattr(self.capabilities, "as_dict") else {}
            ),
            "scan_result": self.device_scan_result,
        }

        return diagnostics

    def get_device_info(self) -> DeviceInfo:
        """Get device information for Home Assistant."""
        return DeviceInfo(
            identifiers={(DOMAIN, f"{self.host}:{self.port}:{self.slave_id}")},
            name=self.device_name,
            manufacturer=MANUFACTURER,
            model=self.device_info.get("model", MODEL),
            sw_version=self.device_info.get("firmware", "Unknown"),
            configuration_url=f"http://{self.host}",
        )

    @property
    def device_info_dict(self) -> Dict[str, Any]:
        """Return device information as a plain dictionary for legacy use."""
        return self.get_device_info().as_dict()<|MERGE_RESOLUTION|>--- conflicted
+++ resolved
@@ -549,16 +549,13 @@
         if "holding_registers" not in self._register_groups:
             return data
 
-<<<<<<< HEAD
         if self.client is None:
             _LOGGER.debug("Modbus client is not connected")
             return data
-=======
         await self._ensure_connection()
         client = self.client
         if client is None or not client.connected:
             raise ConnectionException("Modbus client is not connected")
->>>>>>> d7b98c81
 
         for start_addr, count in self._register_groups["holding_registers"]:
             try:
