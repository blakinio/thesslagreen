<<<<<<< HEAD
"""Helpers for accessing register definitions used by the integration."""

from __future__ import annotations

=======
"""Helpers for loading register definitions and grouping reads."""

from __future__ import annotations

import csv
import json
import logging
>>>>>>> dcc5816f
from functools import lru_cache
from typing import Dict, Iterable, List, Tuple

from .registers.loader import Register, get_all_registers


@lru_cache(maxsize=1)
def _register_map() -> Dict[str, Register]:
    """Load register definitions indexed by name."""

<<<<<<< HEAD
    return {reg.name: reg for reg in get_all_registers()}


def get_register_definition(name: str) -> Register:
    """Return the :class:`Register` definition for ``name``."""

    return _register_map()[name]
=======
def _load_from_csv(directory: Path) -> List[Dict]:
    """Load register definitions from CSV files in a directory."""

    _LOGGER.warning(
        "Register CSV files are deprecated and will be removed in a future release. "
        "Please migrate to JSON."
    )
    rows: List[Dict] = []
    for csv_file in directory.glob("*.csv"):
        with csv_file.open(encoding="utf-8") as f:
            reader = csv.DictReader(f)
            for row in reader:
                try:
                    row["address_dec"] = int(row["address_dec"])
                except (KeyError, ValueError):
                    continue
                for field in ("multiplier", "resolution"):
                    if row.get(field) not in (None, ""):
                        try:
                            row[field] = float(row[field])
                        except ValueError:
                            row[field] = None
                if "enum" in row and row["enum"]:
                    try:
                        row["enum"] = json.loads(row["enum"])
                    except json.JSONDecodeError:
                        row["enum"] = None
                rows.append(row)
    return rows


@lru_cache(maxsize=1)
def _load_register_definitions() -> Dict[str, Dict]:
    """Load register definitions indexed by name."""

    if _REGISTERS_FILE.exists():
        with _REGISTERS_FILE.open("r", encoding="utf-8") as f:
            data = json.load(f)
        entries = data.get("registers", data)
    else:  # pragma: no cover - defensive fallback
        entries = _load_from_csv(_REGISTERS_FILE.parent)
    return {entry["name"]: entry for entry in entries}
>>>>>>> dcc5816f


def get_registers_by_function(function: str) -> Dict[str, int]:
    """Return mapping of register names to addresses for a function code."""

    return {reg.name: reg.address for reg in _register_map().values() if reg.function == function}


<<<<<<< HEAD
=======

>>>>>>> dcc5816f
def group_reads(addresses: Iterable[int], max_block_size: int = 64) -> List[Tuple[int, int]]:
    """Group register addresses into contiguous blocks."""

    sorted_addresses = sorted(set(addresses))
    if not sorted_addresses:
        return []

    groups: List[Tuple[int, int]] = []
    start = prev = sorted_addresses[0]
    for addr in sorted_addresses[1:]:
        if addr == prev + 1 and (addr - start + 1) <= max_block_size:
            prev = addr
            continue
        groups.append((start, prev - start + 1))
        start = prev = addr
    groups.append((start, prev - start + 1))
    return groups


<<<<<<< HEAD
__all__ = ["Register", "get_register_definition", "get_registers_by_function", "group_reads"]
=======
__all__ = [
    "get_register_definition",
    "get_registers_by_function",
    "group_reads",
]
>>>>>>> dcc5816f
<|MERGE_RESOLUTION|>--- conflicted
+++ resolved
@@ -1,9 +1,7 @@
-<<<<<<< HEAD
 """Helpers for accessing register definitions used by the integration."""
 
 from __future__ import annotations
 
-=======
 """Helpers for loading register definitions and grouping reads."""
 
 from __future__ import annotations
@@ -11,7 +9,6 @@
 import csv
 import json
 import logging
->>>>>>> dcc5816f
 from functools import lru_cache
 from typing import Dict, Iterable, List, Tuple
 
@@ -22,7 +19,6 @@
 def _register_map() -> Dict[str, Register]:
     """Load register definitions indexed by name."""
 
-<<<<<<< HEAD
     return {reg.name: reg for reg in get_all_registers()}
 
 
@@ -30,7 +26,7 @@
     """Return the :class:`Register` definition for ``name``."""
 
     return _register_map()[name]
-=======
+
 def _load_from_csv(directory: Path) -> List[Dict]:
     """Load register definitions from CSV files in a directory."""
 
@@ -73,7 +69,6 @@
     else:  # pragma: no cover - defensive fallback
         entries = _load_from_csv(_REGISTERS_FILE.parent)
     return {entry["name"]: entry for entry in entries}
->>>>>>> dcc5816f
 
 
 def get_registers_by_function(function: str) -> Dict[str, int]:
@@ -82,10 +77,12 @@
     return {reg.name: reg.address for reg in _register_map().values() if reg.function == function}
 
 
-<<<<<<< HEAD
-=======
+def get_register_definition(name: str) -> Dict:
+    """Return full definition for a register by ``name``."""
 
->>>>>>> dcc5816f
+    return _load_register_definitions().get(name, {})
+
+
 def group_reads(addresses: Iterable[int], max_block_size: int = 64) -> List[Tuple[int, int]]:
     """Group register addresses into contiguous blocks."""
 
@@ -105,12 +102,9 @@
     return groups
 
 
-<<<<<<< HEAD
 __all__ = ["Register", "get_register_definition", "get_registers_by_function", "group_reads"]
-=======
 __all__ = [
     "get_register_definition",
     "get_registers_by_function",
     "group_reads",
 ]
->>>>>>> dcc5816f
